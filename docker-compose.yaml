version: "3"

services:
  validator0:
    container_name: validator0
    # build: .
<<<<<<< HEAD
    image: "alloranetwork/allora-chain:v0.0.8"
=======
    image: "alloranetwork/allora-chain:v0.0.10"
>>>>>>> 448633d1
    environment:
      - NETWORK=testnet
      - MONIKER=validator0
      - APP_HOME=/data
    volumes:
      - ./data:/data
      - ./scripts/:/scripts
    ports:
      - "26656-26657:26656-26657"
    user: "0:0"
    entrypoint: /scripts/l1_node.sh<|MERGE_RESOLUTION|>--- conflicted
+++ resolved
@@ -4,11 +4,7 @@
   validator0:
     container_name: validator0
     # build: .
-<<<<<<< HEAD
-    image: "alloranetwork/allora-chain:v0.0.8"
-=======
     image: "alloranetwork/allora-chain:v0.0.10"
->>>>>>> 448633d1
     environment:
       - NETWORK=testnet
       - MONIKER=validator0
