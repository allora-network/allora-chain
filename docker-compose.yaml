# Change all occurrences of "sample_validator" to your prerferred name
services:
  node:
    container_name: sample_validator
<<<<<<< HEAD
    # build: .
=======
>>>>>>> 19bc0b1b
    image: "alloranetwork/allora-chain:v0.2.14"
    environment:
      - NETWORK=allora-testnet-1
      - MONIKER=sample_validator
<<<<<<< HEAD
      - APP_HOME=./data
      - STATE_SYNC_RPC1=https://allora-rpc.testnet-1.testnet.allora.network:443
      - STATE_SYNC_RPC2=https://allora-rpc.testnet-1.testnet.allora.network:443
=======
      - APP_HOME=/data
      - BLOCKLESS_API_URL=http://head:6000/api/v1/functions/execute   # URL to the head node's API
>>>>>>> 19bc0b1b
    volumes:
      - ./data_validator:/data
      - ./scripts/:/scripts
    ports:
      - "26656-26657:26656-26657"
    user: "0:0"
    entrypoint: /scripts/l1_node.sh

  # Head node
  head:
    container_name: head
    image: "alloranetwork/allora-inference-base-head:latest"
    environment:
      - NETWORK=allora-testnet-1
      - APP_HOME=/data
      - DIALBACK_PORT=9010                         # P2P Port, the node will announce to the network
      - DIALBACK_ADDRESS=dns-name.to-access.head   # Name the node will announce to the network
    volumes:
      - ./data_head:/data
      - ./scripts/:/scripts
    ports:
      - "9010:9010"                                # P2P Port
      - "6000:6000"                                # API Port
    user: "0:0"
    entrypoint: /scripts/head.sh<|MERGE_RESOLUTION|>--- conflicted
+++ resolved
@@ -2,22 +2,14 @@
 services:
   node:
     container_name: sample_validator
-<<<<<<< HEAD
-    # build: .
-=======
->>>>>>> 19bc0b1b
     image: "alloranetwork/allora-chain:v0.2.14"
     environment:
       - NETWORK=allora-testnet-1
       - MONIKER=sample_validator
-<<<<<<< HEAD
       - APP_HOME=./data
+      - BLOCKLESS_API_URL=http://head:6000/api/v1/functions/execute               # URL to the head node's API
       - STATE_SYNC_RPC1=https://allora-rpc.testnet-1.testnet.allora.network:443
       - STATE_SYNC_RPC2=https://allora-rpc.testnet-1.testnet.allora.network:443
-=======
-      - APP_HOME=/data
-      - BLOCKLESS_API_URL=http://head:6000/api/v1/functions/execute   # URL to the head node's API
->>>>>>> 19bc0b1b
     volumes:
       - ./data_validator:/data
       - ./scripts/:/scripts
