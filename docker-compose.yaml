--- conflicted
+++ resolved
@@ -2,11 +2,7 @@
 services:
   node:
     container_name: sample_validator
-<<<<<<< HEAD
-    image: "alloranetwork/allora-chain:v0.4.0-docker-upgrade" # docker image without cosmovisor. use vx.x.x-docker-upgrade for upgrade image
-=======
     image: "alloranetwork/allora-chain:v0.4.0-upgrader" # docker image without cosmovisor. use vx.x.x-upgrader for upgrade image
->>>>>>> be9dd1ee
     environment:
       - NETWORK=allora-testnet-1
       - MONIKER=sample_validator
