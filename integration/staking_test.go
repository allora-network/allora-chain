--- conflicted
+++ resolved
@@ -45,9 +45,6 @@
 	require.Equal(m.t, fmt.Sprint(stakeToAdd), aliceStakedAfter.Amount.Sub(aliceStakedBefore.Amount).String())
 }
 
-<<<<<<< HEAD
-// Assumes Alice already registered as reputer in topic 1 and has `>=stakeToAdd` funds
-=======
 func CheckTopic1Activated(m TestMetadata) {
 	// Fetch only active topics
 	pagi := &emissionstypes.QueryActiveTopicsRequest{
@@ -65,7 +62,6 @@
 }
 
 // Register two actors and check their registrations went through
->>>>>>> 38784c91
 func StakingChecks(m TestMetadata) {
 	m.t.Log("--- Staking Alice as Reputer ---")
 	StakeAliceAsReputerTopic1(m)
