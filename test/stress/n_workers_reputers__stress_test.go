--- conflicted
+++ resolved
@@ -299,10 +299,6 @@
 
 const stakeToAdd uint64 = 90000
 const topicFunds int64 = 1000000
-<<<<<<< HEAD
-const epochLength int64 = 15
-=======
->>>>>>> 287ef361
 
 func SetupTopic(m TestMetadata, topicFunderAddress string, topicFunderAccount cosmosaccount.Account, epochLength int64) uint64 {
 
@@ -335,7 +331,6 @@
 	return topicId
 }
 
-<<<<<<< HEAD
 func WorkerReputerCoordinationLoop(
 	m TestMetadata,
 	reputersPerEpoch,
@@ -344,13 +339,10 @@
 	workersMax,
 	topicsPerEpoch,
 	topicsMax,
-	maxIterations int,
+	maxIterations,
+	epochLength int,
 	makeReport bool,
 ) {
-=======
-func WorkerReputerCoordinationLoop(m TestMetadata, reputersPerEpoch, reputersMax, workersPerEpoch, workersMax, topicsPerEpoch, topicsMax, maxIterations, epochLength int) {
-
->>>>>>> 287ef361
 	approximateSecondsPerBlock := getApproximateBlockTimeSeconds(m)
 	fmt.Println("Approximate block time seconds: ", approximateSecondsPerBlock)
 
@@ -405,13 +397,8 @@
 	if topicsPerEpoch == 0 {
 		topicFunderAddress, topicFunderAccount := getTopicFunder()
 		wg.Add(1)
-<<<<<<< HEAD
-		WorkerReputerLoop(&wg, m, topicFunderAddress, topicFunderAccount, workerCount, reputerCount,
-			reputersPerEpoch, reputersMax, workersPerEpoch, workersMax, maxIterations, makeReport)
-=======
 		go WorkerReputerLoop(&wg, m, topicFunderAddress, topicFunderAccount, workerCount, reputerCount,
-			reputersPerEpoch, reputersMax, workersPerEpoch, workersMax, maxIterations, epochLength)
->>>>>>> 287ef361
+			reputersPerEpoch, reputersMax, workersPerEpoch, workersMax, maxIterations, epochLength, makeReport)
 		topicCount++
 	} else {
 		for {
@@ -421,11 +408,7 @@
 				topicFunderAddress, topicFunderAccount := getTopicFunder()
 				wg.Add(1)
 				go WorkerReputerLoop(&wg, m, topicFunderAddress, topicFunderAccount, workerCount, reputerCount,
-<<<<<<< HEAD
-					reputersPerEpoch, reputersMax, workersPerEpoch, workersMax, maxIterations, makeReport)
-=======
-					reputersPerEpoch, reputersMax, workersPerEpoch, workersMax, maxIterations, epochLength)
->>>>>>> 287ef361
+					reputersPerEpoch, reputersMax, workersPerEpoch, workersMax, maxIterations, epochLength, makeReport)
 				topicCount++
 			}
 			if topicCount >= topicsMax {
@@ -467,12 +450,13 @@
 	topicFunderAddress string,
 	topicFunderAccount cosmosaccount.Account,
 	initialWorkerCount, initialReputerCount,
-<<<<<<< HEAD
-	reputersPerEpoch, reputersMax, workersPerEpoch, workersMax, maxIterations int,
+	reputersPerEpoch,
+	reputersMax,
+	workersPerEpoch,
+	workersMax,
+	maxIterations,
+	epochLength int,
 	makeReport bool,
-=======
-	reputersPerEpoch, reputersMax, workersPerEpoch, workersMax, maxIterations, epochLength int,
->>>>>>> 287ef361
 ) {
 	defer wg.Done()
 
