--- conflicted
+++ resolved
@@ -41,24 +41,14 @@
 	return nil, errors.New("topicEpochLastRan is still 0 after retrying")
 }
 
-<<<<<<< HEAD
-func InsertSingleWorkerPayload(m testCommon.TestConfig, topic *types.Topic, blockHeight int64) {
-=======
 func InsertSingleWorkerPayload(m testCommon.TestConfig, topic *types.Topic, blockHeight int64) error {
->>>>>>> f1de7069
 	ctx := context.Background()
 	// Nonce: calculate from EpochLastRan + EpochLength
 	topicId := topic.Id
+	nonce := types.Nonce{BlockHeight: blockHeight}
 	// Define inferer address as Bob's address
 	InfererAddress1 := m.BobAddr
 
-<<<<<<< HEAD
-	// Create a MsgInsertReputerPayload message
-	workerMsg := &types.MsgInsertWorkerPayload{
-		Sender: InfererAddress1,
-		WorkerDataBundle: &types.WorkerDataBundle{
-			Worker: InfererAddress1,
-=======
 	// Create a MsgInsertBulkReputerPayload message
 	workerMsg := &types.MsgInsertWorkerPayload{
 		Sender: InfererAddress1,
@@ -66,7 +56,6 @@
 			Worker:  InfererAddress1,
 			Nonce:   &nonce,
 			TopicId: topicId,
->>>>>>> f1de7069
 			InferenceForecastsBundle: &types.InferenceForecastBundle{
 				Inference: &types.Inference{
 					TopicId:     topicId,
@@ -75,11 +64,7 @@
 					Value:       alloraMath.NewDecFromInt64(100),
 				},
 				Forecast: &types.Forecast{
-<<<<<<< HEAD
-					TopicId:     0,
-=======
 					TopicId:     topicId,
->>>>>>> f1de7069
 					BlockHeight: blockHeight,
 					Forecaster:  InfererAddress1,
 					ForecastElements: []*types.ForecastElement{
@@ -95,14 +80,10 @@
 	// Sign
 	src := make([]byte, 0)
 	src, err := workerMsg.WorkerDataBundle.InferenceForecastsBundle.XXX_Marshal(src, true)
-<<<<<<< HEAD
-	require.NoError(m.T, err, "Marshall reputer value bundle should not return an error")
-=======
 	// require.NoError(m.T, err, "Marshall reputer value bundle should not return an error")
 	if err != nil {
 		return err
 	}
->>>>>>> f1de7069
 
 	sig, pubKey, err := m.Client.Context().Keyring.Sign(m.BobAcc.Name, src, signing.SignMode_SIGN_MODE_DIRECT)
 	// require.NoError(m.T, err, "Sign should not return an error")
@@ -141,16 +122,6 @@
 	freshTopic := topicResponse.Topic
 
 	// Insert and fulfill nonces for the last two epochs
-<<<<<<< HEAD
-	blockHeightEval := freshTopic.EpochLastEnded - freshTopic.EpochLength
-	m.T.Log("Inserting worker bulk for blockHeightEval: ", blockHeightEval)
-	InsertSingleWorkerPayload(m, freshTopic, blockHeightEval)
-
-	blockHeightCurrent := freshTopic.EpochLastEnded
-	m.T.Log("Inserting worker bulk for blockHeightCurrent: ", blockHeightCurrent)
-	InsertSingleWorkerPayload(m, freshTopic, blockHeightCurrent)
-	return blockHeightCurrent, blockHeightEval
-=======
 	blockHeightEval := freshTopic.EpochLastEnded
 	m.T.Log(time.Now(), "Inserting worker bulk for blockHeightEval: ", blockHeightEval, "; Current block: ", currentBlock)
 	err = InsertSingleWorkerPayload(m, freshTopic, blockHeightEval)
@@ -158,7 +129,6 @@
 		return 0, err
 	}
 	return blockHeightEval, nil
->>>>>>> f1de7069
 }
 
 // register alice as a reputer in topic 1, then check success
@@ -233,11 +203,7 @@
 	}
 	reputerPublicKeyBytes := pubKey.Bytes()
 
-<<<<<<< HEAD
-	// Create a MsgInsertReputerPayload message
-=======
 	// Create a MsgInsertBulkReputerPayload message
->>>>>>> f1de7069
 	lossesMsg := &types.MsgInsertReputerPayload{
 		Sender: reputerAddr,
 		ReputerValueBundle: &types.ReputerValueBundle{
@@ -283,12 +249,6 @@
 		m.T.Log(time.Now(), "--- Failed getting a topic that was ran ---")
 		require.NoError(m.T, err)
 	}
-<<<<<<< HEAD
-	m.T.Log("--- Insert Worker Payload ---")
-	blockHeightCurrent, blockHeightEval := InsertWorkerBulk(m, topic)
-	m.T.Log("--- Insert Reputer Payload ---")
-	InsertReputerBulk(m, topic, blockHeightCurrent, blockHeightEval)
-=======
 	m.T.Log(time.Now(), "--- Insert Worker Bulk ---")
 	// Waiting for ground truth lag to pass
 	m.T.Log(time.Now(), "--- Waiting to Insert Reputer Bulk ---")
@@ -341,5 +301,4 @@
 		time.Sleep(sleep * time.Second) // Optional: wait before retrying
 	}
 	return 0, fmt.Errorf("after %d attempts, last error: %s", retryCount, err)
->>>>>>> f1de7069
 }