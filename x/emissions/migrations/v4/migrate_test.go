--- conflicted
+++ resolved
@@ -76,13 +76,8 @@
 	store := runtime.KVStoreAdapter(storageService.OpenKVStore(s.ctx))
 	cdc := s.emissionsKeeper.GetBinaryCodec()
 
-<<<<<<< HEAD
 	defaultParams := emissionstypes.DefaultParams()
-	paramsOld := v3types.Params{
-=======
-	defaultParams := types.DefaultParams()
 	paramsOld := oldV3Types.Params{
->>>>>>> 64ae2dee
 		Version:                             defaultParams.Version,
 		MaxSerializedMsgLength:              defaultParams.MaxSerializedMsgLength,
 		MinTopicWeight:                      defaultParams.MinTopicWeight,
