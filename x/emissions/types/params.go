package types

import (
	"fmt"

	cosmosMath "cosmossdk.io/math"
	alloraMath "github.com/allora-network/allora-chain/math"
)

type BlockHeight = int64

// DefaultParams returns default module parameters.
func DefaultParams() Params {
	return Params{
		Version:                         "0.0.3",                                   // version of the protocol should be in lockstep with github release tag version
		MinTopicWeight:                  alloraMath.MustNewDecFromString("100"),    // total weight for a topic < this => don't run inference solicatation or loss update
		MaxTopicsPerBlock:               uint64(128),                               // max number of topics to run cadence for per block
		RequiredMinimumStake:            cosmosMath.NewInt(100),                    // minimum stake required to be a worker or reputer
		RemoveStakeDelayWindow:          int64(60 * 60 * 24 * 7 * 3),               // 3 weeks in seconds, number of seconds to wait before finalizing a stake withdrawal
		MinEpochLength:                  1,                                         // 1 block, the shortest number of blocks per epoch topics are allowed to set as their cadence
		BetaEntropy:                     alloraMath.MustNewDecFromString("0.25"),   // controls resilience of reward payouts against copycat workers
		LearningRate:                    alloraMath.MustNewDecFromString("0.05"),   // speed of gradient descent
		GradientDescentMaxIters:         uint64(10),                                // max iterations on gradient descent
		MaxGradientThreshold:            alloraMath.MustNewDecFromString("0.001"),  // gradient descent stops when gradient falls below this
		MinStakeFraction:                alloraMath.MustNewDecFromString("0.5"),    // minimum fraction of stake that should be listened to when setting consensus listening coefficients
		Epsilon:                         alloraMath.MustNewDecFromString("0.0001"), // 0 threshold to prevent div by 0 and 0-approximation errors
		MaxUnfulfilledWorkerRequests:    uint64(100),                               // maximum number of outstanding nonces for worker requests per topic from the chain; needs to be bigger to account for varying topic ground truth lag
		MaxUnfulfilledReputerRequests:   uint64(100),                               // maximum number of outstanding nonces for reputer requests per topic from the chain; needs to be bigger to account for varying topic ground truth lag
		TopicRewardStakeImportance:      alloraMath.MustNewDecFromString("0.5"),    // importance of stake in determining rewards for a topic
		TopicRewardFeeRevenueImportance: alloraMath.MustNewDecFromString("0.5"),    // importance of fee revenue in determining rewards for a topic
		TopicRewardAlpha:                alloraMath.MustNewDecFromString("0.5"),    // alpha for topic reward calculation; coupled with blocktime, or how often rewards are calculated
		TaskRewardAlpha:                 alloraMath.MustNewDecFromString("0.1"),    // alpha for task reward calculation used to calculate  ~U_ij, ~V_ik, ~W_im
		ValidatorsVsAlloraPercentReward: alloraMath.MustNewDecFromString("0.25"),   // 25% rewards go to cosmos network validators
		MaxSamplesToScaleScores:         uint64(10),                                // maximum number of previous scores to store and use for standard deviation calculation
		MaxTopInferersToReward:          uint64(24),                                // max this many top inferers by score are rewarded for a topic
		MaxTopForecastersToReward:       uint64(6),                                 // max this many top forecasters by score are rewarded for a topic
		MaxTopReputersToReward:          uint64(12),                                // max this many top reputers by score are rewarded for a topic
		CreateTopicFee:                  cosmosMath.NewInt(10),                     // topic registration fee
		MaxRetriesToFulfilNoncesWorker:  int64(1),                                  // max throttle of simultaneous unfulfilled worker requests
		MaxRetriesToFulfilNoncesReputer: int64(3),                                  // max throttle of simultaneous unfulfilled reputer requests
		RegistrationFee:                 cosmosMath.NewInt(6),                      // how much workers and reputers must pay to register per topic
		DefaultPageLimit:                uint64(100),                               // how many topics to return per page during churn of requests
		MaxPageLimit:                    uint64(1000),                              // max limit for pagination
		MinEpochLengthRecordLimit:       int64(3),                                  // minimum number of epochs to keep records for a topic
		MaxSerializedMsgLength:          int64(1000 * 1000),                        // maximum size of data to msg and query server in bytes
		BlocksPerMonth:                  uint64(525960),                            // ~5 seconds block time, 6311520 per year, 525960 per month
<<<<<<< HEAD
		TopicFeeRevenueDecayRate:        alloraMath.MustNewDecFromString("0.025"),  // rate at which topic fee revenue decays over time
=======
		PRewardInference:                alloraMath.NewDecFromInt64(1),             // fiducial value for rewards calculation
		PRewardForecast:                 alloraMath.NewDecFromInt64(3),             // fiducial value for rewards calculation
		PRewardReputer:                  alloraMath.NewDecFromInt64(3),             // fiducial value for rewards calculation
		CRewardInference:                alloraMath.MustNewDecFromString("0.75"),   // fiducial value for rewards calculation
		CRewardForecast:                 alloraMath.MustNewDecFromString("0.75"),   // fiducial value for rewards calculation
		FTolerance:                      alloraMath.MustNewDecFromString("0.01"),   // fiducial value for rewards calculation
		CNorm:                           alloraMath.MustNewDecFromString("0.75"),   // fiducial value for inference synthesis
>>>>>>> 701b2233
	}
}

// Validate does the sanity check on the params.
func (p Params) Validate() error {
	if err := validateVersion(p.Version); err != nil {
		return err
	}
	if err := validateMinTopicWeight(p.MinTopicWeight); err != nil {
		return err
	}
	if err := validateMaxTopicsPerBlock(p.MaxTopicsPerBlock); err != nil {
		return err
	}
	if err := validateRequiredMinimumStake(p.RequiredMinimumStake); err != nil {
		return err
	}
	if err := validateRemoveStakeDelayWindow(p.RemoveStakeDelayWindow); err != nil {
		return err
	}
	if err := validateMinEpochLength(p.MinEpochLength); err != nil {
		return err
	}
	if err := validateBetaEntropy(p.BetaEntropy); err != nil {
		return err
	}
	if err := validateLearningRate(p.LearningRate); err != nil {
		return err
	}
	if err := validateGradientDescentMaxIters(p.GradientDescentMaxIters); err != nil {
		return err
	}
	if err := validateMaxGradientThreshold(p.MaxGradientThreshold); err != nil {
		return err
	}
	if err := validateMinStakeFraction(p.MinStakeFraction); err != nil {
		return err
	}
	if err := validateEpsilon(p.Epsilon); err != nil {
		return err
	}
	if err := validateMaxUnfulfilledWorkerRequests(p.MaxUnfulfilledWorkerRequests); err != nil {
		return err
	}
	if err := validateMaxUnfulfilledReputerRequests(p.MaxUnfulfilledReputerRequests); err != nil {
		return err
	}
	if err := validateTopicRewardStakeImportance(p.TopicRewardStakeImportance); err != nil {
		return err
	}
	if err := validateTopicRewardFeeRevenueImportance(p.TopicRewardFeeRevenueImportance); err != nil {
		return err
	}
	if err := validateTopicRewardAlpha(p.TopicRewardAlpha); err != nil {
		return err
	}
	if err := validateTaskRewardAlpha(p.TaskRewardAlpha); err != nil {
		return err
	}
	if err := validateValidatorsVsAlloraPercentReward(p.ValidatorsVsAlloraPercentReward); err != nil {
		return err
	}
	if err := validateMaxSamplesToScaleScores(p.MaxSamplesToScaleScores); err != nil {
		return err
	}
	if err := validateMaxTopInferersToReward(p.MaxTopInferersToReward); err != nil {
		return err
	}
	if err := validateMaxTopForecastersToReward(p.MaxTopForecastersToReward); err != nil {
		return err
	}
	if err := validateMaxTopReputersToReward(p.MaxTopReputersToReward); err != nil {
		return err
	}
	if err := validateCreateTopicFee(p.CreateTopicFee); err != nil {
		return err
	}
	if err := validateMaxRetriesToFulfilNoncesWorker(p.MaxRetriesToFulfilNoncesWorker); err != nil {
		return err
	}
	if err := validateMaxRetriesToFulfilNoncesReputer(p.MaxRetriesToFulfilNoncesReputer); err != nil {
		return err
	}
	if err := validateRegistrationFee(p.RegistrationFee); err != nil {
		return err
	}
	if err := validateDefaultPageLimit(p.DefaultPageLimit); err != nil {
		return err
	}
	if err := validateMaxPageLimit(p.MaxPageLimit); err != nil {
		return err
	}
	if err := validateMinEpochLengthRecordLimit(p.MinEpochLengthRecordLimit); err != nil {
		return err
	}
	if err := validateMaxSerializedMsgLength(p.MaxSerializedMsgLength); err != nil {
		return err
	}
	if err := validateBlocksPerMonth(p.BlocksPerMonth); err != nil {
		return err
	}
<<<<<<< HEAD
	if err := validateTopicFeeRevenueDecayRate(p.TopicFeeRevenueDecayRate); err != nil {
=======
	if err := validatePRewardInference(p.PRewardInference); err != nil {
		return err
	}
	if err := validatePRewardForecast(p.PRewardForecast); err != nil {
		return err
	}
	if err := validatePRewardReputer(p.PRewardReputer); err != nil {
		return err
	}
	if err := validateCRewardInference(p.CRewardInference); err != nil {
		return err
	}
	if err := validateCRewardForecast(p.CRewardForecast); err != nil {
		return err
	}
	if err := validateFTolerance(p.FTolerance); err != nil {
		return err
	}
	if err := validateCNorm(p.CNorm); err != nil {
>>>>>>> 701b2233
		return err
	}

	return nil
}

// Version of the protocol should be in lockstep with github release tag version.
// Should be between 1 and 32 characters. We do not enforce semver or a specific format.
func validateVersion(v string) error {
	lenV := len(v)
	if v == "" || lenV == 0 {
		return ErrValidationVersionEmpty
	}
	if lenV > 32 {
		return ErrValidationVersionTooLong
	}
	return nil
}

// Total weight for a topic < this => don't run inference solicatation or loss update.
// Should be >= 0
func validateMinTopicWeight(i alloraMath.Dec) error {
	if i.IsNegative() {
		return ErrValidationMustBeNonNegative
	}
	return nil
}

// Max number of topics to run cadence for per block.
// Should be >= 0, uint enforces this.
func validateMaxTopicsPerBlock(_ uint64) error {
	return nil
}

// Minimum stake required to be a worker or reputer.
// Should be >= 0.
func validateRequiredMinimumStake(i cosmosMath.Int) error {
	if i.IsNegative() {
		return ErrValidationMustBeNonNegative
	}
	return nil
}

// Number of seconds to enforce stake withdrawal delay.
// Should be >= 0.
func validateRemoveStakeDelayWindow(i int64) error {
	if i < 0 {
		return ErrValidationMustBeNonNegative
	}
	return nil
}

// Minumum number of blocks per epoch a topic can set.
// Should be >= 0.
func validateMinEpochLength(i BlockHeight) error {
	if i < 0 {
		return ErrValidationMustBeNonNegative
	}
	return nil
}

// controls resilience of reward payouts against copycat workers
// Should be 0 <= i <= 1
func validateBetaEntropy(i alloraMath.Dec) error {
	if !isAlloraDecBetweenZeroAndOneInclusive(i) {
		return ErrValidationMustBeBetweenZeroAndOne
	}
	return nil
}

// Speed of gradient descent.
// Should be 0 < x < 1
func validateLearningRate(i alloraMath.Dec) error {
	if !isAlloraDecBetweenZeroAndOneExclusive(i) {
		return ErrValidationMustBeBetweenZeroAndOne
	}
	return nil
}

// Max iterations on gradient descent.
// Should be positive non zero number, i > 0
func validateGradientDescentMaxIters(i uint64) error {
	if i == 0 {
		return ErrValidationMustBeGreaterthanZero
	}
	return nil
}

// Gradient descent stops when gradient falls below this.
// Should be 0 < i < 1
func validateMaxGradientThreshold(i alloraMath.Dec) error {
	if !isAlloraDecBetweenZeroAndOneExclusive(i) {
		return ErrValidationMustBeBetweenZeroAndOne
	}
	return nil
}

// minimum fraction of stake that should be listened to when setting consensus listening coefficients.
// Should be between 0 and 1.
func validateMinStakeFraction(i alloraMath.Dec) error {
	if !isAlloraDecBetweenZeroAndOneInclusive(i) {
		return ErrValidationMustBeBetweenZeroAndOne
	}
	return nil
}

// 0 threshold to prevent div by 0 and 0-approximation errors.
// Should be close to zero, but not zero. i > 0
func validateEpsilon(i alloraMath.Dec) error {
	if i.Lte(alloraMath.ZeroDec()) {
		return ErrValidationMustBeGreaterthanZero
	}
	return nil
}

// fiducial value for rewards calculation
// should be x > 0
func validatePRewardInference(i alloraMath.Dec) error {
	if i.Lte(alloraMath.ZeroDec()) {
		return ErrValidationMustBeGreaterthanZero
	}
	return nil
}

// fiducial value for rewards calculation
// should be x > 0
func validatePRewardForecast(i alloraMath.Dec) error {
	if i.Lte(alloraMath.ZeroDec()) {
		return ErrValidationMustBeGreaterthanZero
	}
	return nil
}

// fiducial value for rewards calculation
// should be x > 0
func validatePRewardReputer(i alloraMath.Dec) error {
	if i.Lte(alloraMath.ZeroDec()) {
		return ErrValidationMustBeGreaterthanZero
	}
	return nil
}

// fiducial value for rewards calculation
// should be x > 0
func validateCRewardInference(i alloraMath.Dec) error {
	if i.Lte(alloraMath.ZeroDec()) {
		return ErrValidationMustBeGreaterthanZero
	}
	return nil
}

// fiducial value for rewards calculation
// should be x > 0
func validateCRewardForecast(i alloraMath.Dec) error {
	if i.Lte(alloraMath.ZeroDec()) {
		return ErrValidationMustBeGreaterthanZero
	}
	return nil
}

// fiducial value for rewards calculation
// should be x > 0
func validateFTolerance(i alloraMath.Dec) error {
	if i.Lte(alloraMath.ZeroDec()) {
		return ErrValidationMustBeGreaterthanZero
	}
	return nil
}

// fiducial value for inference synthesis
// should be x > 0
func validateCNorm(i alloraMath.Dec) error {
	if i.Lte(alloraMath.ZeroDec()) {
		return ErrValidationMustBeGreaterthanZero
	}
	return nil
}

// maximum number of outstanding nonces for worker requests per topic from the chain
// Should be zero or positive. Enforced by uint type
func validateMaxUnfulfilledWorkerRequests(_ uint64) error {
	return nil
}

// maximum number of outstanding nonces for reputer requests per topic from the chain
// Should be zero or positive. Enforced by uint type
func validateMaxUnfulfilledReputerRequests(_ uint64) error {
	return nil
}

// importance of stake in determining rewards for a topic.
// should be between 0 and 1.
func validateTopicRewardStakeImportance(i alloraMath.Dec) error {
	if !isAlloraDecBetweenZeroAndOneInclusive(i) {
		return ErrValidationMustBeBetweenZeroAndOne
	}
	return nil
}

// importance of fee revenue in determining rewards for a topic.
// should be between 0 and 1.
func validateTopicRewardFeeRevenueImportance(i alloraMath.Dec) error {
	if !isAlloraDecBetweenZeroAndOneInclusive(i) {
		return ErrValidationMustBeBetweenZeroAndOne
	}
	return nil
}

// alpha for topic reward calculation; coupled with blocktime, or how often rewards are calculated
// should be 0 < x < 1
func validateTopicRewardAlpha(i alloraMath.Dec) error {
	if !isAlloraDecBetweenZeroAndOneExclusive(i) {
		return ErrValidationMustBeBetweenZeroAndOne
	}
	return nil
}

// alpha for task reward calculation used to calculate  ~U_ij, ~V_ik, ~W_im
// should be 0 < x <= 1 (note the difference on both sides!)
func validateTaskRewardAlpha(i alloraMath.Dec) error {

	if i.Lte(alloraMath.ZeroDec()) || i.Gt(alloraMath.OneDec()) {
		return ErrValidationMustBeBetweenZeroAndOne
	}
	return nil
}

// percent reward to go to cosmos network validators.
// Should be a value between 0 and 1.
func validateValidatorsVsAlloraPercentReward(i alloraMath.Dec) error {
	if !isAlloraDecBetweenZeroAndOneInclusive(i) {
		return ErrValidationMustBeBetweenZeroAndOne
	}
	return nil
}

// maximum number of previous scores to store and use for standard deviation calculation
// Should be zero or positive. Enforced by uint type
func validateMaxSamplesToScaleScores(_ uint64) error {
	return nil
}

// max this many top workers by score are rewarded for a topic
// Should be zero or positive. Enforced by uint type
func validateMaxTopInferersToReward(_ uint64) error {
	return nil
}

// max this many top workers by score are rewarded for a topic
// Should be zero or positive. Enforced by uint type
func validateMaxTopForecastersToReward(_ uint64) error {
	return nil
}

// max this many top reputers by score are rewarded for a topic
// Should be zero or positive. Enforced by uint type
func validateMaxTopReputersToReward(_ uint64) error {
	return nil
}

// topic registration fee
// must be positive or zero
func validateCreateTopicFee(i cosmosMath.Int) error {
	if i.IsNegative() {
		return ErrValidationMustBeNonNegative
	}
	return nil
}

// max throttle of simultaneous unfulfilled worker requests.
// Should be non negative.
func validateMaxRetriesToFulfilNoncesWorker(i int64) error {
	if i < 0 {
		return ErrValidationMustBeNonNegative
	}
	return nil
}

// max throttle of simultaneous unfulfilled reputer requests.
// Should be non negative.
func validateMaxRetriesToFulfilNoncesReputer(i int64) error {
	if i < 0 {
		return ErrValidationMustBeNonNegative
	}
	return nil
}

// How much workers and reputers must pay to register per topic.
// Should be non-negative.
func validateRegistrationFee(i cosmosMath.Int) error {
	if i.IsNegative() {
		return ErrValidationMustBeNonNegative
	}
	return nil
}

// default limit for pagination
// should be non-negative, enforced by uint type
func validateDefaultPageLimit(_ uint64) error {
	return nil
}

// max limit for pagination
// should be non-negative, enforced by uint type
func validateMaxPageLimit(_ uint64) error {
	return nil
}

// minimum number of epochs to keep records for a topic
// Should be non-negative.
func validateMinEpochLengthRecordLimit(i int64) error {
	if i < 0 {
		return ErrValidationMustBeNonNegative
	}
	return nil
}

// maximum size of data to msg and query server in bytes
// Should be non-negative.
func validateMaxSerializedMsgLength(i int64) error {
	if i < 0 {
		return ErrValidationMustBeNonNegative
	}
	return nil
}

// Number of blocks in a month.
// should be a number on the order of 525,960
func validateBlocksPerMonth(i uint64) error {
	if i == 0 {
		return fmt.Errorf("blocks per month must be positive: %d", i)
	}
	return nil
}

// percent reward to go to cosmos network validators.
// Should be a value between 0 and 1.
func validateTopicFeeRevenueDecayRate(i alloraMath.Dec) error {
	if !isAlloraDecBetweenZeroAndOneInclusive(i) {
		return ErrValidationMustBeBetweenZeroAndOne
	}
	return nil
}

// Whether an alloraDec is between the value of [0, 1] inclusive
func isAlloraDecBetweenZeroAndOneInclusive(a alloraMath.Dec) bool {
	return a.Gte(alloraMath.ZeroDec()) && a.Lte(alloraMath.OneDec())
}

// Whether an alloraDec is between the value of (0, 1) exclusive
func isAlloraDecBetweenZeroAndOneExclusive(a alloraMath.Dec) bool {
	return a.Gt(alloraMath.ZeroDec()) && a.Lt(alloraMath.OneDec())
}<|MERGE_RESOLUTION|>--- conflicted
+++ resolved
@@ -44,9 +44,6 @@
 		MinEpochLengthRecordLimit:       int64(3),                                  // minimum number of epochs to keep records for a topic
 		MaxSerializedMsgLength:          int64(1000 * 1000),                        // maximum size of data to msg and query server in bytes
 		BlocksPerMonth:                  uint64(525960),                            // ~5 seconds block time, 6311520 per year, 525960 per month
-<<<<<<< HEAD
-		TopicFeeRevenueDecayRate:        alloraMath.MustNewDecFromString("0.025"),  // rate at which topic fee revenue decays over time
-=======
 		PRewardInference:                alloraMath.NewDecFromInt64(1),             // fiducial value for rewards calculation
 		PRewardForecast:                 alloraMath.NewDecFromInt64(3),             // fiducial value for rewards calculation
 		PRewardReputer:                  alloraMath.NewDecFromInt64(3),             // fiducial value for rewards calculation
@@ -54,7 +51,7 @@
 		CRewardForecast:                 alloraMath.MustNewDecFromString("0.75"),   // fiducial value for rewards calculation
 		FTolerance:                      alloraMath.MustNewDecFromString("0.01"),   // fiducial value for rewards calculation
 		CNorm:                           alloraMath.MustNewDecFromString("0.75"),   // fiducial value for inference synthesis
->>>>>>> 701b2233
+		TopicFeeRevenueDecayRate:        alloraMath.MustNewDecFromString("0.025"),  // rate at which topic fee revenue decays over time
 	}
 }
 
@@ -156,29 +153,28 @@
 	if err := validateBlocksPerMonth(p.BlocksPerMonth); err != nil {
 		return err
 	}
-<<<<<<< HEAD
+	if err := validatePRewardInference(p.PRewardInference); err != nil {
+		return err
+	}
+	if err := validatePRewardForecast(p.PRewardForecast); err != nil {
+		return err
+	}
+	if err := validatePRewardReputer(p.PRewardReputer); err != nil {
+		return err
+	}
+	if err := validateCRewardInference(p.CRewardInference); err != nil {
+		return err
+	}
+	if err := validateCRewardForecast(p.CRewardForecast); err != nil {
+		return err
+	}
+	if err := validateFTolerance(p.FTolerance); err != nil {
+		return err
+	}
+	if err := validateCNorm(p.CNorm); err != nil {
+		return err
+	}
 	if err := validateTopicFeeRevenueDecayRate(p.TopicFeeRevenueDecayRate); err != nil {
-=======
-	if err := validatePRewardInference(p.PRewardInference); err != nil {
-		return err
-	}
-	if err := validatePRewardForecast(p.PRewardForecast); err != nil {
-		return err
-	}
-	if err := validatePRewardReputer(p.PRewardReputer); err != nil {
-		return err
-	}
-	if err := validateCRewardInference(p.CRewardInference); err != nil {
-		return err
-	}
-	if err := validateCRewardForecast(p.CRewardForecast); err != nil {
-		return err
-	}
-	if err := validateFTolerance(p.FTolerance); err != nil {
-		return err
-	}
-	if err := validateCNorm(p.CNorm); err != nil {
->>>>>>> 701b2233
 		return err
 	}
 
