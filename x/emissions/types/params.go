package types

import (
	cosmosMath "cosmossdk.io/math"
	alloraMath "github.com/allora-network/allora-chain/math"
)

type BlockHeight = int64

// DefaultParams returns default module parameters.
func DefaultParams() Params {
	return Params{
		Version:                         "0.0.3",                                    // version of the protocol should be in lockstep with github release tag version
		RewardCadence:                   int64(600),                                 // length of an "epoch" for rewards payouts in blocks
		MinTopicUnmetDemand:             cosmosMath.NewUint(100),                    // total unmet demand for a topic < this => don't run inference solicatation or loss update
		MaxTopicsPerBlock:               uint64(2048),                               // max number of topics to run cadence for per block
		MinRequestUnmetDemand:           cosmosMath.NewUint(1),                      // delete requests if they have below this demand remaining
		MaxMissingInferencePercent:      alloraMath.MustNewDecFromString("0.2"),     // if a worker has this percentage of inferences missing, they are penalized
		RequiredMinimumStake:            cosmosMath.NewUint(100),                    // minimum stake required to be a worker or reputer
		RemoveStakeDelayWindow:          int64(60 * 60 * 24),                        // 1 day in seconds
		MinEpochLength:                  1,                                          // 1 block
		MaxInferenceRequestValidity:     int64(6 * 60 * 24 * 7 * 52),                // approximately 1 year in number of blocks
		MaxRequestCadence:               int64(6 * 60 * 24 * 7 * 52),                // approximately 1 year in number of blocks
		Sharpness:                       alloraMath.NewDecFromInt64(20),             // controls going from stake-weighted consensus at low values to majority vote of above-average stake holders at high values
		BetaEntropy:                     alloraMath.MustNewDecFromString("0.25"),    // controls resilience of reward payouts against copycat workers
		DcoefAbs:                        alloraMath.MustNewDecFromString("0.001"),   // delta for numerical differentiation
		LearningRate:                    alloraMath.MustNewDecFromString("0.01"),    // speed of gradient descent
		MaxGradientThreshold:            alloraMath.MustNewDecFromString("0.001"),   // gradient descent stops when gradient falls below this
		MinStakeFraction:                alloraMath.MustNewDecFromString("0.5"),     // minimum fraction of stake that should be listened to when setting consensus listening coefficients
		MaxWorkersPerTopicRequest:       uint64(20),                                 // maximum number of workers that can be assigned to a single inference request
		MaxReputersPerTopicRequest:      uint64(20),                                 // maximum number of reputers that can be assigned to a single loss request
		Epsilon:                         alloraMath.MustNewDecFromString("0.0001"),  // 0 threshold to prevent div by 0 and 0-approximation errors
		PInferenceSynthesis:             alloraMath.NewDecFromInt64(2),              // free parameter used in the gradient function phi' for inference synthesis
		PRewardSpread:                   alloraMath.NewDecFromInt64(1),              // fiducial value = 1; Exponent for W_i total reward allocated to reputers per timestep
		AlphaRegret:                     alloraMath.MustNewDecFromString("0.1"),     // how much to weight the most recent log-loss differences in regret EMA update
		MaxUnfulfilledWorkerRequests:    uint64(100),                                // maximum number of outstanding nonces for worker requests from the chain
		MaxUnfulfilledReputerRequests:   uint64(100),                                // maximum number of outstanding nonces for reputer requests from the chain
		NumberExpectedInferenceSybils:   uint64(10),                                 // global number for calculation tax of worker reward
		SybilTaxExponent:                uint64(3),                                  // global parameter for calculation tax of worker reward
		TopicRewardStakeImportance:      alloraMath.MustNewDecFromString("0.5"),     // importance of stake in determining rewards for a topic
		TopicRewardFeeRevenueImportance: alloraMath.MustNewDecFromString("0.5"),     // importance of fee revenue in determining rewards for a topic
		TopicRewardAlpha:                alloraMath.MustNewDecFromString("0.5"),     // alpha for topic reward calculation
		TaskRewardAlpha:                 alloraMath.MustNewDecFromString("0.1"),     // alpha for task reward calculation used to calculate  ~U_ij, ~V_ik, ~W_im
		ValidatorsVsAlloraPercentReward: cosmosMath.LegacyMustNewDecFromStr("0.25"), // 25% rewards go to cosmos network validators
		MaxSamplesToScaleScores:         uint64(10),                                 // maximum number of previous scores to store and use for standard deviation calculation
<<<<<<< HEAD
		CreateTopicFee:                  uint64(10),                                 // topic registration fee
		MaxWorkersAcceptedPerPayload:    uint64(30),                                 // max this many inferences from unique workers and forecasts thereof are accepted per payload
		MaxReputersAcceptedPerPayload:   uint64(30),                                 // max this many loss bundles from unique reputers are accepted per payload
		MaxTopWorkersToReward:           uint64(10),                                 // max this many top workers by score are rewarded for a topic
		MaxTopReputersToReward:          uint64(10),                                 // max this many top reputers by score are rewarded for a topic
=======
		CreateTopicFee:                  uint64(10),                                 //topic registration fee
		SigmoidA:                        alloraMath.NewDecFromInt64(8),              // sigmoid function parameter, a = 8
		SigmoidB:                        alloraMath.MustNewDecFromString("0.5"),     // sigmoid function parameter, b = 0.5
>>>>>>> 660d5a20
	}
}

func DefaultParamsVersion() string {
	return DefaultParams().Version
}

func DefaultParamsEpochLength() BlockHeight {
	return DefaultParams().RewardCadence
}

func DefaultParamsMinTopicUnmetDemand() cosmosMath.Uint {
	return DefaultParams().MinTopicUnmetDemand
}

func DefaultParamsMaxTopicsPerBlock() uint64 {
	return DefaultParams().MaxTopicsPerBlock
}

func DefaultParamsMinRequestUnmetDemand() cosmosMath.Uint {
	return DefaultParams().MinRequestUnmetDemand
}

func DefaultParamsMaxMissingInferencePercent() alloraMath.Dec {
	return DefaultParams().MaxMissingInferencePercent
}

func DefaultParamsRequiredMinimumStake() cosmosMath.Uint {
	return DefaultParams().RequiredMinimumStake
}

func DefaultParamsRemoveStakeDelayWindow() BlockHeight {
	return DefaultParams().RemoveStakeDelayWindow
}

func DefaultParamsMinEpochLength() BlockHeight {
	return DefaultParams().MinEpochLength
}

func DefaultParamsMaxInferenceRequestValidity() BlockHeight {
	return DefaultParams().MaxInferenceRequestValidity
}

func DefaultParamsMaxRequestCadence() BlockHeight {
	return DefaultParams().MaxRequestCadence
}

func DefaultParamsSharpness() alloraMath.Dec {
	return DefaultParams().Sharpness
}

func DefaultParamsBetaEntropy() alloraMath.Dec {
	return DefaultParams().BetaEntropy
}

func DefaultParamsDcoefAbs() alloraMath.Dec {
	return DefaultParams().DcoefAbs
}

func DefaultParamsLearningRate() alloraMath.Dec {
	return DefaultParams().LearningRate
}

func DefaultParamsMaxGradientThreshold() alloraMath.Dec {
	return DefaultParams().MaxGradientThreshold
}

func DefaultParamsMinStakeFraction() alloraMath.Dec {
	return DefaultParams().MinStakeFraction
}

func DefaultParamsMaxWorkersPerTopicRequest() uint64 {
	return DefaultParams().MaxWorkersPerTopicRequest
}

func DefaultParamsMaxReputersPerTopicRequest() uint64 {
	return DefaultParams().MaxReputersPerTopicRequest
}

func DefaultParamsEpsilon() alloraMath.Dec {
	return DefaultParams().Epsilon
}

func DefaultParamsPInferenceSynthesis() alloraMath.Dec {
	return DefaultParams().PInferenceSynthesis
}

func DefaultParamsPRewardSpread() alloraMath.Dec {
	return DefaultParams().PRewardSpread
}

func DefaultParamsAlphaRegret() alloraMath.Dec {
	return DefaultParams().AlphaRegret
}

func DefaultParamsMaxUnfulfilledWorkerRequestNonces() uint64 {
	return DefaultParams().MaxUnfulfilledWorkerRequests
}

func DefaultParamsMaxUnfulfilledReputerRequestNonces() uint64 {
	return DefaultParams().MaxUnfulfilledReputerRequests
}

func DefaultParamsNumberExpectedInfernceSybils() uint64 {
	return DefaultParams().NumberExpectedInferenceSybils
}

func DefaultParamsSybilTaxExponent() uint64 {
	return DefaultParams().SybilTaxExponent
}

func DefaultParamsTopicRewardStakeImportance() alloraMath.Dec {
	return DefaultParams().TopicRewardStakeImportance
}

func DefaultParamsTopicRewardFeeRevenueImportance() alloraMath.Dec {
	return DefaultParams().TopicRewardFeeRevenueImportance
}

func DefaultParamsTopicRewardAlpha() alloraMath.Dec {
	return DefaultParams().TopicRewardAlpha
}

func DefaultParamsValidatorsVsAlloraPercentReward() cosmosMath.LegacyDec {
	return DefaultParams().ValidatorsVsAlloraPercentReward
}

func DefaultParamsMaxSamplesToScaleScores() uint64 {
	return DefaultParams().MaxSamplesToScaleScores
}

func DefaultParamsCreateTopicFee() uint64 {
	return DefaultParams().CreateTopicFee
}

func DefaultParamsMaxWorkersAcceptedPerPayload() uint64 {
	return DefaultParams().MaxWorkersAcceptedPerPayload
}

func DefaultParamsMaxReputersAcceptedPerPayload() uint64 {
	return DefaultParams().MaxReputersAcceptedPerPayload
}

func DefaultParamsMaxTopWorkersToReward() uint64 {
	return DefaultParams().MaxTopWorkersToReward
}

func DefaultParamsMaxTopReputersToReward() uint64 {
	return DefaultParams().MaxTopReputersToReward
}

// Validate does the sanity check on the params.
func (p Params) Validate() error {
	// Sanity check goes here.
	return nil
}<|MERGE_RESOLUTION|>--- conflicted
+++ resolved
@@ -43,17 +43,13 @@
 		TaskRewardAlpha:                 alloraMath.MustNewDecFromString("0.1"),     // alpha for task reward calculation used to calculate  ~U_ij, ~V_ik, ~W_im
 		ValidatorsVsAlloraPercentReward: cosmosMath.LegacyMustNewDecFromStr("0.25"), // 25% rewards go to cosmos network validators
 		MaxSamplesToScaleScores:         uint64(10),                                 // maximum number of previous scores to store and use for standard deviation calculation
-<<<<<<< HEAD
-		CreateTopicFee:                  uint64(10),                                 // topic registration fee
 		MaxWorkersAcceptedPerPayload:    uint64(30),                                 // max this many inferences from unique workers and forecasts thereof are accepted per payload
 		MaxReputersAcceptedPerPayload:   uint64(30),                                 // max this many loss bundles from unique reputers are accepted per payload
 		MaxTopWorkersToReward:           uint64(10),                                 // max this many top workers by score are rewarded for a topic
 		MaxTopReputersToReward:          uint64(10),                                 // max this many top reputers by score are rewarded for a topic
-=======
 		CreateTopicFee:                  uint64(10),                                 //topic registration fee
 		SigmoidA:                        alloraMath.NewDecFromInt64(8),              // sigmoid function parameter, a = 8
 		SigmoidB:                        alloraMath.MustNewDecFromString("0.5"),     // sigmoid function parameter, b = 0.5
->>>>>>> 660d5a20
 	}
 }
 
