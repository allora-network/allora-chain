--- conflicted
+++ resolved
@@ -24,10 +24,6 @@
 		MaxGradientThreshold:            alloraMath.MustNewDecFromString("0.001"),  // gradient descent stops when gradient falls below this
 		MinStakeFraction:                alloraMath.MustNewDecFromString("0.5"),    // minimum fraction of stake that should be listened to when setting consensus listening coefficients
 		Epsilon:                         alloraMath.MustNewDecFromString("0.0001"), // 0 threshold to prevent div by 0 and 0-approximation errors
-<<<<<<< HEAD
-=======
-		PRewardSpread:                   alloraMath.NewDecFromInt64(1),             // fiducial value = 1; Exponent for W_i total reward allocated to reputers per timestep
->>>>>>> 3a841ba8
 		MaxUnfulfilledWorkerRequests:    uint64(100),                               // maximum number of outstanding nonces for worker requests per topic from the chain; needs to be bigger to account for varying topic ground truth lag
 		MaxUnfulfilledReputerRequests:   uint64(100),                               // maximum number of outstanding nonces for reputer requests per topic from the chain; needs to be bigger to account for varying topic ground truth lag
 		TopicRewardStakeImportance:      alloraMath.MustNewDecFromString("0.5"),    // importance of stake in determining rewards for a topic
@@ -43,7 +39,6 @@
 		MaxRetriesToFulfilNoncesWorker:  int64(1),                                  // max throttle of simultaneous unfulfilled worker requests
 		MaxRetriesToFulfilNoncesReputer: int64(3),                                  // max throttle of simultaneous unfulfilled reputer requests
 		RegistrationFee:                 cosmosMath.NewInt(6),                      // how much workers and reputers must pay to register per topic
-<<<<<<< HEAD
 		DefaultPageLimit:                  uint64(100),                               // how many topics to return per page during churn of requests
 		MaxPageLimit:                        uint64(1000),                              // max limit for pagination
 		MinEpochLengthRecordLimit:       int64(3),                                  // minimum number of epochs to keep records for a topic
@@ -56,13 +51,6 @@
 		CRewardForecast:                 alloraMath.MustNewDecFromString("0.75"),   // fiducial value for rewards calculation
 		FTolerance:                      alloraMath.MustNewDecFromString("0.01"),   // fiducial value for rewards calculation
 		CNorm:                           alloraMath.MustNewDecFromString("0.75"),   // fiducial value for inference synthesis
-=======
-		DefaultPageLimit:                uint64(100),                               // default limit for pagination
-		MaxPageLimit:                    uint64(1000),                              // max limit for pagination
-		MinEpochLengthRecordLimit:       int64(3),                                  // minimum number of epochs to keep records for a topic
-		MaxSerializedMsgLength:          int64(1000 * 1000),                        // maximum size of data to msg and query server in bytes
-		BlocksPerMonth:                  uint64(525960),                            // ~5 seconds block time, 6311520 per year, 525960 per month
->>>>>>> 3a841ba8
 	}
 }
 
@@ -174,10 +162,6 @@
 		return err
 	}
 
-<<<<<<< HEAD
-func DefaultParamsRequiredMinimumStake() cosmosMath.Int {
-	return DefaultParams().RequiredMinimumStake
-=======
 	return nil
 }
 
@@ -192,22 +176,10 @@
 		return ErrValidationVersionTooLong
 	}
 	return nil
->>>>>>> 3a841ba8
-}
-
-// Total weight for a topic < this => don't run inference solicatation or loss update.
-// Should be >= 0
-func validateMinTopicWeight(i alloraMath.Dec) error {
-	if i.IsNegative() {
-		return ErrValidationMustBeNonNegative
-	}
-	return nil
-}
-
-// Max number of topics to run cadence for per block.
-// Should be >= 0, uint enforces this.
-func validateMaxTopicsPerBlock(_ uint64) error {
-	return nil
+}
+
+func DefaultParamsRequiredMinimumStake() cosmosMath.Int {
+	return DefaultParams().RequiredMinimumStake
 }
 
 // Minimum stake required to be a worker or reputer.
@@ -264,10 +236,6 @@
 	return nil
 }
 
-<<<<<<< HEAD
-func DefaultParamsMaxUnfulfilledWorkerRequestNonces() uint64 {
-	return DefaultParams().MaxUnfulfilledWorkerRequests
-=======
 // Gradient descent stops when gradient falls below this.
 // Should be 0 < i < 1
 func validateMaxGradientThreshold(i alloraMath.Dec) error {
@@ -286,35 +254,8 @@
 	return nil
 }
 
-// 0 threshold to prevent div by 0 and 0-approximation errors.
-// Should be close to zero, but not zero. i > 0
-func validateEpsilon(i alloraMath.Dec) error {
-	if i.Lte(alloraMath.ZeroDec()) {
-		return ErrValidationMustBeGreaterthanZero
-	}
-	return nil
-}
-
-// fiducial value = 1; Exponent for W_i total reward allocated to reputers per timestep
-// should be x > 0
-func validatePRewardSpread(i alloraMath.Dec) error {
-	if i.Lte(alloraMath.ZeroDec()) {
-		return ErrValidationMustBeGreaterthanZero
-	}
-	return nil
->>>>>>> 3a841ba8
-}
-
-// maximum number of outstanding nonces for worker requests per topic from the chain
-// Should be zero or positive. Enforced by uint type
-func validateMaxUnfulfilledWorkerRequests(_ uint64) error {
-	return nil
-}
-
-// maximum number of outstanding nonces for reputer requests per topic from the chain
-// Should be zero or positive. Enforced by uint type
-func validateMaxUnfulfilledReputerRequests(_ uint64) error {
-	return nil
+func DefaultParamsMaxUnfulfilledWorkerRequestNonces() uint64 {
+	return DefaultParams().MaxUnfulfilledWorkerRequests
 }
 
 // importance of stake in determining rewards for a topic.
@@ -375,10 +316,6 @@
 	return nil
 }
 
-<<<<<<< HEAD
-func DefaultParamsMaxRetriesToFulfilNoncesWorker() int64 {
-	return DefaultParams().MaxRetriesToFulfilNoncesWorker
-=======
 // max this many top workers by score are rewarded for a topic
 // Should be zero or positive. Enforced by uint type
 func validateMaxTopForecastersToReward(_ uint64) error {
@@ -391,38 +328,8 @@
 	return nil
 }
 
-// topic registration fee
-// must be positive or zero
-func validateCreateTopicFee(i cosmosMath.Int) error {
-	if i.IsNegative() {
-		return ErrValidationMustBeNonNegative
-	}
-	return nil
->>>>>>> 3a841ba8
-}
-
-// sigmoid function parameter, a = 8
-// should be ??? (positive number?)
-func validateSigmoidA(i alloraMath.Dec) error {
-	return nil
-}
-
-<<<<<<< HEAD
-func DefaultParamsRegistrationFee() cosmosMath.Int {
-	return DefaultParams().RegistrationFee
-}
-
-func DefaultParamsDefaultLimit() uint64 {
-	return DefaultParams().DefaultPageLimit
-}
-
-func DefaultParamsMaxLimit() uint64 {
-	return DefaultParams().MaxPageLimit
-=======
-// sigmoid function parameter, b = 0.5
-// should be ??? (between zero and one always? positive number??)
-func validateSigmoidB(i alloraMath.Dec) error {
-	return nil
+func DefaultParamsMaxRetriesToFulfilNoncesWorker() int64 {
+	return DefaultParams().MaxRetriesToFulfilNoncesWorker
 }
 
 // max throttle of simultaneous unfulfilled worker requests.
@@ -434,95 +341,64 @@
 	return nil
 }
 
-// max throttle of simultaneous unfulfilled reputer requests.
-// Should be non negative.
-func validateMaxRetriesToFulfilNoncesReputer(i int64) error {
-	if i < 0 {
-		return ErrValidationMustBeNonNegative
-	}
-	return nil
-}
-
-// How much workers and reputers must pay to register per topic.
-// Should be non-negative.
-func validateRegistrationFee(i cosmosMath.Int) error {
-	if i.IsNegative() {
-		return ErrValidationMustBeNonNegative
-	}
-	return nil
-}
-
-// default limit for pagination
-// should be non-negative, enforced by uint type
-func validateDefaultPageLimit(_ uint64) error {
-	return nil
->>>>>>> 3a841ba8
-}
-
-// max limit for pagination
-// should be non-negative, enforced by uint type
-func validateMaxPageLimit(_ uint64) error {
-	return nil
-}
-
-// minimum number of epochs to keep records for a topic
-// Should be non-negative.
-func validateMinEpochLengthRecordLimit(i int64) error {
-	if i < 0 {
-		return ErrValidationMustBeNonNegative
-	}
-	return nil
-}
-
-<<<<<<< HEAD
-func DefaultParamsPRewardInference() alloraMath.Dec {
-	return DefaultParams().PRewardInference
-}
-
-func DefaultParamsPRewardForecast() alloraMath.Dec {
-	return DefaultParams().PRewardForecast
-}
-
-func DefaultParamsPRewardReputer() alloraMath.Dec {
-	return DefaultParams().PRewardReputer
-}
-
-func DefaultParamsCRewardInference() alloraMath.Dec {
-	return DefaultParams().CRewardInference
-}
-
-func DefaultParamsCRewardForecast() alloraMath.Dec {
-	return DefaultParams().CRewardForecast
-}
-
-func DefaultParamsFTolerance() alloraMath.Dec {
-	return DefaultParams().FTolerance
-}
-
-func DefaultParamsCNorm() alloraMath.Dec {
-	return DefaultParams().CNorm
-}
-
-// Validate does the sanity check on the params.
-func (p Params) Validate() error {
-	if err := validateBlocksPerMonth(p.BlocksPerMonth); err != nil {
-		return err
-=======
+func DefaultParamsRegistrationFee() cosmosMath.Int {
+	return DefaultParams().RegistrationFee
+}
+
+func DefaultParamsDefaultLimit() uint64 {
+	return DefaultParams().DefaultPageLimit
+}
+
+func DefaultParamsMaxLimit() uint64 {
+	return DefaultParams().MaxPageLimit
+}
+
 // maximum size of data to msg and query server in bytes
 // Should be non-negative.
 func validateMaxSerializedMsgLength(i int64) error {
 	if i < 0 {
 		return ErrValidationMustBeNonNegative
->>>>>>> 3a841ba8
-	}
-	return nil
-}
-
-// Number of blocks in a month.
-// should be a number on the order of 525,960
-func validateBlocksPerMonth(i uint64) error {
-	if i == 0 {
-		return fmt.Errorf("blocks per month must be positive: %d", i)
+	}
+	return nil
+}
+
+// ~5 seconds block time, 6311520 per year, 525960 per month
+func DefaultParamsBlocksPerMonth() uint64 {
+	return uint64(525960)
+}
+
+func DefaultParamsPRewardInference() alloraMath.Dec {
+	return DefaultParams().PRewardInference
+}
+
+func DefaultParamsPRewardForecast() alloraMath.Dec {
+	return DefaultParams().PRewardForecast
+}
+
+func DefaultParamsPRewardReputer() alloraMath.Dec {
+	return DefaultParams().PRewardReputer
+}
+
+func DefaultParamsCRewardInference() alloraMath.Dec {
+	return DefaultParams().CRewardInference
+}
+
+func DefaultParamsCRewardForecast() alloraMath.Dec {
+	return DefaultParams().CRewardForecast
+}
+
+func DefaultParamsFTolerance() alloraMath.Dec {
+	return DefaultParams().FTolerance
+}
+
+func DefaultParamsCNorm() alloraMath.Dec {
+	return DefaultParams().CNorm
+}
+
+// Validate does the sanity check on the params.
+func (p Params) Validate() error {
+	if err := validateBlocksPerMonth(p.BlocksPerMonth); err != nil {
+		return err
 	}
 	return nil
 }
