--- conflicted
+++ resolved
@@ -43,9 +43,6 @@
 	ReputerWhitelistKey           = collections.NewPrefix(32)
 	ChurnReadyTopicsKey           = collections.NewPrefix(33)
 	FoundationWhitelistKey        = collections.NewPrefix(34)
-<<<<<<< HEAD
 	NetworkLossBundlesKey         = collections.NewPrefix(35)
-=======
-	StakeByReputerAndTopicIdKey   = collections.NewPrefix(35)
->>>>>>> 8e25f6c5
+	StakeByReputerAndTopicIdKey   = collections.NewPrefix(36)
 )