package inference_synthesis_test

import (
<<<<<<< HEAD
	alloraMath "github.com/allora-network/allora-chain/math"
=======
	"log"

>>>>>>> 9f708beb
	inference_synthesis "github.com/allora-network/allora-chain/x/emissions/module/inference_synthesis"
	emissions "github.com/allora-network/allora-chain/x/emissions/types"
)

func (s *InferenceSynthesisTestSuite) TestCalcWeightedInference() {
	topicId := inference_synthesis.TopicId(1)

	tests := []struct {
		name                                  string
		inferenceByWorker                     map[string]*emissions.Inference
		forecastImpliedInferenceByWorker      map[string]*emissions.Inference
		maxRegret                             inference_synthesis.Regret
<<<<<<< HEAD
		epsilon                               alloraMath.Dec
		pInferenceSynthesis                   alloraMath.Dec
		expectedNetworkCombinedInferenceValue alloraMath.Dec
=======
		epsilon                               float64
		pInferenceSynthesis                   float64
		infererNetworkRegrets                 map[string]inference_synthesis.Regret
		expectedNetworkCombinedInferenceValue float64
>>>>>>> 9f708beb
		expectedErr                           error
	}{
		{ // EPOCH 3
			name: "normal operation",
			inferenceByWorker: map[string]*emissions.Inference{
<<<<<<< HEAD
				"worker0": {Value: alloraMath.MustNewDecFromString("-0.05142348924899710")},
				"worker1": {Value: alloraMath.MustNewDecFromString("-0.03165322119892420")},
			},
			forecastImpliedInferenceByWorker: map[string]*emissions.Inference{
				"worker0": {Value: alloraMath.MustNewDecFromString("-0.07075177115182300")},
				"worker1": {Value: alloraMath.MustNewDecFromString("-0.06464638412104260")},
			},
			maxRegret:                             alloraMath.MustNewDecFromString("0.5"),
			epsilon:                               alloraMath.MustNewDecFromString("0.0001"),
			pInferenceSynthesis:                   alloraMath.MustNewDecFromString("2"),
			expectedNetworkCombinedInferenceValue: alloraMath.MustNewDecFromString("-0.06470631905627390"),
=======
				"worker0": {Value: -0.0514234892489971},
				"worker1": {Value: -0.0316532211989242},
				"worker2": {Value: -0.1018014248041400},
			},
			forecastImpliedInferenceByWorker: map[string]*emissions.Inference{
				"worker3": {Value: -0.0707517711518230},
				"worker4": {Value: -0.0646463841210426},
				"worker5": {Value: -0.0634099113416666},
			},
			maxRegret:           0.9871536722074480,
			epsilon:             1e-4,
			pInferenceSynthesis: 2,
			infererNetworkRegrets: map[string]inference_synthesis.Regret{
				"worker0": 0.6975029322458370,
				"worker1": 0.910174442412618,
				"worker2": 0.9871536722074480,
				"worker3": 0.8308330665491310,
				"worker4": 0.8396961220162480,
				"worker5": 0.8017696138115460,
			},
			expectedNetworkCombinedInferenceValue: -0.06470631905627390,
>>>>>>> 9f708beb
			expectedErr:                           nil,
		},
		{ // EPOCH 4
			name: "normal operation2",
			inferenceByWorker: map[string]*emissions.Inference{
				"worker0": {Value: -0.14361768314408600},
				"worker1": {Value: -0.23422685055675900},
				"worker2": {Value: -0.18201270373970600},
			},
			forecastImpliedInferenceByWorker: map[string]*emissions.Inference{
				"worker3": {Value: -0.19840891048468800},
				"worker4": {Value: -0.19696044261177800},
				"worker5": {Value: -0.20289734770434400},
			},
			maxRegret:           0.9737035757621540,
			epsilon:             1e-4,
			pInferenceSynthesis: 2,
			infererNetworkRegrets: map[string]inference_synthesis.Regret{
				"worker0": 0.5576393860961080,
				"worker1": 0.8588215562008240,
				"worker2": 0.9737035757621540,
				"worker3": 0.7535724745797420,
				"worker4": 0.7658774622830770,
				"worker5": 0.7185104293863190,
			},
			expectedNetworkCombinedInferenceValue: -0.19466636004515200,
			expectedErr:                           nil,
		},
	}

	for _, tc := range tests {
		s.Run(tc.name, func() {
			for inferer, regret := range tc.infererNetworkRegrets {
				s.emissionsKeeper.SetInfererNetworkRegret(
					s.ctx,
					topicId,
					[]byte(inferer),
					emissions.TimestampedValue{BlockHeight: 0, Value: regret},
				)
			}

			networkCombinedInferenceValue, err := inference_synthesis.CalcWeightedInference(
				s.ctx,
				s.emissionsKeeper,
				topicId,
				tc.inferenceByWorker,
				tc.forecastImpliedInferenceByWorker,
				tc.maxRegret,
				tc.epsilon,
				tc.pInferenceSynthesis,
			)

			if tc.expectedErr != nil {
				s.Require().ErrorIs(err, tc.expectedErr)
			} else {
				s.Require().NoError(err)
<<<<<<< HEAD

				s.Require().True(
					alloraMath.InDelta(
						tc.expectedNetworkCombinedInferenceValue,
						networkCombinedInferenceValue,
						alloraMath.MustNewDecFromString("0.00001"),
					),
					"Network combined inference value should match expected value within epsilon",
				)
=======
				s.Require().InEpsilon(tc.expectedNetworkCombinedInferenceValue, networkCombinedInferenceValue, 1e-5, "Network combined inference value should match expected value within epsilon")
>>>>>>> 9f708beb
			}
		})
	}
}

func (s *InferenceSynthesisTestSuite) TestCalcOneOutInferences() {
	topicId := inference_synthesis.TopicId(1)

	test := struct {
		name                             string
		inferenceByWorker                map[string]*emissions.Inference
		forecastImpliedInferenceByWorker map[string]*emissions.Inference
		forecasts                        *emissions.Forecasts
		maxRegret                        inference_synthesis.Regret
		networkCombinedLoss              inference_synthesis.Loss
		epsilon                          alloraMath.Dec
		pInferenceSynthesis              alloraMath.Dec
		expectedOneOutInferences         []*emissions.WithheldWorkerAttributedValue
		expectedOneOutImpliedInferences  []*emissions.WithheldWorkerAttributedValue
	}{ // ROW 5
		name: "basic functionality, multiple workers",
		inferenceByWorker: map[string]*emissions.Inference{
<<<<<<< HEAD
			"worker0": {Value: alloraMath.MustNewDecFromString("0.09688553736890290")},
			"worker1": {Value: alloraMath.MustNewDecFromString("0.15603487178220000")},
		},
		forecastImpliedInferenceByWorker: map[string]*emissions.Inference{
			"worker0": {Value: alloraMath.MustNewDecFromString("0.09590746110637150")},
			"worker1": {Value: alloraMath.MustNewDecFromString("0.09199706634747750")},
=======
			"worker0": &emissions.Inference{Value: 0.09688553736890290},
			"worker1": &emissions.Inference{Value: 0.15603487178220000},
			"worker2": &emissions.Inference{Value: 0.00987426948965807},
		},
		forecastImpliedInferenceByWorker: map[string]*emissions.Inference{
			"worker0": &emissions.Inference{Value: 0.09590746110637150},
			"worker1": &emissions.Inference{Value: 0.09199706634747750},
			"worker2": &emissions.Inference{Value: 0.07867746964190580},
>>>>>>> 9f708beb
		},
		forecasts: &emissions.Forecasts{
			Forecasts: []*emissions.Forecast{
				{
					Forecaster: "forecaster0",
					ForecastElements: []*emissions.ForecastElement{
<<<<<<< HEAD
						{Inferer: "worker0", Value: alloraMath.MustNewDecFromString("9.65209481504552e-06")},
						{Inferer: "worker1", Value: alloraMath.MustNewDecFromString("0.0013204058258572500")},
=======
						{Inferer: "worker0", Value: 9.65209481504552e-06},
						{Inferer: "worker1", Value: 0.0013204058258572500},
						{Inferer: "worker2", Value: 0.009498919738615450},
>>>>>>> 9f708beb
					},
				},
				{
					Forecaster: "forecaster1",
					ForecastElements: []*emissions.ForecastElement{
<<<<<<< HEAD
						{Inferer: "worker0", Value: alloraMath.MustNewDecFromString("1.57700563929882e-05")},
						{Inferer: "worker1", Value: alloraMath.MustNewDecFromString("0.002446373314877150")},
=======
						{Inferer: "worker0", Value: 1.57700563929882e-05},
						{Inferer: "worker1", Value: 0.002446373314877150},
						{Inferer: "worker2", Value: 0.00426518781753509},
>>>>>>> 9f708beb
					},
				},
			},
		},
		maxRegret:           alloraMath.MustNewDecFromString("0.5"),
		networkCombinedLoss: alloraMath.MustNewDecFromString("10.0"),
		epsilon:             alloraMath.MustNewDecFromString("0.0001"),
		expectedOneOutInferences: []*emissions.WithheldWorkerAttributedValue{
<<<<<<< HEAD
			{Worker: "worker0", Value: alloraMath.MustNewDecFromString("0.07868265511452390")},
			{Worker: "worker1", Value: alloraMath.MustNewDecFromString("0.05882929409106640")},
		},
		expectedOneOutImpliedInferences: []*emissions.WithheldWorkerAttributedValue{
			{Worker: "worker0", Value: alloraMath.MustNewDecFromString("2.166666666666666")},
			{Worker: "worker1", Value: alloraMath.MustNewDecFromString("1.833333333333333")},
=======
			{Worker: "worker0", Value: 0.07868265511452390},
			{Worker: "worker1", Value: 0.05882929409106640},
			{Worker: "worker2", Value: 0.12094791926963100},
		},
		expectedOneOutImpliedInferences: []*emissions.WithheldWorkerAttributedValue{
			{Worker: "worker0", Value: 0.11562305562592500},
			{Worker: "worker1", Value: 0.07351778409912410},
			{Worker: "worker2", Value: 0.11683957010303600},
>>>>>>> 9f708beb
		},
		pInferenceSynthesis: alloraMath.MustNewDecFromString("2.0"),
	}

	s.Run(test.name, func() {
		oneOutInferences, oneOutImpliedInferences, err := inference_synthesis.CalcOneOutInferences(
			s.ctx,
			s.emissionsKeeper,
			topicId,
			test.inferenceByWorker,
			test.forecastImpliedInferenceByWorker,
			test.forecasts,
			test.maxRegret,
			test.networkCombinedLoss,
			test.epsilon,
			test.pInferenceSynthesis,
		)

		s.Require().NoError(err, "CalcOneOutInferences should not return an error")

		s.Require().Len(oneOutInferences, len(test.expectedOneOutInferences), "Unexpected number of one-out inferences")
		s.Require().Len(oneOutImpliedInferences, len(test.expectedOneOutImpliedInferences), "Unexpected number of one-out implied inferences")

		for i, expected := range test.expectedOneOutInferences {
<<<<<<< HEAD
			s.Require().True(
				alloraMath.InDelta(
					expected.Value,
					oneOutInferences[i].Value,
					alloraMath.MustNewDecFromString("0.00001"),
				), "Mismatch in value for one-out inference of worker %s", expected.Worker)
		}

		for i, expected := range test.expectedOneOutImpliedInferences {
			s.Require().True(
				alloraMath.InDelta(
					expected.Value,
					oneOutImpliedInferences[i].Value,
					alloraMath.MustNewDecFromString("0.00001"),
				), "Mismatch in value for one-out implied inference of worker %s", expected.Worker)
=======
			log.Printf("Expected value: %v, Actual value: %v, Epsilon: %v", expected.Value, oneOutInferences[i].Value, 1e-5)
			s.Require().InEpsilon(expected.Value, oneOutInferences[i].Value, 1e-5, "Mismatch in value for one-out inference of worker %s", expected.Worker)
		}

		for i, expected := range test.expectedOneOutImpliedInferences {
			log.Printf("Expected value: %v, Actual value: %v, Epsilon: %v", expected.Value, oneOutImpliedInferences[i].Value, 1e-5)
			s.Require().InEpsilon(expected.Value, oneOutImpliedInferences[i].Value, 1e-5, "Mismatch in value for one-out implied inference of worker %s", expected.Worker)
>>>>>>> 9f708beb
		}
	})
}

func (s *InferenceSynthesisTestSuite) TestCalcOneInInferences() {
	topicId := inference_synthesis.TopicId(1)

	tests := []struct {
		name                        string
		inferences                  map[string]*emissions.Inference
		forecastImpliedInferences   map[string]*emissions.Inference
		maxRegretsByOneInForecaster map[string]inference_synthesis.Regret
		epsilon                     alloraMath.Dec
		pInferenceSynthesis         alloraMath.Dec
		expectedOneInInferences     []*emissions.WorkerAttributedValue
		expectedErr                 error
	}{
		{ // ROW 6
			name: "basic functionality, single worker",
			inferences: map[string]*emissions.Inference{
<<<<<<< HEAD
				"worker0": {Value: alloraMath.MustNewDecFromString("0.10711562728325500")},
				"worker1": {Value: alloraMath.MustNewDecFromString("0.03008145586124120")},
			},
			forecastImpliedInferences: map[string]*emissions.Inference{
				"worker0": {Value: alloraMath.MustNewDecFromString("0.08584946856167300")},
				"worker1": {Value: alloraMath.MustNewDecFromString("0.08215179314806270")},
=======
				"worker0": {Value: 0.10711562728325500},
				"worker1": {Value: 0.03008145586124120},
				"worker2": {Value: 0.09269114998018040},
			},
			forecastImpliedInferences: map[string]*emissions.Inference{
				"worker0": {Value: 0.08584946856167300},
				"worker1": {Value: 0.08215179314806270},
				"worker2": {Value: 0.0891905081396791},
>>>>>>> 9f708beb
			},
			maxRegretsByOneInForecaster: map[string]inference_synthesis.Regret{
				"worker0": alloraMath.MustNewDecFromString("0.1"),
				"worker1": alloraMath.MustNewDecFromString("0.2"),
			},
			epsilon:             alloraMath.MustNewDecFromString("0.0001"),
			pInferenceSynthesis: alloraMath.MustNewDecFromString("2.0"),
			expectedOneInInferences: []*emissions.WorkerAttributedValue{
<<<<<<< HEAD
				{Worker: "worker0", Value: alloraMath.MustNewDecFromString("0.0764686352947760")},
				{Worker: "worker1", Value: alloraMath.MustNewDecFromString("0.0755370605649977")},
=======
				{Worker: "worker0", Value: 0.07646863529477600},
				{Worker: "worker1", Value: 0.0755370605649977},
				{Worker: "worker2", Value: 0.07705216278952520},
>>>>>>> 9f708beb
			},
			expectedErr: nil,
		},
	}

	for _, tc := range tests {
		s.Run(tc.name, func() {
			oneInInferences, err := inference_synthesis.CalcOneInInferences(
				s.ctx,
				s.emissionsKeeper,
				topicId,
				tc.inferences,
				tc.forecastImpliedInferences,
				tc.maxRegretsByOneInForecaster,
				tc.epsilon,
				tc.pInferenceSynthesis,
			)

			if tc.expectedErr != nil {
				s.Require().ErrorIs(err, tc.expectedErr)
			} else {
				s.Require().NoError(err)
				s.Require().Len(oneInInferences, len(tc.expectedOneInInferences), "Unexpected number of one-in inferences")

				for _, expected := range tc.expectedOneInInferences {
					found := false
					for _, actual := range oneInInferences {
						if expected.Worker == actual.Worker {
							s.Require().True(
								alloraMath.InDelta(
									expected.Value,
									actual.Value,
									alloraMath.MustNewDecFromString("0.00001"),
								),
								"Mismatch in value for one-in inference of worker %s",
								expected.Worker,
							)
							found = true
							break
						}
					}
					if !found {
						s.FailNow("Matching worker not found", "Worker %s not found in actual inferences", expected.Worker)
					}
				}
			}
		})
	}
}<|MERGE_RESOLUTION|>--- conflicted
+++ resolved
@@ -1,12 +1,8 @@
 package inference_synthesis_test
 
 import (
-<<<<<<< HEAD
 	alloraMath "github.com/allora-network/allora-chain/math"
-=======
-	"log"
-
->>>>>>> 9f708beb
+
 	inference_synthesis "github.com/allora-network/allora-chain/x/emissions/module/inference_synthesis"
 	emissions "github.com/allora-network/allora-chain/x/emissions/types"
 )
@@ -19,22 +15,15 @@
 		inferenceByWorker                     map[string]*emissions.Inference
 		forecastImpliedInferenceByWorker      map[string]*emissions.Inference
 		maxRegret                             inference_synthesis.Regret
-<<<<<<< HEAD
 		epsilon                               alloraMath.Dec
 		pInferenceSynthesis                   alloraMath.Dec
 		expectedNetworkCombinedInferenceValue alloraMath.Dec
-=======
-		epsilon                               float64
-		pInferenceSynthesis                   float64
 		infererNetworkRegrets                 map[string]inference_synthesis.Regret
-		expectedNetworkCombinedInferenceValue float64
->>>>>>> 9f708beb
 		expectedErr                           error
 	}{
 		{ // EPOCH 3
 			name: "normal operation",
 			inferenceByWorker: map[string]*emissions.Inference{
-<<<<<<< HEAD
 				"worker0": {Value: alloraMath.MustNewDecFromString("-0.05142348924899710")},
 				"worker1": {Value: alloraMath.MustNewDecFromString("-0.03165322119892420")},
 			},
@@ -42,59 +31,44 @@
 				"worker0": {Value: alloraMath.MustNewDecFromString("-0.07075177115182300")},
 				"worker1": {Value: alloraMath.MustNewDecFromString("-0.06464638412104260")},
 			},
-			maxRegret:                             alloraMath.MustNewDecFromString("0.5"),
-			epsilon:                               alloraMath.MustNewDecFromString("0.0001"),
-			pInferenceSynthesis:                   alloraMath.MustNewDecFromString("2"),
+			maxRegret:           alloraMath.MustNewDecFromString("0.5"),
+			epsilon:             alloraMath.MustNewDecFromString("0.0001"),
+			pInferenceSynthesis: alloraMath.MustNewDecFromString("2"),
+			infererNetworkRegrets: map[string]inference_synthesis.Regret{
+				"worker0": alloraMath.MustNewDecFromString("0.6975029322458370"),
+				"worker1": alloraMath.MustNewDecFromString("0.910174442412618"),
+				"worker2": alloraMath.MustNewDecFromString("0.9871536722074480"),
+				"worker3": alloraMath.MustNewDecFromString("0.8308330665491310"),
+				"worker4": alloraMath.MustNewDecFromString("0.8396961220162480"),
+				"worker5": alloraMath.MustNewDecFromString("0.8017696138115460"),
+			},
 			expectedNetworkCombinedInferenceValue: alloraMath.MustNewDecFromString("-0.06470631905627390"),
-=======
-				"worker0": {Value: -0.0514234892489971},
-				"worker1": {Value: -0.0316532211989242},
-				"worker2": {Value: -0.1018014248041400},
-			},
-			forecastImpliedInferenceByWorker: map[string]*emissions.Inference{
-				"worker3": {Value: -0.0707517711518230},
-				"worker4": {Value: -0.0646463841210426},
-				"worker5": {Value: -0.0634099113416666},
-			},
-			maxRegret:           0.9871536722074480,
-			epsilon:             1e-4,
-			pInferenceSynthesis: 2,
-			infererNetworkRegrets: map[string]inference_synthesis.Regret{
-				"worker0": 0.6975029322458370,
-				"worker1": 0.910174442412618,
-				"worker2": 0.9871536722074480,
-				"worker3": 0.8308330665491310,
-				"worker4": 0.8396961220162480,
-				"worker5": 0.8017696138115460,
-			},
-			expectedNetworkCombinedInferenceValue: -0.06470631905627390,
->>>>>>> 9f708beb
 			expectedErr:                           nil,
 		},
 		{ // EPOCH 4
 			name: "normal operation2",
 			inferenceByWorker: map[string]*emissions.Inference{
-				"worker0": {Value: -0.14361768314408600},
-				"worker1": {Value: -0.23422685055675900},
-				"worker2": {Value: -0.18201270373970600},
+				"worker0": {Value: alloraMath.MustNewDecFromString("-0.14361768314408600")},
+				"worker1": {Value: alloraMath.MustNewDecFromString("-0.23422685055675900")},
+				"worker2": {Value: alloraMath.MustNewDecFromString("-0.18201270373970600")},
 			},
 			forecastImpliedInferenceByWorker: map[string]*emissions.Inference{
-				"worker3": {Value: -0.19840891048468800},
-				"worker4": {Value: -0.19696044261177800},
-				"worker5": {Value: -0.20289734770434400},
-			},
-			maxRegret:           0.9737035757621540,
-			epsilon:             1e-4,
-			pInferenceSynthesis: 2,
+				"worker3": {Value: alloraMath.MustNewDecFromString("-0.19840891048468800")},
+				"worker4": {Value: alloraMath.MustNewDecFromString("-0.19696044261177800")},
+				"worker5": {Value: alloraMath.MustNewDecFromString("-0.20289734770434400")},
+			},
+			maxRegret:           alloraMath.MustNewDecFromString("0.9737035757621540"),
+			epsilon:             alloraMath.MustNewDecFromString("0.0001"),
+			pInferenceSynthesis: alloraMath.NewDecFromInt64(2),
 			infererNetworkRegrets: map[string]inference_synthesis.Regret{
-				"worker0": 0.5576393860961080,
-				"worker1": 0.8588215562008240,
-				"worker2": 0.9737035757621540,
-				"worker3": 0.7535724745797420,
-				"worker4": 0.7658774622830770,
-				"worker5": 0.7185104293863190,
-			},
-			expectedNetworkCombinedInferenceValue: -0.19466636004515200,
+				"worker0": alloraMath.MustNewDecFromString("0.5576393860961080"),
+				"worker1": alloraMath.MustNewDecFromString("0.8588215562008240"),
+				"worker2": alloraMath.MustNewDecFromString("0.9737035757621540"),
+				"worker3": alloraMath.MustNewDecFromString("0.7535724745797420"),
+				"worker4": alloraMath.MustNewDecFromString("0.7658774622830770"),
+				"worker5": alloraMath.MustNewDecFromString("0.7185104293863190"),
+			},
+			expectedNetworkCombinedInferenceValue: alloraMath.MustNewDecFromString("-0.19466636004515200"),
 			expectedErr:                           nil,
 		},
 	}
@@ -125,7 +99,6 @@
 				s.Require().ErrorIs(err, tc.expectedErr)
 			} else {
 				s.Require().NoError(err)
-<<<<<<< HEAD
 
 				s.Require().True(
 					alloraMath.InDelta(
@@ -134,10 +107,9 @@
 						alloraMath.MustNewDecFromString("0.00001"),
 					),
 					"Network combined inference value should match expected value within epsilon",
+					tc.expectedNetworkCombinedInferenceValue.String(),
+					networkCombinedInferenceValue.String(),
 				)
-=======
-				s.Require().InEpsilon(tc.expectedNetworkCombinedInferenceValue, networkCombinedInferenceValue, 1e-5, "Network combined inference value should match expected value within epsilon")
->>>>>>> 9f708beb
 			}
 		})
 	}
@@ -160,50 +132,31 @@
 	}{ // ROW 5
 		name: "basic functionality, multiple workers",
 		inferenceByWorker: map[string]*emissions.Inference{
-<<<<<<< HEAD
 			"worker0": {Value: alloraMath.MustNewDecFromString("0.09688553736890290")},
 			"worker1": {Value: alloraMath.MustNewDecFromString("0.15603487178220000")},
+			"worker2": {Value: alloraMath.MustNewDecFromString("0.00987426948965807")},
 		},
 		forecastImpliedInferenceByWorker: map[string]*emissions.Inference{
 			"worker0": {Value: alloraMath.MustNewDecFromString("0.09590746110637150")},
 			"worker1": {Value: alloraMath.MustNewDecFromString("0.09199706634747750")},
-=======
-			"worker0": &emissions.Inference{Value: 0.09688553736890290},
-			"worker1": &emissions.Inference{Value: 0.15603487178220000},
-			"worker2": &emissions.Inference{Value: 0.00987426948965807},
-		},
-		forecastImpliedInferenceByWorker: map[string]*emissions.Inference{
-			"worker0": &emissions.Inference{Value: 0.09590746110637150},
-			"worker1": &emissions.Inference{Value: 0.09199706634747750},
-			"worker2": &emissions.Inference{Value: 0.07867746964190580},
->>>>>>> 9f708beb
+			"worker2": {Value: alloraMath.MustNewDecFromString("0.07867746964190580")},
 		},
 		forecasts: &emissions.Forecasts{
 			Forecasts: []*emissions.Forecast{
 				{
 					Forecaster: "forecaster0",
 					ForecastElements: []*emissions.ForecastElement{
-<<<<<<< HEAD
-						{Inferer: "worker0", Value: alloraMath.MustNewDecFromString("9.65209481504552e-06")},
+						{Inferer: "worker0", Value: alloraMath.MustNewDecFromString("0.00000965209481504552")},
 						{Inferer: "worker1", Value: alloraMath.MustNewDecFromString("0.0013204058258572500")},
-=======
-						{Inferer: "worker0", Value: 9.65209481504552e-06},
-						{Inferer: "worker1", Value: 0.0013204058258572500},
-						{Inferer: "worker2", Value: 0.009498919738615450},
->>>>>>> 9f708beb
+						{Inferer: "worker2", Value: alloraMath.MustNewDecFromString("0.009498919738615450")},
 					},
 				},
 				{
 					Forecaster: "forecaster1",
 					ForecastElements: []*emissions.ForecastElement{
-<<<<<<< HEAD
 						{Inferer: "worker0", Value: alloraMath.MustNewDecFromString("1.57700563929882e-05")},
 						{Inferer: "worker1", Value: alloraMath.MustNewDecFromString("0.002446373314877150")},
-=======
-						{Inferer: "worker0", Value: 1.57700563929882e-05},
-						{Inferer: "worker1", Value: 0.002446373314877150},
-						{Inferer: "worker2", Value: 0.00426518781753509},
->>>>>>> 9f708beb
+						{Inferer: "worker2", Value: alloraMath.MustNewDecFromString("0.00426518781753509")},
 					},
 				},
 			},
@@ -212,23 +165,14 @@
 		networkCombinedLoss: alloraMath.MustNewDecFromString("10.0"),
 		epsilon:             alloraMath.MustNewDecFromString("0.0001"),
 		expectedOneOutInferences: []*emissions.WithheldWorkerAttributedValue{
-<<<<<<< HEAD
 			{Worker: "worker0", Value: alloraMath.MustNewDecFromString("0.07868265511452390")},
 			{Worker: "worker1", Value: alloraMath.MustNewDecFromString("0.05882929409106640")},
+			{Worker: "worker2", Value: alloraMath.MustNewDecFromString("0.12094791926963100")},
 		},
 		expectedOneOutImpliedInferences: []*emissions.WithheldWorkerAttributedValue{
-			{Worker: "worker0", Value: alloraMath.MustNewDecFromString("2.166666666666666")},
-			{Worker: "worker1", Value: alloraMath.MustNewDecFromString("1.833333333333333")},
-=======
-			{Worker: "worker0", Value: 0.07868265511452390},
-			{Worker: "worker1", Value: 0.05882929409106640},
-			{Worker: "worker2", Value: 0.12094791926963100},
-		},
-		expectedOneOutImpliedInferences: []*emissions.WithheldWorkerAttributedValue{
-			{Worker: "worker0", Value: 0.11562305562592500},
-			{Worker: "worker1", Value: 0.07351778409912410},
-			{Worker: "worker2", Value: 0.11683957010303600},
->>>>>>> 9f708beb
+			{Worker: "worker0", Value: alloraMath.MustNewDecFromString("0.11562305562592500")},
+			{Worker: "worker1", Value: alloraMath.MustNewDecFromString("0.07351778409912410")},
+			{Worker: "worker2", Value: alloraMath.MustNewDecFromString("0.11683957010303600")},
 		},
 		pInferenceSynthesis: alloraMath.MustNewDecFromString("2.0"),
 	}
@@ -253,7 +197,6 @@
 		s.Require().Len(oneOutImpliedInferences, len(test.expectedOneOutImpliedInferences), "Unexpected number of one-out implied inferences")
 
 		for i, expected := range test.expectedOneOutInferences {
-<<<<<<< HEAD
 			s.Require().True(
 				alloraMath.InDelta(
 					expected.Value,
@@ -269,15 +212,6 @@
 					oneOutImpliedInferences[i].Value,
 					alloraMath.MustNewDecFromString("0.00001"),
 				), "Mismatch in value for one-out implied inference of worker %s", expected.Worker)
-=======
-			log.Printf("Expected value: %v, Actual value: %v, Epsilon: %v", expected.Value, oneOutInferences[i].Value, 1e-5)
-			s.Require().InEpsilon(expected.Value, oneOutInferences[i].Value, 1e-5, "Mismatch in value for one-out inference of worker %s", expected.Worker)
-		}
-
-		for i, expected := range test.expectedOneOutImpliedInferences {
-			log.Printf("Expected value: %v, Actual value: %v, Epsilon: %v", expected.Value, oneOutImpliedInferences[i].Value, 1e-5)
-			s.Require().InEpsilon(expected.Value, oneOutImpliedInferences[i].Value, 1e-5, "Mismatch in value for one-out implied inference of worker %s", expected.Worker)
->>>>>>> 9f708beb
 		}
 	})
 }
@@ -298,23 +232,14 @@
 		{ // ROW 6
 			name: "basic functionality, single worker",
 			inferences: map[string]*emissions.Inference{
-<<<<<<< HEAD
 				"worker0": {Value: alloraMath.MustNewDecFromString("0.10711562728325500")},
 				"worker1": {Value: alloraMath.MustNewDecFromString("0.03008145586124120")},
+				"worker2": {Value: alloraMath.MustNewDecFromString("0.09269114998018040")},
 			},
 			forecastImpliedInferences: map[string]*emissions.Inference{
 				"worker0": {Value: alloraMath.MustNewDecFromString("0.08584946856167300")},
 				"worker1": {Value: alloraMath.MustNewDecFromString("0.08215179314806270")},
-=======
-				"worker0": {Value: 0.10711562728325500},
-				"worker1": {Value: 0.03008145586124120},
-				"worker2": {Value: 0.09269114998018040},
-			},
-			forecastImpliedInferences: map[string]*emissions.Inference{
-				"worker0": {Value: 0.08584946856167300},
-				"worker1": {Value: 0.08215179314806270},
-				"worker2": {Value: 0.0891905081396791},
->>>>>>> 9f708beb
+				"worker2": {Value: alloraMath.MustNewDecFromString("0.0891905081396791")},
 			},
 			maxRegretsByOneInForecaster: map[string]inference_synthesis.Regret{
 				"worker0": alloraMath.MustNewDecFromString("0.1"),
@@ -323,14 +248,9 @@
 			epsilon:             alloraMath.MustNewDecFromString("0.0001"),
 			pInferenceSynthesis: alloraMath.MustNewDecFromString("2.0"),
 			expectedOneInInferences: []*emissions.WorkerAttributedValue{
-<<<<<<< HEAD
 				{Worker: "worker0", Value: alloraMath.MustNewDecFromString("0.0764686352947760")},
 				{Worker: "worker1", Value: alloraMath.MustNewDecFromString("0.0755370605649977")},
-=======
-				{Worker: "worker0", Value: 0.07646863529477600},
-				{Worker: "worker1", Value: 0.0755370605649977},
-				{Worker: "worker2", Value: 0.07705216278952520},
->>>>>>> 9f708beb
+				{Worker: "worker2", Value: alloraMath.MustNewDecFromString("0.07705216278952520")},
 			},
 			expectedErr: nil,
 		},
