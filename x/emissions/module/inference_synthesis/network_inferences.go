--- conflicted
+++ resolved
@@ -119,16 +119,12 @@
 			return InferenceValue{}, err
 		}
 		// Normalize inferer regret then calculate gradient => weight per inferer for network combined inference
-<<<<<<< HEAD
-		regretFraction, err := regret.Value.Quo(maxRegret)
+		regretFraction, err := regret.Value.Quo(maxRegret.Abs())
 		if err != nil {
 			fmt.Println("Error calculating regret fraction: ", err)
 			return InferenceValue{}, err
 		}
 		weight, err := Gradient(pInferenceSynthesis, regretFraction)
-=======
-		weight, err := Gradient(pInferenceSynthesis, regret.Value/math.Abs(maxRegret))
->>>>>>> 9f708beb
 		if err != nil {
 			fmt.Println("Error calculating gradient: ", err)
 			return InferenceValue{}, err
@@ -158,23 +154,18 @@
 			return InferenceValue{}, err
 		}
 		// Normalize forecaster regret then calculate gradient => weight per forecaster for network combined inference
-<<<<<<< HEAD
-		regretFraction, err := regret.Value.Quo(maxRegret)
+		regretFrac, err := regret.Value.Quo(maxRegret.Abs())
 		if err != nil {
 			fmt.Println("Error calculating regret fraction: ", err)
 			return InferenceValue{}, err
 		}
-		weight, err := Gradient(pInferenceSynthesis, regretFraction)
-=======
-		weight, err := Gradient(pInferenceSynthesis, regret.Value/math.Abs(maxRegret))
->>>>>>> 9f708beb
+		weight, err := Gradient(pInferenceSynthesis, regretFrac)
 		if err != nil {
 			fmt.Println("Error calculating gradient: ", err)
 			return InferenceValue{}, err
 		}
-<<<<<<< HEAD
-		if !weight.Equal(alloraMath.ZeroDec()) && inferenceByWorker[forecaster] != nil {
-			weightTimesInference, err := weight.Mul(inferenceByWorker[forecaster].Value) // numerator of network combined inference calculation
+		if !weight.Equal(alloraMath.ZeroDec()) && forecastImpliedInferenceByWorker[forecaster] != nil {
+			weightTimesInference, err := weight.Mul(forecastImpliedInferenceByWorker[forecaster].Value) // numerator of network combined inference calculation
 			if err != nil {
 				fmt.Println("Error calculating weight by worker value: ", err)
 				return InferenceValue{}, err
@@ -189,11 +180,6 @@
 				fmt.Println("Error adding weight: ", err)
 				return InferenceValue{}, err
 			}
-=======
-		if weight != 0 && forecastImpliedInferenceByWorker[forecaster] != nil {
-			unnormalizedI_i += weight * forecastImpliedInferenceByWorker[forecaster].Value // numerator of network combined inference calculation
-			sumWeights += weight
->>>>>>> 9f708beb
 		}
 	}
 
