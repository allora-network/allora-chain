package module

import (
	"context"
	"fmt"

	"cosmossdk.io/errors"
	allorautils "github.com/allora-network/allora-chain/x/emissions/keeper/actor_utils"
	"github.com/allora-network/allora-chain/x/emissions/module/rewards"
	sdk "github.com/cosmos/cosmos-sdk/types"
)

func EndBlocker(ctx context.Context, am AppModule) error {
	sdkCtx := sdk.UnwrapSDKContext(ctx)
	blockHeight := sdkCtx.BlockHeight()
	sdkCtx.Logger().Debug(
		fmt.Sprintf("\n ---------------- Emissions EndBlock %d ------------------- \n",
			blockHeight))
	moduleParams, err := am.keeper.GetParams(sdkCtx)
	if err != nil {
		sdkCtx.Logger().Error("Error Getting module params", err)
		return err
	}
	// Remove Stakers that have been wanting to unstake this block. They no longer get paid rewards
	RemoveStakes(sdkCtx, blockHeight, am.keeper, moduleParams.HalfMaxProcessStakeRemovalsEndBlock)
	RemoveDelegateStakes(sdkCtx, blockHeight, am.keeper, moduleParams.HalfMaxProcessStakeRemovalsEndBlock)

	// Get unnormalized weights of active topics and the sum weight and revenue they have generated
	weights, sumWeight, totalRevenue, err := rewards.GetAndUpdateActiveTopicWeights(sdkCtx, am.keeper, blockHeight)
	if err != nil {
		return errors.Wrapf(err, "Weights error")
	}
	sdkCtx.Logger().Debug(fmt.Sprintf("ABCI EndBlocker %d: Total Revenue: %v, Sum Weight: %v", blockHeight, totalRevenue, sumWeight))

	// REWARDS (will internally filter any non-RewardReady topics)
	err = rewards.EmitRewards(sdkCtx, am.keeper, blockHeight, weights, sumWeight, totalRevenue)
	if err != nil {
		sdkCtx.Logger().Error("Error calculating global emission per topic: ", err)
		return errors.Wrapf(err, "Rewards error")
	}

<<<<<<< HEAD
	// NONCE MGMT with Churnable weights
	var wg sync.WaitGroup
	// Loop over and run epochs on topics whose inferences are demanded enough to be served
	fn := func(sdkCtx sdk.Context, topic *types.Topic) error {
		// Parallelize nonce management and update of topic to be in a churn ready state
		wg.Add(1)
		localTopic := *topic
		go func(topic types.Topic) {
			defer wg.Done()
			// Check the cadence of inferences, and just in case also check multiples of epoch lengths
			// to avoid potential situations where the block is missed
			if am.keeper.CheckWorkerOpenCadence(blockHeight, topic) {
				sdkCtx.Logger().Debug(fmt.Sprintf("ABCI EndBlocker: Worker open cadence met for topic: %v metadata: %s . \n",
					topic.Id,
					topic.Metadata))

				// Update the last inference ran
				err = am.keeper.UpdateTopicEpochLastEnded(sdkCtx, topic.Id, blockHeight)
				if err != nil {
					sdkCtx.Logger().Warn(fmt.Sprintf("Error updating last inference ran: %s", err.Error()))
					return
				}
				// Add Worker Nonces
				nextNonce := types.Nonce{BlockHeight: blockHeight}
				err = am.keeper.AddWorkerNonce(sdkCtx, topic.Id, &nextNonce)
				if err != nil {
					sdkCtx.Logger().Warn(fmt.Sprintf("Error adding worker nonce: %s", err.Error()))
					return
				}
				sdkCtx.Logger().Debug(fmt.Sprintf("Added worker nonce for topic %d: %v \n", topic.Id, nextNonce.BlockHeight))

				err = am.keeper.AddWorkerWindowTopicId(sdkCtx, blockHeight+topic.WorkerSubmissionWindow, types.Topicid{TopicId: topic.Id})
				if err != nil {
					sdkCtx.Logger().Warn(fmt.Sprintf("Error adding worker window topic id: %s", err.Error()))
					return
				}

				MaxUnfulfilledReputerRequests := types.DefaultParams().MaxUnfulfilledReputerRequests
				moduleParams, err := am.keeper.GetParams(ctx)
				if err != nil {
					sdkCtx.Logger().Warn(fmt.Sprintf("Error getting max retries to fulfil nonces for worker requests (using default), err: %s", err.Error()))
				} else {
					MaxUnfulfilledReputerRequests = moduleParams.MaxUnfulfilledReputerRequests
				}
				// Adding one to cover for one extra epochLength
				reputerPruningBlock := blockHeight - (int64(MaxUnfulfilledReputerRequests+1)*topic.EpochLength + topic.GroundTruthLag)
				if reputerPruningBlock > 0 {
					sdkCtx.Logger().Debug(fmt.Sprintf("Pruning reputer nonces before block: %v for topic: %d on block: %v", reputerPruningBlock, topic.Id, blockHeight))
					err = am.keeper.PruneReputerNonces(sdkCtx, topic.Id, reputerPruningBlock)
					if err != nil {
						sdkCtx.Logger().Warn(fmt.Sprintf("Error pruning reputer nonces: %s", err.Error()))
					}

					// Reputer nonces need to check worker nonces from one epoch before
					workerPruningBlock := reputerPruningBlock - topic.EpochLength
					if workerPruningBlock > 0 {
						sdkCtx.Logger().Debug("Pruning worker nonces before block: ", workerPruningBlock, " for topic: ", topic.Id)
						// Prune old worker nonces previous to current blockHeight to avoid inserting inferences after its time has passed
						err = am.keeper.PruneWorkerNonces(sdkCtx, topic.Id, workerPruningBlock)
						if err != nil {
							sdkCtx.Logger().Warn(fmt.Sprintf("Error pruning worker nonces: %s", err.Error()))
						}
					}
				}
			}
			// Check Reputer Close Cadence
			if am.keeper.CheckReputerCloseCadence(blockHeight, topic) {
				// Check if there is an unfulfilled nonce
				nonces, err := am.keeper.GetUnfulfilledReputerNonces(sdkCtx, topic.Id)
				if err != nil {
					sdkCtx.Logger().Warn(fmt.Sprintf("Error getting unfulfilled worker nonces: %s", err.Error()))
					return
				}
				for _, nonce := range nonces.Nonces {
					// Check if current blockheight has reached the blockheight of the nonce + groundTruthLag + epochLength
					// This means one epochLength is allowed for reputation responses to be sent since ground truth is revealed.
					closingReputerNonceMinBlockHeight := nonce.ReputerNonce.BlockHeight + topic.GroundTruthLag + topic.EpochLength
					if blockHeight >= closingReputerNonceMinBlockHeight {
						sdkCtx.Logger().Debug(fmt.Sprintf("ABCI EndBlocker: Closing reputer nonce for topic: %v nonce: %v, min: %d. \n",
							topic.Id, nonce, closingReputerNonceMinBlockHeight))
						err = allorautils.CloseReputerNonce(&am.keeper, sdkCtx, topic.Id, *nonce.ReputerNonce)
						if err != nil {
							sdkCtx.Logger().Warn(fmt.Sprintf("Error closing reputer nonce: %s", err.Error()))
							// Proactively close the nonce to avoid
							am.keeper.FulfillReputerNonce(sdkCtx, topic.Id, nonce.ReputerNonce)
						}
					}
				}
			}

		}(localTopic)
		return nil
	}
	err = rewards.IdentifyChurnableAmongActiveTopicsAndApplyFn(
=======
	// Reset the churn ready topics
	err = am.keeper.ResetChurnableTopics(sdkCtx)
	if err != nil {
		sdkCtx.Logger().Error("Error resetting churn ready topics: ", err)
		return errors.Wrapf(err, "Resetting churn ready topics error")
	}

	// identify which topics are churnable from the list of active topics
	err = rewards.PickChurnableActiveTopics(
>>>>>>> d048295a
		sdkCtx,
		am.keeper,
		blockHeight,
		weights,
	)
	if err != nil {
		sdkCtx.Logger().Error("Error applying function on all rewardable topics: ", err)
		return err
	}

	// Close any open windows due this blockHeight
	workerWindowsToClose := am.keeper.GetWorkerWindowTopicIds(sdkCtx, blockHeight)
	if len(workerWindowsToClose.TopicIds) > 0 {
		for _, topicId := range workerWindowsToClose.TopicIds {
			sdkCtx.Logger().Info(fmt.Sprintf("ABCI EndBlocker: Worker close cadence met for topic: %d", topicId))
			// Check if there is an unfulfilled nonce
			nonces, err := am.keeper.GetUnfulfilledWorkerNonces(sdkCtx, topicId.TopicId)
			if err != nil {
				sdkCtx.Logger().Warn(fmt.Sprintf("Error getting unfulfilled worker nonces: %s", err.Error()))
				continue
			} else if len(nonces.Nonces) == 0 {
				// No nonces to fulfill
				continue
			} else {
				for _, nonce := range nonces.Nonces {
					sdkCtx.Logger().Debug(fmt.Sprintf("ABCI EndBlocker %d: Closing Worker window for topic: %d, nonce: %v", blockHeight, topicId.TopicId, nonce))
					err := allorautils.CloseWorkerNonce(&am.keeper, sdkCtx, topicId.TopicId, *nonce)
					if err != nil {
						sdkCtx.Logger().Info(fmt.Sprintf("Error closing worker nonce, proactively fulfilling: %s", err.Error()))
						// Proactively close the nonce
						fulfilledNonce, err := am.keeper.FulfillWorkerNonce(sdkCtx, topicId.TopicId, nonce)
						if err != nil {
							sdkCtx.Logger().Warn(fmt.Sprintf("Error fulfilling worker nonce: %s", err.Error()))
						} else {
							sdkCtx.Logger().Debug(fmt.Sprintf("Fulfilled: %t, worker nonce: %v", fulfilledNonce, nonce))
						}
					}
				}
			}
		}
		err = am.keeper.DeleteWorkerWindowBlockheight(sdkCtx, blockHeight)
		if err != nil {
			sdkCtx.Logger().Warn(fmt.Sprintf("Error deleting worker window blockheight: %s", err.Error()))
		}
	}
	return nil
}<|MERGE_RESOLUTION|>--- conflicted
+++ resolved
@@ -3,6 +3,7 @@
 import (
 	"context"
 	"fmt"
+	"sync"
 
 	"cosmossdk.io/errors"
 	allorautils "github.com/allora-network/allora-chain/x/emissions/keeper/actor_utils"
@@ -39,7 +40,6 @@
 		return errors.Wrapf(err, "Rewards error")
 	}
 
-<<<<<<< HEAD
 	// NONCE MGMT with Churnable weights
 	var wg sync.WaitGroup
 	// Loop over and run epochs on topics whose inferences are demanded enough to be served
@@ -134,17 +134,6 @@
 		return nil
 	}
 	err = rewards.IdentifyChurnableAmongActiveTopicsAndApplyFn(
-=======
-	// Reset the churn ready topics
-	err = am.keeper.ResetChurnableTopics(sdkCtx)
-	if err != nil {
-		sdkCtx.Logger().Error("Error resetting churn ready topics: ", err)
-		return errors.Wrapf(err, "Resetting churn ready topics error")
-	}
-
-	// identify which topics are churnable from the list of active topics
-	err = rewards.PickChurnableActiveTopics(
->>>>>>> d048295a
 		sdkCtx,
 		am.keeper,
 		blockHeight,
@@ -154,6 +143,7 @@
 		sdkCtx.Logger().Error("Error applying function on all rewardable topics: ", err)
 		return err
 	}
+	wg.Wait()
 
 	// Close any open windows due this blockHeight
 	workerWindowsToClose := am.keeper.GetWorkerWindowTopicIds(sdkCtx, blockHeight)
