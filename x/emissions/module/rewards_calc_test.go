--- conflicted
+++ resolved
@@ -386,30 +386,19 @@
 			Creator:          s.addrsStr[0],
 			Metadata:         "metadata",
 			LossLogic:        "logic",
-<<<<<<< HEAD
 			LossMethod:       "whatever",
 			InferenceLogic:   "morelogic",
 			InferenceMethod:  "whatever2",
 			EpochLength:      10800,
 			DefaultArg:       "default",
 			Pnorm:            2,
-=======
-			InferenceLogic:   "morelogic",
-			InferenceMethod:  "whatever2",
-			DefaultArg:       "default",
-			Pnorm:            2,
-			EpochLength:      10800,
->>>>>>> 1010c9ff
 			AlphaRegret:      "0.1",
 			PrewardReputer:   "0.1",
 			PrewardInference: "0.1",
 			PrewardForecast:  "0.1",
 			FTolerance:       "0.1",
 		}
-<<<<<<< HEAD
-=======
-
->>>>>>> 1010c9ff
+
 		response, err := s.msgServer.CreateNewTopic(s.ctx, &topicMessage)
 		if err != nil {
 			return nil, err
