package rewards_test

import (
	"fmt"
	"testing"
	"time"

	"cosmossdk.io/core/header"
	"cosmossdk.io/log"
	cosmosMath "cosmossdk.io/math"
	storetypes "cosmossdk.io/store/types"
	"github.com/allora-network/allora-chain/app/params"
	alloraMath "github.com/allora-network/allora-chain/math"
	"github.com/allora-network/allora-chain/x/emissions/keeper"
	"github.com/allora-network/allora-chain/x/emissions/keeper/inference_synthesis"
	"github.com/allora-network/allora-chain/x/emissions/keeper/msgserver"
	"github.com/allora-network/allora-chain/x/emissions/module"
	"github.com/allora-network/allora-chain/x/emissions/module/rewards"
	"github.com/allora-network/allora-chain/x/emissions/types"
	mintkeeper "github.com/allora-network/allora-chain/x/mint/keeper"
	mint "github.com/allora-network/allora-chain/x/mint/module"
	minttypes "github.com/allora-network/allora-chain/x/mint/types"
	"github.com/cometbft/cometbft/crypto/secp256k1"
	codecAddress "github.com/cosmos/cosmos-sdk/codec/address"
	"github.com/cosmos/cosmos-sdk/runtime"
	"github.com/cosmos/cosmos-sdk/testutil"
	sdk "github.com/cosmos/cosmos-sdk/types"
	moduletestutil "github.com/cosmos/cosmos-sdk/types/module/testutil"
	auth "github.com/cosmos/cosmos-sdk/x/auth"
	authcodec "github.com/cosmos/cosmos-sdk/x/auth/codec"
	authkeeper "github.com/cosmos/cosmos-sdk/x/auth/keeper"
	authtypes "github.com/cosmos/cosmos-sdk/x/auth/types"
	"github.com/cosmos/cosmos-sdk/x/bank"
	bankkeeper "github.com/cosmos/cosmos-sdk/x/bank/keeper"
	govtypes "github.com/cosmos/cosmos-sdk/x/gov/types"
	stakingkeeper "github.com/cosmos/cosmos-sdk/x/staking/keeper"
	"github.com/stretchr/testify/suite"
)

const (
	multiPerm  = "multiple permissions account"
	randomPerm = "random permission"
)

type RewardsTestSuite struct {
	suite.Suite

	ctx                sdk.Context
	accountKeeper      authkeeper.AccountKeeper
	bankKeeper         bankkeeper.BaseKeeper
	emissionsKeeper    keeper.Keeper
	emissionsAppModule module.AppModule
	mintAppModule      mint.AppModule
	msgServer          types.MsgServer
	key                *storetypes.KVStoreKey
	privKeys           map[string]secp256k1.PrivKey
	addrs              []sdk.AccAddress
	addrsStr           []string
}

func (s *RewardsTestSuite) SetupTest() {
	key := storetypes.NewKVStoreKey("emissions")
	storeService := runtime.NewKVStoreService(key)
	testCtx := testutil.DefaultContextWithDB(s.T(), key, storetypes.NewTransientStoreKey("transient_test"))
	ctx := testCtx.Ctx.WithHeaderInfo(header.Info{Time: time.Now()})
	encCfg := moduletestutil.MakeTestEncodingConfig(auth.AppModuleBasic{}, bank.AppModuleBasic{}, module.AppModule{})

	maccPerms := map[string][]string{
		"fee_collector":                {"minter"},
		"mint":                         {"minter"},
		types.AlloraStakingAccountName: {"burner", "minter", "staking"},
		types.AlloraRewardsAccountName: {"minter"},
		types.AlloraPendingRewardForDelegatorAccountName: {"minter"},
		"ecosystem":              {"minter"},
		"bonded_tokens_pool":     {"burner", "staking"},
		"not_bonded_tokens_pool": {"burner", "staking"},
		multiPerm:                {"burner", "minter", "staking"},
		randomPerm:               {"random"},
	}

	accountKeeper := authkeeper.NewAccountKeeper(
		encCfg.Codec,
		storeService,
		authtypes.ProtoBaseAccount,
		maccPerms,
		authcodec.NewBech32Codec(params.Bech32PrefixAccAddr),
		params.Bech32PrefixAccAddr,
		authtypes.NewModuleAddress("gov").String(),
	)
	bankKeeper := bankkeeper.NewBaseKeeper(
		encCfg.Codec,
		storeService,
		accountKeeper,
		map[string]bool{},
		authtypes.NewModuleAddress(govtypes.ModuleName).String(),
		log.NewNopLogger(),
	)
	emissionsKeeper := keeper.NewKeeper(
		encCfg.Codec,
		codecAddress.NewBech32Codec(params.Bech32PrefixAccAddr),
		storeService,
		accountKeeper,
		bankKeeper,
		authtypes.FeeCollectorName)
	stakingKeeper := stakingkeeper.NewKeeper(
		encCfg.Codec,
		storeService,
		accountKeeper,
		bankKeeper,
		authtypes.NewModuleAddress("gov").String(),
		codecAddress.NewBech32Codec(sdk.Bech32PrefixValAddr),
		codecAddress.NewBech32Codec(sdk.Bech32PrefixConsAddr),
	)
	mintKeeper := mintkeeper.NewKeeper(
		encCfg.Codec,
		storeService,
		stakingKeeper,
		accountKeeper,
		bankKeeper,
		emissionsKeeper,
		authtypes.FeeCollectorName,
		authtypes.NewModuleAddress("gov").String(),
	)

	s.ctx = ctx
	s.accountKeeper = accountKeeper
	s.bankKeeper = bankKeeper
	s.emissionsKeeper = emissionsKeeper
	s.key = key
	emissionsAppModule := module.NewAppModule(encCfg.Codec, s.emissionsKeeper)
	defaultEmissionsGenesis := emissionsAppModule.DefaultGenesis(encCfg.Codec)
	emissionsAppModule.InitGenesis(ctx, encCfg.Codec, defaultEmissionsGenesis)
	s.msgServer = msgserver.NewMsgServerImpl(s.emissionsKeeper)
	s.emissionsAppModule = emissionsAppModule
	mintAppModule := mint.NewAppModule(encCfg.Codec, mintKeeper, accountKeeper)
	defaultMintGenesis := mintAppModule.DefaultGenesis(encCfg.Codec)
	mintAppModule.InitGenesis(ctx, encCfg.Codec, defaultMintGenesis)
	s.mintAppModule = mintAppModule

	// Create accounts and fund it
	var addrs []sdk.AccAddress = make([]sdk.AccAddress, 0)
	var addrsStr []string = make([]string, 0)
	var privKeys = make(map[string]secp256k1.PrivKey)
	for i := 0; i < 50; i++ {
		senderPrivKey := secp256k1.GenPrivKey()
		pubkey := senderPrivKey.PubKey().Address()

		// Add coins to account module
		s.FundAccount(10000000000, sdk.AccAddress(pubkey))
		addrs = append(addrs, sdk.AccAddress(pubkey))
		addrsStr = append(addrsStr, addrs[i].String())
		privKeys[addrsStr[i]] = senderPrivKey
	}
	s.addrs = addrs
	s.addrsStr = addrsStr
	s.privKeys = privKeys

	// Add all tests addresses in whitelists
	for _, addr := range s.addrsStr {
		s.emissionsKeeper.AddWhitelistAdmin(ctx, addr)
	}
}

func (s *RewardsTestSuite) FundAccount(amount int64, accAddress sdk.AccAddress) {
	initialStakeCoins := sdk.NewCoins(sdk.NewCoin(params.DefaultBondDenom, cosmosMath.NewInt(amount)))
	s.bankKeeper.MintCoins(s.ctx, types.AlloraStakingAccountName, initialStakeCoins)
	s.bankKeeper.SendCoinsFromModuleToAccount(s.ctx, types.AlloraStakingAccountName, accAddress, initialStakeCoins)
}

func TestModuleTestSuite(t *testing.T) {
	suite.Run(t, new(RewardsTestSuite))
}

func (s *RewardsTestSuite) MintTokensToAddress(address sdk.AccAddress, amount cosmosMath.Int) {
	creatorInitialBalanceCoins := sdk.NewCoins(sdk.NewCoin(params.DefaultBondDenom, amount))

	s.bankKeeper.MintCoins(s.ctx, types.AlloraStakingAccountName, creatorInitialBalanceCoins)
	s.bankKeeper.SendCoinsFromModuleToAccount(s.ctx, types.AlloraStakingAccountName, address, creatorInitialBalanceCoins)
}

func (s *RewardsTestSuite) MintTokensToModule(moduleName string, amount cosmosMath.Int) {
	creatorInitialBalanceCoins := sdk.NewCoins(sdk.NewCoin(params.DefaultBondDenom, amount))
	s.bankKeeper.MintCoins(s.ctx, moduleName, creatorInitialBalanceCoins)
}

func (s *RewardsTestSuite) TestStandardRewardEmission() {
	block := int64(600)
	s.ctx = s.ctx.WithBlockHeight(block)

	// Reputer Addresses
	reputerAddrs := []sdk.AccAddress{
		s.addrs[0],
		s.addrs[1],
		s.addrs[2],
		s.addrs[3],
		s.addrs[4],
	}

	// Worker Addresses
	workerAddrs := []sdk.AccAddress{
		s.addrs[5],
		s.addrs[6],
		s.addrs[7],
		s.addrs[8],
		s.addrs[9],
	}

	// Create topic
	newTopicMsg := &types.MsgCreateNewTopic{
		Creator:         reputerAddrs[0].String(),
		Metadata:        "test",
		LossLogic:       "logic",
		LossMethod:      "method",
		EpochLength:     10800,
		InferenceLogic:  "Ilogic",
		InferenceMethod: "Imethod",
		DefaultArg:      "ETH",
		AlphaRegret:     alloraMath.NewDecFromInt64(1),
		PNorm:           alloraMath.NewDecFromInt64(3),
	}
	res, err := s.msgServer.CreateNewTopic(s.ctx, newTopicMsg)
	s.Require().NoError(err)

	// Get Topic Id
	topicId := res.TopicId

	// Register 5 workers
	for _, addr := range workerAddrs {
		workerRegMsg := &types.MsgRegister{
			Sender:       addr.String(),
			LibP2PKey:    "test",
			MultiAddress: "test",
			TopicId:      topicId,
			IsReputer:    false,
			Owner:        addr.String(),
		}
		_, err := s.msgServer.Register(s.ctx, workerRegMsg)
		s.Require().NoError(err)
	}

	// Register 5 reputers
	for _, addr := range reputerAddrs {
		reputerRegMsg := &types.MsgRegister{
			Sender:       addr.String(),
			LibP2PKey:    "test",
			MultiAddress: "test",
			TopicId:      topicId,
			IsReputer:    true,
			Owner:        addr.String(),
		}
		_, err := s.msgServer.Register(s.ctx, reputerRegMsg)
		s.Require().NoError(err)
	}

	cosmosOneE18 := inference_synthesis.CosmosIntOneE18()

	// Add Stake for reputers
	var stakes = []cosmosMath.Int{
		cosmosMath.NewInt(1176644).Mul(cosmosOneE18),
		cosmosMath.NewInt(384623).Mul(cosmosOneE18),
		cosmosMath.NewInt(394676).Mul(cosmosOneE18),
		cosmosMath.NewInt(207999).Mul(cosmosOneE18),
		cosmosMath.NewInt(368582).Mul(cosmosOneE18),
	}
	for i, addr := range reputerAddrs {
		s.MintTokensToAddress(addr, cosmosMath.NewIntFromBigInt(stakes[i].BigInt()))
		_, err := s.msgServer.AddStake(s.ctx, &types.MsgAddStake{
			Sender:  addr.String(),
			Amount:  stakes[i],
			TopicId: topicId,
		})
		s.Require().NoError(err)
	}

	// Insert unfullfiled nonces
	err = s.emissionsKeeper.AddWorkerNonce(s.ctx, topicId, &types.Nonce{
		BlockHeight: block,
	})
	s.Require().NoError(err)
	err = s.emissionsKeeper.AddReputerNonce(s.ctx, topicId, &types.Nonce{
		BlockHeight: block,
	}, &types.Nonce{
		BlockHeight: block,
	})
	s.Require().NoError(err)

	// Insert inference from workers
	inferenceBundles := GenerateWorkerDataBundles(s, block, topicId)
	_, err = s.msgServer.InsertBulkWorkerPayload(s.ctx, &types.MsgInsertBulkWorkerPayload{
		Sender:            workerAddrs[0].String(),
		Nonce:             &types.Nonce{BlockHeight: block},
		TopicId:           topicId,
		WorkerDataBundles: inferenceBundles,
	})
	s.Require().NoError(err)

	// Insert loss bundle from reputers
	lossBundles := GenerateLossBundles(s, block, topicId, reputerAddrs)
	_, err = s.msgServer.InsertBulkReputerPayload(s.ctx, &types.MsgInsertBulkReputerPayload{
		Sender:  reputerAddrs[0].String(),
		TopicId: topicId,
		ReputerRequestNonce: &types.ReputerRequestNonce{
			ReputerNonce: &types.Nonce{
				BlockHeight: block,
			},
			WorkerNonce: &types.Nonce{
				BlockHeight: block,
			},
		},
		ReputerValueBundles: lossBundles.ReputerValueBundles,
	})
	s.Require().NoError(err)

	block += 1
	s.ctx = s.ctx.WithBlockHeight(block)

	// Trigger end block - rewards distribution
	err = s.emissionsAppModule.EndBlock(s.ctx)
	s.Require().NoError(err)
}

func (s *RewardsTestSuite) TestStandardRewardEmissionShouldRewardTopicsWithFulfilledNonces() {
	block := int64(600)
	s.ctx = s.ctx.WithBlockHeight(block)

	// Reputer Addresses
	reputerAddrs := []sdk.AccAddress{
		s.addrs[0],
		s.addrs[1],
		s.addrs[2],
		s.addrs[3],
		s.addrs[4],
	}

	// Worker Addresses
	workerAddrs := []sdk.AccAddress{
		s.addrs[5],
		s.addrs[6],
		s.addrs[7],
		s.addrs[8],
		s.addrs[9],
	}

	// Create topic
	newTopicMsg := &types.MsgCreateNewTopic{
		Creator:         reputerAddrs[0].String(),
		Metadata:        "test",
		LossLogic:       "logic",
		LossMethod:      "method",
		EpochLength:     10800,
		InferenceLogic:  "Ilogic",
		InferenceMethod: "Imethod",
		DefaultArg:      "ETH",
		AlphaRegret:     alloraMath.NewDecFromInt64(1),
		PNorm:           alloraMath.NewDecFromInt64(3),
	}
	res, err := s.msgServer.CreateNewTopic(s.ctx, newTopicMsg)
	s.Require().NoError(err)

	// Get Topic Id
	topicId := res.TopicId

	// Register 5 workers
	for _, addr := range workerAddrs {
		workerRegMsg := &types.MsgRegister{
			Sender:       addr.String(),
			LibP2PKey:    "test",
			MultiAddress: "test",
			TopicId:      topicId,
			IsReputer:    false,
			Owner:        addr.String(),
		}
		_, err := s.msgServer.Register(s.ctx, workerRegMsg)
		s.Require().NoError(err)
	}

	// Register 5 reputers
	for _, addr := range reputerAddrs {
		reputerRegMsg := &types.MsgRegister{
			Sender:       addr.String(),
			LibP2PKey:    "test",
			MultiAddress: "test",
			TopicId:      topicId,
			IsReputer:    true,
			Owner:        addr.String(),
		}
		_, err := s.msgServer.Register(s.ctx, reputerRegMsg)
		s.Require().NoError(err)
	}

	cosmosOneE18 := inference_synthesis.CosmosIntOneE18()

	// Add Stake for reputers
	var stakes = []cosmosMath.Int{
		cosmosMath.NewInt(1176644).Mul(cosmosOneE18),
		cosmosMath.NewInt(384623).Mul(cosmosOneE18),
		cosmosMath.NewInt(394676).Mul(cosmosOneE18),
		cosmosMath.NewInt(207999).Mul(cosmosOneE18),
		cosmosMath.NewInt(368582).Mul(cosmosOneE18),
	}
	for i, addr := range reputerAddrs {
		s.MintTokensToAddress(addr, cosmosMath.NewIntFromBigInt(stakes[i].BigInt()))
		_, err := s.msgServer.AddStake(s.ctx, &types.MsgAddStake{
			Sender:  addr.String(),
			Amount:  stakes[i],
			TopicId: topicId,
		})
		s.Require().NoError(err)
	}

	initialStake := cosmosMath.NewInt(1000)
	s.MintTokensToAddress(reputerAddrs[0], initialStake)
	fundTopicMessage := types.MsgFundTopic{
		Sender:  reputerAddrs[0].String(),
		TopicId: topicId,
		Amount:  initialStake,
	}
	_, err = s.msgServer.FundTopic(s.ctx, &fundTopicMessage)
	s.Require().NoError(err)
	s.Require().True(
		s.bankKeeper.HasBalance(
			s.ctx,
			s.accountKeeper.GetModuleAddress(minttypes.EcosystemModuleName),
			sdk.NewCoin(params.DefaultBondDenom, initialStake),
		),
		"ecosystem account should have something in it after funding",
	)

	// Insert unfullfiled nonces
	err = s.emissionsKeeper.AddWorkerNonce(s.ctx, topicId, &types.Nonce{
		BlockHeight: block,
	})
	s.Require().NoError(err)
	err = s.emissionsKeeper.AddReputerNonce(s.ctx, topicId, &types.Nonce{
		BlockHeight: block,
	}, &types.Nonce{
		BlockHeight: block,
	})
	s.Require().NoError(err)

	// Insert inference from workers
	inferenceBundles := GenerateWorkerDataBundles(s, block, topicId)
	_, err = s.msgServer.InsertBulkWorkerPayload(s.ctx, &types.MsgInsertBulkWorkerPayload{
		Sender:            workerAddrs[0].String(),
		Nonce:             &types.Nonce{BlockHeight: block},
		TopicId:           topicId,
		WorkerDataBundles: inferenceBundles,
	})
	s.Require().NoError(err)

	// Insert loss bundle from reputers
	lossBundles := GenerateLossBundles(s, block, topicId, reputerAddrs)
	_, err = s.msgServer.InsertBulkReputerPayload(s.ctx, &types.MsgInsertBulkReputerPayload{
		Sender:  reputerAddrs[0].String(),
		TopicId: topicId,
		ReputerRequestNonce: &types.ReputerRequestNonce{
			ReputerNonce: &types.Nonce{
				BlockHeight: block,
			},
			WorkerNonce: &types.Nonce{
				BlockHeight: block,
			},
		},
		ReputerValueBundles: lossBundles.ReputerValueBundles,
	})
	s.Require().NoError(err)

	// Create topic 2
	// Reputer Addresses
	reputerAddrs = []sdk.AccAddress{
		s.addrs[10],
		s.addrs[11],
		s.addrs[12],
		s.addrs[13],
		s.addrs[14],
	}

	// Worker Addresses
	workerAddrs = []sdk.AccAddress{
		s.addrs[15],
		s.addrs[16],
		s.addrs[17],
		s.addrs[18],
		s.addrs[19],
	}

	// Create topic
	newTopicMsg = &types.MsgCreateNewTopic{
		Creator:         reputerAddrs[0].String(),
		Metadata:        "test",
		LossLogic:       "logic",
		LossMethod:      "method",
		EpochLength:     10800,
		InferenceLogic:  "Ilogic",
		InferenceMethod: "Imethod",
		DefaultArg:      "ETH",
		AlphaRegret:     alloraMath.NewDecFromInt64(1),
		PNorm:           alloraMath.NewDecFromInt64(3),
	}
	res, err = s.msgServer.CreateNewTopic(s.ctx, newTopicMsg)
	s.Require().NoError(err)

	// Get Topic Id
	topicId2 := res.TopicId

	// Register 5 workers
	for _, addr := range workerAddrs {
		workerRegMsg := &types.MsgRegister{
			Sender:       addr.String(),
			LibP2PKey:    "test",
			MultiAddress: "test",
			TopicId:      topicId2,
			IsReputer:    false,
			Owner:        addr.String(),
		}
		_, err := s.msgServer.Register(s.ctx, workerRegMsg)
		s.Require().NoError(err)
	}

	// Register 5 reputers
	for _, addr := range reputerAddrs {
		reputerRegMsg := &types.MsgRegister{
			Sender:       addr.String(),
			LibP2PKey:    "test",
			MultiAddress: "test",
			TopicId:      topicId2,
			IsReputer:    true,
			Owner:        addr.String(),
		}
		_, err := s.msgServer.Register(s.ctx, reputerRegMsg)
		s.Require().NoError(err)
	}

	for i, addr := range reputerAddrs {
		s.MintTokensToAddress(addr, cosmosMath.NewIntFromBigInt(stakes[i].BigInt()))
		_, err := s.msgServer.AddStake(s.ctx, &types.MsgAddStake{
			Sender:  addr.String(),
			Amount:  stakes[i],
			TopicId: topicId2,
		})
		s.Require().NoError(err)
	}

	initialStake = cosmosMath.NewInt(1000)
	s.MintTokensToAddress(reputerAddrs[0], initialStake)
	fundTopicMessage = types.MsgFundTopic{
		Sender:  reputerAddrs[0].String(),
		TopicId: topicId2,
		Amount:  initialStake,
	}
	_, err = s.msgServer.FundTopic(s.ctx, &fundTopicMessage)
	s.Require().NoError(err)

	// Insert unfullfiled nonces
	err = s.emissionsKeeper.AddWorkerNonce(s.ctx, topicId2, &types.Nonce{
		BlockHeight: block,
	})
	s.Require().NoError(err)
	err = s.emissionsKeeper.AddReputerNonce(s.ctx, topicId2, &types.Nonce{
		BlockHeight: block,
	}, &types.Nonce{
		BlockHeight: block,
	})
	s.Require().NoError(err)

	// Do not send bundles for topic 2 yet

	beforeRewardsTopic1FeeRevenue, err := s.emissionsKeeper.GetTopicFeeRevenue(s.ctx, topicId)
	s.Require().NoError(err)
	beforeRewardsTopic2FeeRevenue, err := s.emissionsKeeper.GetTopicFeeRevenue(s.ctx, topicId2)
	s.Require().NoError(err)

	// mint some rewards to give out
	s.MintTokensToModule(types.AlloraRewardsAccountName, cosmosMath.NewInt(1000))

	block += 1
	s.ctx = s.ctx.WithBlockHeight(block)

	// Trigger end block - rewards distribution
	err = s.emissionsAppModule.EndBlock(s.ctx)
	s.Require().NoError(err)

	afterRewardsTopic1FeeRevenue, err := s.emissionsKeeper.GetTopicFeeRevenue(s.ctx, topicId)
	s.Require().NoError(err)
	afterRewardsTopic2FeeRevenue, err := s.emissionsKeeper.GetTopicFeeRevenue(s.ctx, topicId2)
	s.Require().NoError(err)

	// Topic 1 should have less revenue after rewards distribution -> rewards distributed
	s.Require().True(
		beforeRewardsTopic1FeeRevenue.Revenue.GT(afterRewardsTopic1FeeRevenue.Revenue),
		"Topic 1 should have more fee revenue: %s > %s",
		beforeRewardsTopic1FeeRevenue.Revenue.String(),
		afterRewardsTopic1FeeRevenue.Revenue.String(),
	)
	// Topic 2 should have the same revenue after rewards distribution -> no rewards distributed
	s.Require().Equal(beforeRewardsTopic2FeeRevenue.Revenue, afterRewardsTopic2FeeRevenue.Revenue)
}

func (s *RewardsTestSuite) setUpTopic(
	blockHeight int64,
	workerAddrs []sdk.AccAddress,
	reputerAddrs []sdk.AccAddress,
	stake cosmosMath.Int,
	alphaRegret alloraMath.Dec,
) uint64 {
	return s.setUpTopicWithEpochLength(blockHeight, workerAddrs, reputerAddrs, stake, alphaRegret, 10800)
}

func (s *RewardsTestSuite) setUpTopicWithEpochLength(
	blockHeight int64,
	workerAddrs []sdk.AccAddress,
	reputerAddrs []sdk.AccAddress,
	stake cosmosMath.Int,
	alphaRegret alloraMath.Dec,
	epochLength int64,
) uint64 {
	return s.setUpTopicWithEpochLength(blockHeight, workerAddrs, reputerAddrs, stake, 10800)
}

func (s *RewardsTestSuite) setUpTopicWithEpochLength(
	blockHeight int64,
	workerAddrs []sdk.AccAddress,
	reputerAddrs []sdk.AccAddress,
	stake cosmosMath.Int,
	epochLength int64,
) uint64 {
	require := s.Require()
	s.ctx = s.ctx.WithBlockHeight(blockHeight)

	// Create topic
	newTopicMsg := &types.MsgCreateNewTopic{
<<<<<<< HEAD
		Creator:          reputerAddrs[0].String(),
		Metadata:         "test",
		LossLogic:        "logic",
		LossMethod:       "method",
		EpochLength:      epochLength,
		InferenceLogic:   "Ilogic",
		InferenceMethod:  "Imethod",
		DefaultArg:       "ETH",
		AlphaRegret:      alloraMath.NewDecFromInt64(10),
		PrewardReputer:   alloraMath.NewDecFromInt64(11),
		PrewardInference: alloraMath.NewDecFromInt64(12),
		PrewardForecast:  alloraMath.NewDecFromInt64(13),
		FTolerance:       alloraMath.NewDecFromInt64(14),
=======
		Creator:         reputerAddrs[0].String(),
		Metadata:        "test",
		LossLogic:       "logic",
		LossMethod:      "method",
		EpochLength:     epochLength,
		InferenceLogic:  "Ilogic",
		InferenceMethod: "Imethod",
		DefaultArg:      "ETH",
		AlphaRegret:     alphaRegret,
		PNorm:           alloraMath.NewDecFromInt64(3),
>>>>>>> 57aa41d4
	}
	res, err := s.msgServer.CreateNewTopic(s.ctx, newTopicMsg)
	require.NoError(err)

	// Get Topic Id
	topicId := res.TopicId

	// Register 5 workers
	for _, workerAddr := range workerAddrs {
		workerRegMsg := &types.MsgRegister{
			Sender:       workerAddr.String(),
			LibP2PKey:    "test",
			MultiAddress: "test",
			TopicId:      topicId,
			IsReputer:    false,
			Owner:        workerAddr.String(),
		}
		_, err := s.msgServer.Register(s.ctx, workerRegMsg)
		require.NoError(err)
	}

	for _, reputerAddr := range reputerAddrs {
		reputerRegMsg := &types.MsgRegister{
			Sender:       reputerAddr.String(),
			LibP2PKey:    "test",
			MultiAddress: "test",
			TopicId:      topicId,
			IsReputer:    true,
			Owner:        reputerAddr.String(),
		}
		_, err := s.msgServer.Register(s.ctx, reputerRegMsg)
		require.NoError(err)
	}
	for _, reputerAddr := range reputerAddrs {
		s.MintTokensToAddress(reputerAddr, stake)
		_, err := s.msgServer.AddStake(s.ctx, &types.MsgAddStake{
			Sender:  reputerAddr.String(),
			Amount:  stake,
			TopicId: topicId,
		})
		require.NoError(err)
	}

	var initialStake int64 = 1000
	s.MintTokensToAddress(reputerAddrs[0], cosmosMath.NewInt(initialStake))
	fundTopicMessage := types.MsgFundTopic{
		Sender:  reputerAddrs[0].String(),
		TopicId: topicId,
		Amount:  cosmosMath.NewInt(initialStake),
	}
	_, err = s.msgServer.FundTopic(s.ctx, &fundTopicMessage)
	require.NoError(err)

	return topicId
}

func (s *RewardsTestSuite) getRewardsDistribution(
	topicId uint64,
	blockHeight int64,
	workerValues []TestWorkerValue,
	reputerValues []TestWorkerValue,
	workerZeroAddress sdk.AccAddress,
	workerZeroOneOutInfererValue string,
	workerZeroInfererValue string,
) []rewards.TaskRewards {
	require := s.Require()

	params, err := s.emissionsKeeper.GetParams(s.ctx)
	require.NoError(err)

	err = s.emissionsKeeper.AddWorkerNonce(
		s.ctx,
		topicId,
		&types.Nonce{BlockHeight: blockHeight},
	)
	require.NoError(err)

	err = s.emissionsKeeper.AddReputerNonce(
		s.ctx,
		topicId,
		&types.Nonce{BlockHeight: blockHeight}, &types.Nonce{BlockHeight: blockHeight},
	)
	require.NoError(err)

	getAddrsFromValues := func(values []TestWorkerValue) []sdk.AccAddress {
		addrs := make([]sdk.AccAddress, 0)
		for _, value := range values {
			addrs = append(addrs, value.Address)
		}
		return addrs
	}

	workerAddrs := getAddrsFromValues(workerValues)
	reputerAddrs := getAddrsFromValues(reputerValues)

	// Insert inference from workers
	inferenceBundles := GenerateSimpleWorkerDataBundles(s, topicId, blockHeight, workerValues, reputerAddrs)

	_, err = s.msgServer.InsertBulkWorkerPayload(s.ctx, &types.MsgInsertBulkWorkerPayload{
		Sender:            workerAddrs[0].String(),
		Nonce:             &types.Nonce{BlockHeight: blockHeight},
		TopicId:           topicId,
		WorkerDataBundles: inferenceBundles,
	})
	require.NoError(err)

	// Insert loss bundle from reputers
	lossBundles := GenerateSimpleLossBundles(
		s,
		topicId,
		blockHeight,
		workerValues,
		reputerValues,
		workerZeroAddress,
		workerZeroOneOutInfererValue,
		workerZeroInfererValue,
	)

	_, err = s.msgServer.InsertBulkReputerPayload(s.ctx, &types.MsgInsertBulkReputerPayload{
		Sender:  reputerValues[0].Address.String(),
		TopicId: topicId,
		ReputerRequestNonce: &types.ReputerRequestNonce{
			ReputerNonce: &types.Nonce{BlockHeight: blockHeight},
			WorkerNonce:  &types.Nonce{BlockHeight: blockHeight},
		},
		ReputerValueBundles: lossBundles.ReputerValueBundles,
	})
	require.NoError(err)

	topicTotalRewards := alloraMath.NewDecFromInt64(1000000)

	rewardsDistributionByTopicParticipant, _, err := rewards.GenerateRewardsDistributionByTopicParticipant(
		s.ctx,
		s.emissionsKeeper,
		topicId,
		&topicTotalRewards,
		blockHeight,
		params,
	)
	require.NoError(err)

	return rewardsDistributionByTopicParticipant
}

func areTaskRewardsEqualIgnoringTopicId(s *RewardsTestSuite, A []rewards.TaskRewards, B []rewards.TaskRewards) bool {
	if len(A) != len(B) {
		s.Fail("Lengths are different")
	}

	for _, taskRewardA := range A {
		found := false
		for _, taskRewardB := range B {
			if taskRewardA.Address == taskRewardB.Address {
				if found {
					s.Fail("Worker %v found twice", taskRewardA.Address)
				}
				found = true
				if !alloraMath.InDelta(taskRewardA.Reward, taskRewardB.Reward, alloraMath.MustNewDecFromString("0.00001")) {
					return false
				}
				if taskRewardA.Type != taskRewardB.Type {
					return false
				}
			}
		}
		if !found {
			fmt.Printf("Worker %v not found", taskRewardA.Address)
			return false
		}
	}

	return true
}

// We have 2 trials with 2 epochs each, and the first worker does better in the 2nd epoch in both trials.
// We show that keeping the TaskRewardAlpha the same means that the worker is rewarded the same amount
// in both cases.
// This is a sanity test to ensure that we are isolating the effect of TaskRewardAlpha in subsequent tests.
func (s *RewardsTestSuite) TestFixingTaskRewardAlphaDoesNotChangePerformanceImportanceOfPastVsPresent() {
	/// SETUP
	require := s.Require()
	k := s.emissionsKeeper

	currentParams, err := k.GetParams(s.ctx)
	require.NoError(err)

	blockHeight0 := int64(100)
	blockHeightDelta := int64(1)
	s.ctx = s.ctx.WithBlockHeight(blockHeight0)

	workerAddrs := []sdk.AccAddress{
		s.addrs[0],
		s.addrs[1],
		s.addrs[2],
	}

	reputerAddrs := []sdk.AccAddress{
		s.addrs[3],
		s.addrs[4],
		s.addrs[5],
	}

	stake := cosmosMath.NewInt(1000000000000000000).Mul(inference_synthesis.CosmosIntOneE18())

	alphaRegret := alloraMath.MustNewDecFromString("0.1")
	topicId := s.setUpTopic(blockHeight0, workerAddrs, reputerAddrs, stake, alphaRegret)

	workerValues := []TestWorkerValue{
		{Address: s.addrs[0], Value: "0.1"},
		{Address: s.addrs[1], Value: "0.2"},
		{Address: s.addrs[2], Value: "0.3"},
	}

	reputerValues := []TestWorkerValue{
		{Address: s.addrs[3], Value: "0.1"},
		{Address: s.addrs[4], Value: "0.2"},
		{Address: s.addrs[5], Value: "0.3"},
	}

	currentParams.TaskRewardAlpha = alloraMath.MustNewDecFromString(("0.1"))
	err = k.SetParams(s.ctx, currentParams)
	require.NoError(err)

	/// TEST 0 PART A

	rewardsDistribution0_0 := s.getRewardsDistribution(
		topicId,
		blockHeight0,
		workerValues,
		reputerValues,
		workerAddrs[0],
		"0.1",
		"0.1",
	)

	/// TEST 0 PART B

	blockHeight1 := blockHeight0 + blockHeightDelta
	s.ctx = s.ctx.WithBlockHeight(blockHeight1)

	rewardsDistribution0_1 := s.getRewardsDistribution(
		topicId,
		blockHeight1,
		workerValues,
		reputerValues,
		workerAddrs[0],
		"0.2",
		"0.1",
	)

	/// TEST 1 PART A

	blockHeight2 := blockHeight1 + blockHeightDelta
	s.ctx = s.ctx.WithBlockHeight(blockHeight2)

	topicId1 := s.setUpTopic(blockHeight0, workerAddrs, reputerAddrs, stake, alphaRegret)

	rewardsDistribution1_0 := s.getRewardsDistribution(
		topicId1,
		blockHeight2,
		workerValues,
		reputerValues,
		workerAddrs[0],
		"0.1",
		"0.1",
	)

	/// TEST 1 PART B

	blockHeight3 := blockHeight2 + blockHeightDelta
	s.ctx = s.ctx.WithBlockHeight(blockHeight3)

	rewardsDistribution1_1 := s.getRewardsDistribution(
		topicId1,
		blockHeight3,
		workerValues,
		reputerValues,
		workerAddrs[0],
		"0.2",
		"0.1",
	)

	require.True(areTaskRewardsEqualIgnoringTopicId(s, rewardsDistribution0_0, rewardsDistribution1_0))
	require.True(areTaskRewardsEqualIgnoringTopicId(s, rewardsDistribution0_1, rewardsDistribution1_1))
}

// We have 2 trials with 2 epochs each, and the first worker does better in the 2nd epoch in both trials,
// due to a worse one out inferer value, indicating that the network is better off with the worker.
// We increase TaskRewardAlpha between the trials to show that weighting current performance more heavily
// means that the worker is rewarded more for their better performance in the 2nd epoch of the 2nd trial.
func (s *RewardsTestSuite) TestIncreasingTaskRewardAlphaIncreasesImportanceOfPresentPerformance() {
	require := s.Require()
	k := s.emissionsKeeper

	currentParams, err := k.GetParams(s.ctx)
	require.NoError(err)

	blockHeight0 := int64(100)
	blockHeightDelta := int64(1)
	s.ctx = s.ctx.WithBlockHeight(blockHeight0)

	workerAddrs := []sdk.AccAddress{
		s.addrs[0],
		s.addrs[1],
		s.addrs[2],
	}

	reputerAddrs := []sdk.AccAddress{
		s.addrs[3],
		s.addrs[4],
		s.addrs[5],
	}

	stake := cosmosMath.NewInt(1000000000000000000).Mul(inference_synthesis.CosmosIntOneE18())

	alphaRegret := alloraMath.MustNewDecFromString("0.1")
	topicId := s.setUpTopic(blockHeight0, workerAddrs, reputerAddrs, stake, alphaRegret)

	workerValues := []TestWorkerValue{
		{Address: s.addrs[0], Value: "0.1"},
		{Address: s.addrs[1], Value: "0.2"},
		{Address: s.addrs[2], Value: "0.3"},
	}

	reputerValues := []TestWorkerValue{
		{Address: s.addrs[3], Value: "0.1"},
		{Address: s.addrs[4], Value: "0.2"},
		{Address: s.addrs[5], Value: "0.3"},
	}

	currentParams.TaskRewardAlpha = alloraMath.MustNewDecFromString("0.1")
	err = k.SetParams(s.ctx, currentParams)
	require.NoError(err)

	/// TEST 0 PART A

	rewardsDistribution0_0 := s.getRewardsDistribution(
		topicId,
		blockHeight0,
		workerValues,
		reputerValues,
		workerAddrs[0],
		"0.1",
		"0.1",
	)

	/// TEST 0 PART B

	blockHeight1 := blockHeight0 + blockHeightDelta
	s.ctx = s.ctx.WithBlockHeight(blockHeight1)

	rewardsDistribution0_1 := s.getRewardsDistribution(
		topicId,
		blockHeight1,
		workerValues,
		reputerValues,
		workerAddrs[0],
		"0.2",
		"0.1",
	)

	/// CHANGE TASK REWARD ALPHA

	currentParams.TaskRewardAlpha = alloraMath.MustNewDecFromString(("0.2"))
	err = k.SetParams(s.ctx, currentParams)
	require.NoError(err)

	/// TEST 1 PART A

	blockHeight2 := blockHeight1 + blockHeightDelta
	s.ctx = s.ctx.WithBlockHeight(blockHeight2)

	topicId1 := s.setUpTopic(blockHeight2, workerAddrs, reputerAddrs, stake, alphaRegret)

	rewardsDistribution1_0 := s.getRewardsDistribution(
		topicId1,
		blockHeight2,
		workerValues,
		reputerValues,
		workerAddrs[0],
		"0.1",
		"0.1",
	)

	/// TEST 1 PART B

	blockHeight3 := blockHeight2 + blockHeightDelta
	s.ctx = s.ctx.WithBlockHeight(blockHeight3)

	rewardsDistribution1_1 := s.getRewardsDistribution(
		topicId1,
		blockHeight3,
		workerValues,
		reputerValues,
		workerAddrs[0],
		"0.2",
		"0.1",
	)

	require.True(areTaskRewardsEqualIgnoringTopicId(s, rewardsDistribution0_0, rewardsDistribution1_0))
	require.False(areTaskRewardsEqualIgnoringTopicId(s, rewardsDistribution0_1, rewardsDistribution1_1))

	var workerReward_0_0_1_Reward alloraMath.Dec
	found := false
	for _, reward := range rewardsDistribution0_1 {
		if reward.Address == workerAddrs[0].String() {
			found = true
			workerReward_0_0_1_Reward = reward.Reward
		}
	}
	if !found {
		require.Fail("Worker not found")
	}

	var workerReward_0_1_1_Reward alloraMath.Dec
	found = false
	for _, reward := range rewardsDistribution1_1 {
		if reward.Address == workerAddrs[0].String() {
			found = true
			workerReward_0_1_1_Reward = reward.Reward
		}
	}
	if !found {
		require.Fail("Worker not found")
	}

	require.True(workerReward_0_0_1_Reward.Lt(workerReward_0_1_1_Reward))
}

// We have 2 trials with 2 epochs each, and the first worker does worse in 2nd epoch in both trials,
// enacted by their increasing loss between epochs.
// We increase alpha between the trials to prove that their worsening performance decreases regret.
// This is somewhat counterintuitive, but can be explained by the following passage from the litepaper:
// "A positive regret implies that the inference of worker j is expected by worker k to outperform
// the network’s previously reported accuracy, whereas a negative regret indicates that the network
// is expected to be more accurate."
func (s *RewardsTestSuite) TestIncreasingAlphaRegretIncreasesPresentEffectOnRegret() {
	/// SETUP
	require := s.Require()
	k := s.emissionsKeeper

	currentParams, err := k.GetParams(s.ctx)
	require.NoError(err)

	blockHeight0 := int64(100)
	blockHeightDelta := int64(1)
	s.ctx = s.ctx.WithBlockHeight(blockHeight0)

	workerAddrs := []sdk.AccAddress{
		s.addrs[0],
		s.addrs[1],
		s.addrs[2],
	}

	reputerAddrs := []sdk.AccAddress{
		s.addrs[3],
		s.addrs[4],
		s.addrs[5],
	}

	stake := cosmosMath.NewInt(1000000000000000000).Mul(inference_synthesis.CosmosIntOneE18())

	alphaRegret := alloraMath.MustNewDecFromString("0.1")
	topicId0 := s.setUpTopic(blockHeight0, workerAddrs, reputerAddrs, stake, alphaRegret)

	workerValues := []TestWorkerValue{
		{Address: s.addrs[0], Value: "0.1"},
		{Address: s.addrs[1], Value: "0.2"},
		{Address: s.addrs[2], Value: "0.3"},
	}

	reputerValues := []TestWorkerValue{
		{Address: s.addrs[3], Value: "0.1"},
		{Address: s.addrs[4], Value: "0.2"},
		{Address: s.addrs[5], Value: "0.3"},
	}

	topic, err := k.GetTopic(s.ctx, topicId0)
	s.Require().NoError(err)
	topic.AlphaRegret = alloraMath.MustNewDecFromString("0.1")
	err = k.SetTopic(s.ctx, topicId0, topic)
	require.NoError(err)

	worker0_0, notFound, err := k.GetInfererNetworkRegret(s.ctx, topicId0, workerAddrs[0].String())
	require.NoError(err)
	require.True(notFound)

	worker1_0, notFound, err := k.GetInfererNetworkRegret(s.ctx, topicId0, workerAddrs[1].String())
	require.NoError(err)
	require.True(notFound)

	worker2_0, notFound, err := k.GetInfererNetworkRegret(s.ctx, topicId0, workerAddrs[2].String())
	require.NoError(err)
	require.True(notFound)

	/// TEST 0 PART A

	s.getRewardsDistribution(
		topicId0,
		blockHeight0,
		workerValues,
		reputerValues,
		workerAddrs[0],
		"0.1",
		"0.1",
	)

	/// TEST 0 PART B

	blockHeight1 := blockHeight0 + blockHeightDelta
	s.ctx = s.ctx.WithBlockHeight(blockHeight1)

	s.getRewardsDistribution(
		topicId0,
		blockHeight1,
		workerValues,
		reputerValues,
		workerAddrs[0],
		"0.1",
		"0.2",
	)

	worker0_0, notFound, err = k.GetInfererNetworkRegret(s.ctx, topicId0, workerAddrs[0].String())
	require.NoError(err)
	require.False(notFound)

	worker1_0, notFound, err = k.GetInfererNetworkRegret(s.ctx, topicId0, workerAddrs[1].String())
	require.NoError(err)
	require.False(notFound)

	worker2_0, notFound, err = k.GetInfererNetworkRegret(s.ctx, topicId0, workerAddrs[2].String())
	require.NoError(err)
	require.False(notFound)

	/// INCREASE ALPHA REGRET

	alphaRegret = alloraMath.MustNewDecFromString(("0.2"))
	err = k.SetParams(s.ctx, currentParams)
	require.NoError(err)

	/// TEST 1 PART A

	blockHeight2 := blockHeight1 + blockHeightDelta
	s.ctx = s.ctx.WithBlockHeight(blockHeight2)

	topicId1 := s.setUpTopic(blockHeight2, workerAddrs, reputerAddrs, stake, alphaRegret)

	s.getRewardsDistribution(
		topicId1,
		blockHeight2,
		workerValues,
		reputerValues,
		workerAddrs[0],
		"0.1",
		"0.1",
	)

	/// TEST 1 PART B

	blockHeight3 := blockHeight2 + blockHeightDelta
	s.ctx = s.ctx.WithBlockHeight(blockHeight3)

	s.getRewardsDistribution(
		topicId1,
		blockHeight3,
		workerValues,
		reputerValues,
		workerAddrs[0],
		"0.1",
		"0.2",
	)

	blockHeight4 := blockHeight3 + blockHeightDelta
	s.ctx = s.ctx.WithBlockHeight(blockHeight4)

	worker0_1, notFound, err := k.GetInfererNetworkRegret(s.ctx, topicId1, workerAddrs[0].String())
	require.NoError(err)
	require.False(notFound)

	worker1_1, notFound, err := k.GetInfererNetworkRegret(s.ctx, topicId1, workerAddrs[1].String())
	require.NoError(err)
	require.False(notFound)

	worker2_1, notFound, err := k.GetInfererNetworkRegret(s.ctx, topicId1, workerAddrs[2].String())
	require.NoError(err)
	require.False(notFound)

	require.True(worker0_0.Value.Gt(worker0_1.Value))
	require.True(alloraMath.InDelta(worker1_0.Value, worker1_1.Value, alloraMath.MustNewDecFromString("0.00001")))
	require.True(alloraMath.InDelta(worker2_0.Value, worker2_1.Value, alloraMath.MustNewDecFromString("0.00001")))
}

func (s *RewardsTestSuite) TestGenerateTasksRewardsShouldIncreaseRewardShareIfMoreParticipants() {
	block := int64(100)
	s.ctx = s.ctx.WithBlockHeight(block)

	reputerAddrs := []sdk.AccAddress{
		s.addrs[0],
		s.addrs[1],
		s.addrs[2],
	}

	workerAddrs := []sdk.AccAddress{
		s.addrs[5],
		s.addrs[6],
		s.addrs[7],
		s.addrs[8],
		s.addrs[9],
	}

	cosmosOneE18 := inference_synthesis.CosmosIntOneE18()

	stakes := []cosmosMath.Int{
		cosmosMath.NewInt(1000000000000000000).Mul(cosmosOneE18),
		cosmosMath.NewInt(1000000000000000000).Mul(cosmosOneE18),
		cosmosMath.NewInt(1000000000000000000).Mul(cosmosOneE18),
	}

	// Create topic
	newTopicMsg := &types.MsgCreateNewTopic{
		Creator:         reputerAddrs[0].String(),
		Metadata:        "test",
		LossLogic:       "logic",
		LossMethod:      "method",
		EpochLength:     10800,
		InferenceLogic:  "Ilogic",
		InferenceMethod: "Imethod",
		DefaultArg:      "ETH",
		AlphaRegret:     alloraMath.NewDecFromInt64(1),
		PNorm:           alloraMath.NewDecFromInt64(3),
	}
	res, err := s.msgServer.CreateNewTopic(s.ctx, newTopicMsg)
	s.Require().NoError(err)

	// Get Topic Id
	topicId := res.TopicId

	// Register 5 workers
	for _, addr := range workerAddrs {
		workerRegMsg := &types.MsgRegister{
			Sender:       addr.String(),
			LibP2PKey:    "test",
			MultiAddress: "test",
			TopicId:      topicId,
			IsReputer:    false,
			Owner:        addr.String(),
		}
		_, err := s.msgServer.Register(s.ctx, workerRegMsg)
		s.Require().NoError(err)
	}

	// Register 3 reputers
	for _, addr := range reputerAddrs {
		reputerRegMsg := &types.MsgRegister{
			Sender:       addr.String(),
			LibP2PKey:    "test",
			MultiAddress: "test",
			TopicId:      topicId,
			IsReputer:    true,
			Owner:        addr.String(),
		}
		_, err := s.msgServer.Register(s.ctx, reputerRegMsg)
		s.Require().NoError(err)
	}
	// Add Stake for reputers
	for i, addr := range reputerAddrs {
		s.MintTokensToAddress(addr, cosmosMath.NewIntFromBigInt(stakes[i].BigInt()))
		_, err := s.msgServer.AddStake(s.ctx, &types.MsgAddStake{
			Sender:  addr.String(),
			Amount:  stakes[i],
			TopicId: topicId,
		})
		s.Require().NoError(err)
	}

	var initialStake int64 = 1000
	s.FundAccount(initialStake, reputerAddrs[0])
	fundTopicMessage := types.MsgFundTopic{
		Sender:  reputerAddrs[0].String(),
		TopicId: topicId,
		Amount:  cosmosMath.NewInt(initialStake),
	}
	_, err = s.msgServer.FundTopic(s.ctx, &fundTopicMessage)
	s.Require().NoError(err)

	err = s.emissionsKeeper.AddWorkerNonce(s.ctx, topicId, &types.Nonce{
		BlockHeight: block,
	})
	s.Require().NoError(err)
	err = s.emissionsKeeper.AddReputerNonce(s.ctx, topicId, &types.Nonce{
		BlockHeight: block,
	}, &types.Nonce{
		BlockHeight: block,
	})
	s.Require().NoError(err)

	// Insert inference from workers
	inferenceBundles := GenerateWorkerDataBundles(s, block, topicId)
	_, err = s.msgServer.InsertBulkWorkerPayload(s.ctx, &types.MsgInsertBulkWorkerPayload{
		Sender:            workerAddrs[0].String(),
		Nonce:             &types.Nonce{BlockHeight: block},
		TopicId:           topicId,
		WorkerDataBundles: inferenceBundles,
	})
	s.Require().NoError(err)

	// Insert loss bundle from reputers
	lossBundles := GenerateLossBundles(s, block, topicId, reputerAddrs)
	_, err = s.msgServer.InsertBulkReputerPayload(s.ctx, &types.MsgInsertBulkReputerPayload{
		Sender:  reputerAddrs[0].String(),
		TopicId: topicId,
		ReputerRequestNonce: &types.ReputerRequestNonce{
			ReputerNonce: &types.Nonce{
				BlockHeight: block,
			},
			WorkerNonce: &types.Nonce{
				BlockHeight: block,
			},
		},
		ReputerValueBundles: lossBundles.ReputerValueBundles,
	})
	s.Require().NoError(err)

	topicTotalRewards := alloraMath.NewDecFromInt64(1000000)
	params, err := s.emissionsKeeper.GetParams(s.ctx)
	s.Require().NoError(err)

	firstRewardsDistribution, firstTotalReputerReward, err := rewards.GenerateRewardsDistributionByTopicParticipant(s.ctx, s.emissionsKeeper, topicId, &topicTotalRewards, block, params)
	s.Require().NoError(err)

	calcFirstTotalReputerReward := alloraMath.ZeroDec()
	for _, reward := range firstRewardsDistribution {
		if reward.Type == rewards.ReputerRewardType {
			calcFirstTotalReputerReward, err = calcFirstTotalReputerReward.Add(reward.Reward)
			s.Require().NoError(err)
		}
	}
	s.Require().True(
		alloraMath.InDelta(
			firstTotalReputerReward,
			calcFirstTotalReputerReward,
			alloraMath.MustNewDecFromString("0.0001"),
		),
		"expected: %s, got: %s",
		firstTotalReputerReward.String(),
		calcFirstTotalReputerReward.String(),
	)

	block += 1
	s.ctx = s.ctx.WithBlockHeight(block)

	// Add new reputers and stakes
	newReputerAddrs := []sdk.AccAddress{
		s.addrs[3],
		s.addrs[4],
	}
	reputerAddrs = append(reputerAddrs, newReputerAddrs...)

	// Add Stake for new reputers
	newStakes := []cosmosMath.Int{
		cosmosMath.NewInt(1000000000000000000).Mul(cosmosOneE18),
		cosmosMath.NewInt(1000000000000000000).Mul(cosmosOneE18),
	}
	stakes = append(stakes, newStakes...)

	// Create new topic
	newTopicMsg = &types.MsgCreateNewTopic{
		Creator:         reputerAddrs[0].String(),
		Metadata:        "test",
		LossLogic:       "logic",
		LossMethod:      "method",
		EpochLength:     10800,
		InferenceLogic:  "Ilogic",
		InferenceMethod: "Imethod",
		DefaultArg:      "ETH",
		AlphaRegret:     alloraMath.NewDecFromInt64(1),
		PNorm:           alloraMath.NewDecFromInt64(3),
	}
	res, err = s.msgServer.CreateNewTopic(s.ctx, newTopicMsg)
	s.Require().NoError(err)

	// Get Topic Id
	topicId = res.TopicId

	// Register 5 workers
	for _, addr := range workerAddrs {
		workerRegMsg := &types.MsgRegister{
			Sender:       addr.String(),
			LibP2PKey:    "test",
			MultiAddress: "test",
			TopicId:      topicId,
			IsReputer:    false,
			Owner:        addr.String(),
		}
		_, err := s.msgServer.Register(s.ctx, workerRegMsg)
		s.Require().NoError(err)
	}

	// Register 5 reputers
	for _, addr := range reputerAddrs {
		reputerRegMsg := &types.MsgRegister{
			Sender:       addr.String(),
			LibP2PKey:    "test",
			MultiAddress: "test",
			TopicId:      topicId,
			IsReputer:    true,
			Owner:        addr.String(),
		}
		_, err := s.msgServer.Register(s.ctx, reputerRegMsg)
		s.Require().NoError(err)
	}
	// Add Stake for reputers
	for i, addr := range reputerAddrs {
		s.MintTokensToAddress(addr, cosmosMath.NewIntFromBigInt(stakes[i].BigInt()))
		_, err := s.msgServer.AddStake(s.ctx, &types.MsgAddStake{
			Sender:  addr.String(),
			Amount:  stakes[i],
			TopicId: topicId,
		})
		s.Require().NoError(err)
	}

	s.FundAccount(initialStake, reputerAddrs[0])

	fundTopicMessage = types.MsgFundTopic{
		Sender:  reputerAddrs[0].String(),
		TopicId: topicId,
		Amount:  cosmosMath.NewInt(initialStake),
	}
	_, err = s.msgServer.FundTopic(s.ctx, &fundTopicMessage)
	s.Require().NoError(err)

	err = s.emissionsKeeper.AddWorkerNonce(s.ctx, topicId, &types.Nonce{
		BlockHeight: block,
	})
	s.Require().NoError(err)
	err = s.emissionsKeeper.AddReputerNonce(s.ctx, topicId, &types.Nonce{
		BlockHeight: block,
	}, &types.Nonce{
		BlockHeight: block,
	})
	s.Require().NoError(err)

	// Insert inference from workers
	inferenceBundles = GenerateWorkerDataBundles(s, block, topicId)
	_, err = s.msgServer.InsertBulkWorkerPayload(s.ctx, &types.MsgInsertBulkWorkerPayload{
		Sender:            workerAddrs[0].String(),
		Nonce:             &types.Nonce{BlockHeight: block},
		TopicId:           topicId,
		WorkerDataBundles: inferenceBundles,
	})
	s.Require().NoError(err)

	// Insert loss bundle from reputers
	lossBundles = GenerateLossBundles(s, block, topicId, reputerAddrs)
	_, err = s.msgServer.InsertBulkReputerPayload(s.ctx, &types.MsgInsertBulkReputerPayload{
		Sender:  reputerAddrs[0].String(),
		TopicId: topicId,
		ReputerRequestNonce: &types.ReputerRequestNonce{
			ReputerNonce: &types.Nonce{
				BlockHeight: block,
			},
			WorkerNonce: &types.Nonce{
				BlockHeight: block,
			},
		},
		ReputerValueBundles: lossBundles.ReputerValueBundles,
	})
	s.Require().NoError(err)

	secondRewardsDistribution, secondTotalReputerReward, err := rewards.GenerateRewardsDistributionByTopicParticipant(s.ctx, s.emissionsKeeper, topicId, &topicTotalRewards, block, params)
	s.Require().NoError(err)

	calcSecondTotalReputerReward := alloraMath.ZeroDec()
	for _, reward := range secondRewardsDistribution {
		if reward.Type == rewards.ReputerRewardType {
			calcSecondTotalReputerReward, err = calcSecondTotalReputerReward.Add(reward.Reward)
			s.Require().NoError(err)
		}
	}
	s.Require().True(
		alloraMath.InDelta(
			secondTotalReputerReward,
			calcSecondTotalReputerReward,
			alloraMath.MustNewDecFromString("0.0001"),
		),
		"expected: %s, got: %s",
		secondTotalReputerReward.String(),
		calcSecondTotalReputerReward.String(),
	)

	// Check if the reward share increased
	s.Require().True(secondTotalReputerReward.Gt(firstTotalReputerReward))
}

func (s *RewardsTestSuite) TestRewardsIncreasesBalance() {
	block := int64(600)
	s.ctx = s.ctx.WithBlockHeight(block)
	epochLength := int64(10800)
	s.MintTokensToModule(types.AlloraStakingAccountName, cosmosMath.NewInt(10000000000))

	// Reputer Addresses
	reputerAddrs := []sdk.AccAddress{
		s.addrs[0],
		s.addrs[1],
		s.addrs[2],
		s.addrs[3],
		s.addrs[4],
	}

	// Worker Addresses
	workerAddrs := []sdk.AccAddress{
		s.addrs[5],
		s.addrs[6],
		s.addrs[7],
		s.addrs[8],
		s.addrs[9],
	}

	// Create topic
	newTopicMsg := &types.MsgCreateNewTopic{
		Creator:         reputerAddrs[0].String(),
		Metadata:        "test",
		LossLogic:       "logic",
		LossMethod:      "method",
		EpochLength:     epochLength,
		InferenceLogic:  "Ilogic",
		InferenceMethod: "Imethod",
		DefaultArg:      "ETH",
		AlphaRegret:     alloraMath.MustNewDecFromString("0.1"),
		PNorm:           alloraMath.NewDecFromInt64(3),
	}
	res, err := s.msgServer.CreateNewTopic(s.ctx, newTopicMsg)
	s.Require().NoError(err)

	// Get Topic Id
	topicId := res.TopicId

	// Register 5 workers
	for _, addr := range workerAddrs {
		workerRegMsg := &types.MsgRegister{
			Sender:       addr.String(),
			LibP2PKey:    "test",
			MultiAddress: "test",
			TopicId:      topicId,
			IsReputer:    false,
			Owner:        addr.String(),
		}
		_, err := s.msgServer.Register(s.ctx, workerRegMsg)
		s.Require().NoError(err)
	}

	// Register 5 reputers
	for _, addr := range reputerAddrs {
		reputerRegMsg := &types.MsgRegister{
			Sender:       addr.String(),
			LibP2PKey:    "test",
			MultiAddress: "test",
			TopicId:      topicId,
			IsReputer:    true,
			Owner:        addr.String(),
		}
		_, err := s.msgServer.Register(s.ctx, reputerRegMsg)
		s.Require().NoError(err)
	}

	cosmosOneE18 := inference_synthesis.CosmosIntOneE18()

	// Add Stake for reputers
	var stakes = []cosmosMath.Int{
		cosmosMath.NewInt(1176644).Mul(cosmosOneE18),
		cosmosMath.NewInt(984623).Mul(cosmosOneE18),
		cosmosMath.NewInt(994676).Mul(cosmosOneE18),
		cosmosMath.NewInt(907999).Mul(cosmosOneE18),
		cosmosMath.NewInt(868582).Mul(cosmosOneE18),
	}
	for i, addr := range reputerAddrs {
		s.MintTokensToAddress(addr, cosmosMath.NewIntFromBigInt(stakes[i].BigInt()))
		_, err := s.msgServer.AddStake(s.ctx, &types.MsgAddStake{
			Sender:  addr.String(),
			Amount:  stakes[i],
			TopicId: topicId,
		})
		s.Require().NoError(err)
	}

	initialStake := cosmosMath.NewInt(1000)
	s.MintTokensToAddress(reputerAddrs[0], initialStake)
	fundTopicMessage := types.MsgFundTopic{
		Sender:  reputerAddrs[0].String(),
		TopicId: topicId,
		Amount:  initialStake,
	}
	_, err = s.msgServer.FundTopic(s.ctx, &fundTopicMessage)
	s.Require().NoError(err)

	// Insert unfullfiled nonces
	err = s.emissionsKeeper.AddWorkerNonce(s.ctx, topicId, &types.Nonce{
		BlockHeight: block,
	})
	s.Require().NoError(err)
	err = s.emissionsKeeper.AddReputerNonce(s.ctx, topicId, &types.Nonce{
		BlockHeight: block,
	}, &types.Nonce{
		BlockHeight: block,
	})
	s.Require().NoError(err)

	reputerBalances := make([]sdk.Coin, 5)
	reputerStake := make([]cosmosMath.Int, 5)
	for i, addr := range reputerAddrs {
		reputerBalances[i] = s.bankKeeper.GetBalance(s.ctx, addr, params.DefaultBondDenom)
		reputerStake[i], err = s.emissionsKeeper.GetStakeOnReputerInTopic(s.ctx, topicId, addr.String())
		s.Require().NoError(err)
	}

	workerBalances := make([]sdk.Coin, 5)
	for i, addr := range workerAddrs {
		workerBalances[i] = s.bankKeeper.GetBalance(s.ctx, addr, params.DefaultBondDenom)
	}

	// Insert inference from workers
	inferenceBundles := GenerateWorkerDataBundles(s, block, topicId)
	_, err = s.msgServer.InsertBulkWorkerPayload(s.ctx, &types.MsgInsertBulkWorkerPayload{
		Sender:            workerAddrs[0].String(),
		Nonce:             &types.Nonce{BlockHeight: block},
		TopicId:           topicId,
		WorkerDataBundles: inferenceBundles,
	})
	s.Require().NoError(err)

	// Insert loss bundle from reputers
	lossBundles := GenerateLossBundles(s, block, topicId, reputerAddrs)
	_, err = s.msgServer.InsertBulkReputerPayload(s.ctx, &types.MsgInsertBulkReputerPayload{
		Sender:  reputerAddrs[0].String(),
		TopicId: topicId,
		ReputerRequestNonce: &types.ReputerRequestNonce{
			ReputerNonce: &types.Nonce{
				BlockHeight: block,
			},
			WorkerNonce: &types.Nonce{
				BlockHeight: block,
			},
		},
		ReputerValueBundles: lossBundles.ReputerValueBundles,
	})
	s.Require().NoError(err)

	block += epochLength * 3
	s.ctx = s.ctx.WithBlockHeight(block)

	// mint some rewards to give out
	s.MintTokensToModule(types.AlloraRewardsAccountName, cosmosMath.NewInt(1000))

	// Trigger end block - rewards distribution
	err = s.emissionsAppModule.EndBlock(s.ctx)
	s.Require().NoError(err)

	for i, addr := range reputerAddrs {
		reputerStakeCurrent, err := s.emissionsKeeper.GetStakeOnReputerInTopic(s.ctx, topicId, addr.String())
		s.Require().NoError(err)
		s.Require().True(
			reputerStakeCurrent.GT(reputerStake[i]),
			"Reputer %s stake did not increase: %s | %s",
			addr.String(),
			reputerStakeCurrent.String(),
			reputerStake[i].String(),
		)
		s.Require().True(
			s.bankKeeper.GetBalance(
				s.ctx, addr, params.DefaultBondDenom).Amount.Equal(reputerBalances[i].Amount))
	}

	for i, addr := range workerAddrs {
		s.Require().True(s.bankKeeper.GetBalance(s.ctx, addr, params.DefaultBondDenom).Amount.GT(workerBalances[i].Amount))
	}
}

func (s *RewardsTestSuite) TestRewardsHandleStandardDeviationOfZero() {
	block := int64(600)
	s.ctx = s.ctx.WithBlockHeight(block)
	epochLength := int64(10800)

	// Reputer Addresses
	reputerAddrs := []sdk.AccAddress{
		s.addrs[0],
		s.addrs[1],
		s.addrs[2],
		s.addrs[3],
		s.addrs[4],
	}

	// Worker Addresses
	workerAddrs := []sdk.AccAddress{
		s.addrs[5],
		s.addrs[6],
		s.addrs[7],
		s.addrs[8],
		s.addrs[9],
	}

	// Create first topic
	newTopicMsg := &types.MsgCreateNewTopic{
		Creator:         reputerAddrs[0].String(),
		Metadata:        "test",
		LossLogic:       "logic",
		LossMethod:      "method",
		GroundTruthLag:  10,
		EpochLength:     epochLength,
		InferenceLogic:  "Ilogic",
		InferenceMethod: "Imethod",
		DefaultArg:      "ETH",
		AlphaRegret:     alloraMath.NewDecFromInt64(1),
		PNorm:           alloraMath.NewDecFromInt64(3),
	}
	res, err := s.msgServer.CreateNewTopic(s.ctx, newTopicMsg)
	s.Require().NoError(err)
	// Get Topic Id for first topic
	topicId1 := res.TopicId
	res, err = s.msgServer.CreateNewTopic(s.ctx, newTopicMsg)
	s.Require().NoError(err)
	topicId2 := res.TopicId

	// Register 5 workers, first 3 for topic 1 and last 2 for topic 2
	for i, addr := range workerAddrs {
		workerRegMsg := &types.MsgRegister{
			Sender:       addr.String(),
			LibP2PKey:    "test",
			MultiAddress: "test",
			TopicId:      topicId1,
			IsReputer:    false,
			Owner:        addr.String(),
		}
		if i > 2 {
			workerRegMsg.TopicId = topicId2
		}
		_, err := s.msgServer.Register(s.ctx, workerRegMsg)
		s.Require().NoError(err)

	}

	// Register 5 reputers, first 3 for topic 1 and last 2 for topic 2
	for i, addr := range reputerAddrs {
		reputerRegMsg := &types.MsgRegister{
			Sender:       addr.String(),
			Owner:        addr.String(),
			LibP2PKey:    "test",
			MultiAddress: "test",
			TopicId:      topicId1,
			IsReputer:    true,
		}
		if i > 2 {
			reputerRegMsg.TopicId = topicId2
		}
		_, err := s.msgServer.Register(s.ctx, reputerRegMsg)
		s.Require().NoError(err)
	}

	cosmosOneE18 := inference_synthesis.CosmosIntOneE18()

	// Add Stake for reputers
	var stakes = []cosmosMath.Int{
		cosmosMath.NewInt(1176644).Mul(cosmosOneE18),
		cosmosMath.NewInt(384623).Mul(cosmosOneE18),
		cosmosMath.NewInt(394676).Mul(cosmosOneE18),
		cosmosMath.NewInt(207999).Mul(cosmosOneE18),
		cosmosMath.NewInt(368582).Mul(cosmosOneE18),
	}
	for i, addr := range reputerAddrs {
		addStakeMsg := &types.MsgAddStake{
			Sender:  addr.String(),
			Amount:  stakes[i],
			TopicId: topicId1,
		}
		if i > 2 {
			addStakeMsg.TopicId = topicId2
		}
		s.MintTokensToAddress(addr, cosmosMath.NewIntFromBigInt(stakes[i].BigInt()))
		_, err := s.msgServer.AddStake(s.ctx, addStakeMsg)
		s.Require().NoError(err)
	}

	// fund topic 1
	var initialStake int64 = 1000
	initialStakeCoins := sdk.NewCoins(sdk.NewCoin(params.DefaultBondDenom, cosmosMath.NewInt(initialStake)))
	s.bankKeeper.MintCoins(s.ctx, types.AlloraStakingAccountName, initialStakeCoins)
	s.bankKeeper.SendCoinsFromModuleToAccount(s.ctx, types.AlloraStakingAccountName, reputerAddrs[0], initialStakeCoins)
	fundTopicMessage := types.MsgFundTopic{
		Sender:  reputerAddrs[0].String(),
		TopicId: topicId1,
		Amount:  cosmosMath.NewInt(initialStake),
	}
	_, err = s.msgServer.FundTopic(s.ctx, &fundTopicMessage)
	s.Require().NoError(err)

	// fund topic 2
	s.bankKeeper.MintCoins(s.ctx, types.AlloraStakingAccountName, initialStakeCoins)
	s.bankKeeper.SendCoinsFromModuleToAccount(s.ctx, types.AlloraStakingAccountName, reputerAddrs[0], initialStakeCoins)
	fundTopicMessage.TopicId = topicId2
	_, err = s.msgServer.FundTopic(s.ctx, &fundTopicMessage)
	s.Require().NoError(err)

	// Insert unfullfiled nonces
	err = s.emissionsKeeper.AddWorkerNonce(s.ctx, topicId1, &types.Nonce{
		BlockHeight: block,
	})
	s.Require().NoError(err)
	err = s.emissionsKeeper.AddReputerNonce(s.ctx, topicId1, &types.Nonce{
		BlockHeight: block,
	}, &types.Nonce{
		BlockHeight: block,
	})
	s.Require().NoError(err)
	err = s.emissionsKeeper.AddWorkerNonce(s.ctx, topicId2, &types.Nonce{
		BlockHeight: block,
	})
	s.Require().NoError(err)
	err = s.emissionsKeeper.AddReputerNonce(s.ctx, topicId2, &types.Nonce{
		BlockHeight: block,
	}, &types.Nonce{
		BlockHeight: block,
	})
	s.Require().NoError(err)

	reputerBalances := make([]sdk.Coin, 5)
	reputerStake := make([]cosmosMath.Int, 5)
	for i, addr := range reputerAddrs {
		reputerBalances[i] = s.bankKeeper.GetBalance(s.ctx, addr, params.DefaultBondDenom)
		if i > 2 {
			reputerStake[i], err = s.emissionsKeeper.GetStakeOnReputerInTopic(s.ctx, topicId2, addr.String())
			s.Require().NoError(err)
		} else {
			reputerStake[i], err = s.emissionsKeeper.GetStakeOnReputerInTopic(s.ctx, topicId1, addr.String())
			s.Require().NoError(err)
		}
	}

	workerBalances := make([]sdk.Coin, 5)
	for i, addr := range workerAddrs {
		workerBalances[i] = s.bankKeeper.GetBalance(s.ctx, addr, params.DefaultBondDenom)
	}

	// Insert inference from workers
	inferenceBundles := GenerateWorkerDataBundles(s, block, topicId1)
	_, err = s.msgServer.InsertBulkWorkerPayload(s.ctx, &types.MsgInsertBulkWorkerPayload{
		Sender:            workerAddrs[0].String(),
		Nonce:             &types.Nonce{BlockHeight: block},
		TopicId:           topicId1,
		WorkerDataBundles: inferenceBundles,
	})
	s.Require().NoError(err)
	inferenceBundles2 := GenerateWorkerDataBundles(s, block, topicId2)
	_, err = s.msgServer.InsertBulkWorkerPayload(s.ctx, &types.MsgInsertBulkWorkerPayload{
		Sender:            workerAddrs[0].String(),
		Nonce:             &types.Nonce{BlockHeight: block},
		TopicId:           topicId2,
		WorkerDataBundles: inferenceBundles2,
	})
	s.Require().NoError(err)

	// Insert loss bundle from reputers
	lossBundles := GenerateLossBundles(s, block, topicId1, reputerAddrs)
	_, err = s.msgServer.InsertBulkReputerPayload(s.ctx, &types.MsgInsertBulkReputerPayload{
		Sender:  reputerAddrs[0].String(),
		TopicId: topicId1,
		ReputerRequestNonce: &types.ReputerRequestNonce{
			ReputerNonce: &types.Nonce{
				BlockHeight: block,
			},
			WorkerNonce: &types.Nonce{
				BlockHeight: block,
			},
		},
		ReputerValueBundles: lossBundles.ReputerValueBundles,
	})
	s.Require().NoError(err)
	lossBundles2 := GenerateLossBundles(s, block, topicId2, reputerAddrs)
	_, err = s.msgServer.InsertBulkReputerPayload(s.ctx, &types.MsgInsertBulkReputerPayload{
		Sender:  reputerAddrs[0].String(),
		TopicId: topicId2,
		ReputerRequestNonce: &types.ReputerRequestNonce{
			ReputerNonce: &types.Nonce{
				BlockHeight: block,
			},
			WorkerNonce: &types.Nonce{
				BlockHeight: block,
			},
		},
		ReputerValueBundles: lossBundles2.ReputerValueBundles,
	})
	s.Require().NoError(err)

	block += epochLength * 3
	s.ctx = s.ctx.WithBlockHeight(block)

	// mint some rewards to give out
	s.MintTokensToModule(types.AlloraRewardsAccountName, cosmosMath.NewInt(10000000000))

	// Trigger end block - rewards distribution
	err = s.emissionsAppModule.EndBlock(s.ctx)
	s.Require().NoError(err)
}

func (s *RewardsTestSuite) TestStandardRewardEmissionWithOneInfererAndOneReputer() {
	blockHeight := int64(600)
	s.ctx = s.ctx.WithBlockHeight(blockHeight)
	epochLength := int64(10800)

	// Reputer Addresses
	reputer := s.addrs[0]
	// Worker Addresses
	worker := s.addrs[5]

	// Create topic
	newTopicMsg := &types.MsgCreateNewTopic{
		Creator:         reputer.String(),
		Metadata:        "test",
		LossLogic:       "logic",
		LossMethod:      "method",
		EpochLength:     epochLength,
		InferenceLogic:  "Ilogic",
		InferenceMethod: "Imethod",
		DefaultArg:      "ETH",
		AlphaRegret:     alloraMath.NewDecFromInt64(1),
		PNorm:           alloraMath.NewDecFromInt64(3),
	}
	res, err := s.msgServer.CreateNewTopic(s.ctx, newTopicMsg)
	s.Require().NoError(err)
	// Get Topic Id
	topicId := res.TopicId

	// Register 1 worker
	workerRegMsg := &types.MsgRegister{
		Sender:       worker.String(),
		LibP2PKey:    "test",
		MultiAddress: "test",
		TopicId:      topicId,
		IsReputer:    false,
		Owner:        worker.String(),
	}
	_, err = s.msgServer.Register(s.ctx, workerRegMsg)
	s.Require().NoError(err)

	// Register 1 reputer
	reputerRegMsg := &types.MsgRegister{
		Sender:       reputer.String(),
		LibP2PKey:    "test",
		MultiAddress: "test",
		TopicId:      topicId,
		IsReputer:    true,
		Owner:        reputer.String(),
	}
	_, err = s.msgServer.Register(s.ctx, reputerRegMsg)
	s.Require().NoError(err)

	cosmosOneE18 := inference_synthesis.CosmosIntOneE18()

	s.MintTokensToAddress(reputer, cosmosMath.NewInt(1176644).Mul(cosmosMath.NewIntFromBigInt(cosmosOneE18.BigInt())))
	// Add Stake for reputer
	_, err = s.msgServer.AddStake(s.ctx, &types.MsgAddStake{
		Sender:  reputer.String(),
		Amount:  cosmosMath.NewInt(1176644).Mul(cosmosOneE18),
		TopicId: topicId,
	})
	s.Require().NoError(err)

	var initialStake int64 = 1000
	initialStakeCoins := sdk.NewCoins(sdk.NewCoin(params.DefaultBondDenom, cosmosMath.NewInt(initialStake)))
	s.bankKeeper.MintCoins(s.ctx, types.AlloraStakingAccountName, initialStakeCoins)
	s.bankKeeper.SendCoinsFromModuleToAccount(s.ctx, types.AlloraStakingAccountName, reputer, initialStakeCoins)
	fundTopicMessage := types.MsgFundTopic{
		Sender:  reputer.String(),
		TopicId: topicId,
		Amount:  cosmosMath.NewInt(initialStake),
	}
	_, err = s.msgServer.FundTopic(s.ctx, &fundTopicMessage)
	s.Require().NoError(err)
	// Insert unfullfiled nonces
	err = s.emissionsKeeper.AddWorkerNonce(s.ctx, topicId, &types.Nonce{
		BlockHeight: blockHeight,
	})
	s.Require().NoError(err)
	err = s.emissionsKeeper.AddReputerNonce(s.ctx, topicId, &types.Nonce{
		BlockHeight: blockHeight,
	}, &types.Nonce{
		BlockHeight: blockHeight,
	})
	s.Require().NoError(err)

	// Insert inference from worker
	worker1InferenceForecastBundle := &types.InferenceForecastBundle{
		Inference: &types.Inference{
			TopicId:     topicId,
			BlockHeight: blockHeight,
			Inferer:     worker.String(),
			Value:       alloraMath.MustNewDecFromString("0.01127"),
		},
	}
	worker1Sig, err := GenerateWorkerSignature(s, worker1InferenceForecastBundle, worker)
	s.Require().NoError(err)
	worker1Bundle := &types.WorkerDataBundle{
		Worker:                             worker.String(),
		InferenceForecastsBundle:           worker1InferenceForecastBundle,
		InferencesForecastsBundleSignature: worker1Sig,
		Pubkey:                             GetAccPubKey(s, worker),
	}
	_, err = s.msgServer.InsertBulkWorkerPayload(s.ctx, &types.MsgInsertBulkWorkerPayload{
		Sender:            worker.String(),
		Nonce:             &types.Nonce{BlockHeight: blockHeight},
		TopicId:           topicId,
		WorkerDataBundles: []*types.WorkerDataBundle{worker1Bundle},
	})
	s.Require().NoError(err)

	// Insert loss bundle from reputer
	valueBundle := &types.ValueBundle{
		TopicId: topicId,
		ReputerRequestNonce: &types.ReputerRequestNonce{
			ReputerNonce: &types.Nonce{
				BlockHeight: blockHeight,
			},
			WorkerNonce: &types.Nonce{
				BlockHeight: blockHeight,
			},
		},
		Reputer:                reputer.String(),
		CombinedValue:          alloraMath.MustNewDecFromString("0.01127"),
		NaiveValue:             alloraMath.MustNewDecFromString("0.0116"),
		InfererValues:          []*types.WorkerAttributedValue{{Worker: worker.String(), Value: alloraMath.MustNewDecFromString("0.0112")}},
		ForecasterValues:       []*types.WorkerAttributedValue{},
		OneOutInfererValues:    []*types.WithheldWorkerAttributedValue{},
		OneOutForecasterValues: []*types.WithheldWorkerAttributedValue{},
		OneInForecasterValues:  []*types.WorkerAttributedValue{},
	}
	sig, err := GenerateReputerSignature(s, valueBundle, reputer)
	s.Require().NoError(err)
	reputerBundle := &types.ReputerValueBundle{
		Pubkey:      GetAccPubKey(s, reputer),
		Signature:   sig,
		ValueBundle: valueBundle,
	}
	_, err = s.msgServer.InsertBulkReputerPayload(s.ctx, &types.MsgInsertBulkReputerPayload{
		Sender:  reputer.String(),
		TopicId: topicId,
		ReputerRequestNonce: &types.ReputerRequestNonce{
			ReputerNonce: &types.Nonce{
				BlockHeight: blockHeight,
			},
			WorkerNonce: &types.Nonce{
				BlockHeight: blockHeight,
			},
		},
		ReputerValueBundles: []*types.ReputerValueBundle{reputerBundle},
	})
	s.Require().NoError(err)

	blockHeight += epochLength * 3
	s.ctx = s.ctx.WithBlockHeight(blockHeight)

	// mint some rewards to give out
	s.MintTokensToModule(types.AlloraRewardsAccountName, cosmosMath.NewInt(10000000000))

	// Trigger end block - rewards distribution
	err = s.emissionsAppModule.EndBlock(s.ctx)
	s.Require().NoError(err)
}

func (s *RewardsTestSuite) TestOnlyFewTopActorsGetReward() {
	block := int64(600)
	s.ctx = s.ctx.WithBlockHeight(block)
	epochLength := int64(10800)

	// Reputer Addresses
	var reputerAddrs = make([]sdk.AccAddress, 0)
	var workerAddrs = make([]sdk.AccAddress, 0)
	var stakes = make([]cosmosMath.Int, 0)
	cosmosOneE18 := inference_synthesis.CosmosIntOneE18()

	for i := 0; i < 25; i++ {
		reputerAddrs = append(reputerAddrs, s.addrs[i])
		workerAddrs = append(workerAddrs, s.addrs[i+25])
		stakes = append(stakes, cosmosMath.NewInt(int64(1000*(i+1))).Mul(cosmosOneE18))
	}

	// Create topic
	newTopicMsg := &types.MsgCreateNewTopic{
		Creator:         reputerAddrs[0].String(),
		Metadata:        "test",
		LossLogic:       "logic",
		LossMethod:      "method",
		EpochLength:     epochLength,
		InferenceLogic:  "Ilogic",
		InferenceMethod: "Imethod",
		DefaultArg:      "ETH",
		AlphaRegret:     alloraMath.NewDecFromInt64(1),
		PNorm:           alloraMath.NewDecFromInt64(3),
	}
	res, err := s.msgServer.CreateNewTopic(s.ctx, newTopicMsg)
	s.Require().NoError(err)

	// Get Topic Id
	topicId := res.TopicId

	// Register 25 workers
	for _, addr := range workerAddrs {
		workerRegMsg := &types.MsgRegister{
			Sender:       addr.String(),
			LibP2PKey:    "test",
			MultiAddress: "test",
			TopicId:      topicId,
			IsReputer:    false,
			Owner:        addr.String(),
		}
		_, err := s.msgServer.Register(s.ctx, workerRegMsg)
		s.Require().NoError(err)
	}

	// Register 25 reputers
	for _, addr := range reputerAddrs {
		reputerRegMsg := &types.MsgRegister{
			Sender:       addr.String(),
			LibP2PKey:    "test",
			MultiAddress: "test",
			TopicId:      topicId,
			IsReputer:    true,
			Owner:        addr.String(),
		}
		_, err := s.msgServer.Register(s.ctx, reputerRegMsg)
		s.Require().NoError(err)
	}

	for i, addr := range reputerAddrs {
		s.MintTokensToAddress(addr, cosmosMath.NewIntFromBigInt(stakes[i].BigInt()))
		_, err := s.msgServer.AddStake(s.ctx, &types.MsgAddStake{
			Sender:  addr.String(),
			Amount:  stakes[i],
			TopicId: topicId,
		})
		s.Require().NoError(err)
	}

	var initialStake int64 = 1000
	s.FundAccount(initialStake, reputerAddrs[0])

	fundTopicMessage := types.MsgFundTopic{
		Sender:  reputerAddrs[0].String(),
		TopicId: topicId,
		Amount:  cosmosMath.NewInt(initialStake),
	}
	_, err = s.msgServer.FundTopic(s.ctx, &fundTopicMessage)
	s.Require().NoError(err)

	// Insert unfullfiled nonces
	err = s.emissionsKeeper.AddWorkerNonce(s.ctx, topicId, &types.Nonce{
		BlockHeight: block,
	})
	s.Require().NoError(err)
	err = s.emissionsKeeper.AddReputerNonce(s.ctx, topicId, &types.Nonce{
		BlockHeight: block,
	}, &types.Nonce{
		BlockHeight: block,
	})
	s.Require().NoError(err)

	// Insert inference from workers
	inferenceBundles := GenerateHugeWorkerDataBundles(s, block, topicId, workerAddrs)
	_, err = s.msgServer.InsertBulkWorkerPayload(s.ctx, &types.MsgInsertBulkWorkerPayload{
		Sender:            workerAddrs[0].String(),
		Nonce:             &types.Nonce{BlockHeight: block},
		TopicId:           topicId,
		WorkerDataBundles: inferenceBundles,
	})
	s.Require().NoError(err)

	// Insert loss bundle from reputers
	lossBundles := GenerateHugeLossBundles(s, block, topicId, reputerAddrs, workerAddrs)
	_, err = s.msgServer.InsertBulkReputerPayload(s.ctx, &types.MsgInsertBulkReputerPayload{
		Sender:  reputerAddrs[0].String(),
		TopicId: topicId,
		ReputerRequestNonce: &types.ReputerRequestNonce{
			ReputerNonce: &types.Nonce{
				BlockHeight: block,
			},
			WorkerNonce: &types.Nonce{
				BlockHeight: block,
			},
		},
		ReputerValueBundles: lossBundles.ReputerValueBundles,
	})
	s.Require().NoError(err)

	params, err := s.emissionsKeeper.GetParams(s.ctx)
	s.Require().NoError(err)

	//scoresAtBlock, err := s.emissionsKeeper.GetReputersScoresAtBlock(s.ctx, topicId, block)
	//s.Require().Equal(len(scoresAtBlock.Scores), int(params.GetMaxTopReputersToReward()), "Only few Top reputers can get reward")

	networkLossBundles, err := s.emissionsKeeper.GetNetworkLossBundleAtBlock(s.ctx, topicId, block)
	s.Require().NoError(err)

	infererScores, err := rewards.GenerateInferenceScores(
		s.ctx,
		s.emissionsKeeper,
		topicId,
		block,
		*networkLossBundles)
	s.Require().NoError(err)

	forecasterScores, err := rewards.GenerateForecastScores(
		s.ctx,
		s.emissionsKeeper,
		topicId,
		block,
		*networkLossBundles)
	s.Require().NoError(err)

	s.Require().Equal(len(infererScores), int(params.GetMaxTopInferersToReward()), "Only few Top inferers can get reward")
	s.Require().Equal(len(forecasterScores), int(params.GetMaxTopForecastersToReward()), "Only few Top forecasters can get reward")
}

func (s *RewardsTestSuite) TestGenerateRewardsDistributionByTopic() {
	topic1Weight := alloraMath.NewDecFromInt64(100)
	topic2Weight := alloraMath.NewDecFromInt64(10)
	topic3Weight := alloraMath.NewDecFromInt64(500)
	topic4Weight := alloraMath.NewDecFromInt64(600)

	// Define topics with varying weights
	weights := map[uint64]*alloraMath.Dec{
		1: &topic1Weight, // Above the minimum weight
		2: &topic2Weight, // Below the minimum weight, should be inactivated
		3: &topic3Weight, // Above the minimum weight
		4: &topic4Weight, // Above the minimum weight, but no reward nonce
	}
	sumWeight := alloraMath.NewDecFromInt64(1210)
	sumRevenue := cosmosMath.NewInt(3000)
	totalReward := alloraMath.NewDecFromInt64(1000)

	err := s.emissionsKeeper.SetTopicRewardNonce(s.ctx, 1, 1)
	s.Require().NoError(err)
	err = s.emissionsKeeper.SetTopicRewardNonce(s.ctx, 2, 1)
	s.Require().NoError(err)
	err = s.emissionsKeeper.SetTopicRewardNonce(s.ctx, 3, 1)
	s.Require().NoError(err)

	topicRewards, err := rewards.GenerateRewardsDistributionByTopic(
		s.ctx,
		s.emissionsKeeper,
		1, // assuming 1 topic per block
		1,
		totalReward,
		weights,
		[]uint64{1, 2, 3, 4},
		sumWeight,
		sumRevenue,
	)
	s.Require().NoError(err)
	s.Require().NotNil(topicRewards)
	s.Require().Equal(1, len(topicRewards))
}

func (s *RewardsTestSuite) TestFilterAndInactivateTopicsUpdatingSums() {
	topic1Weight := alloraMath.NewDecFromInt64(100)
	topic2Weight := alloraMath.NewDecFromInt64(10)
	topic3Weight := alloraMath.NewDecFromInt64(500)
	topic4Weight := alloraMath.NewDecFromInt64(600)

	// Define topics with varying weights
	weights := map[uint64]*alloraMath.Dec{
		1: &topic1Weight, // Above the minimum weight
		2: &topic2Weight, // Below the minimum weight, should be inactivated
		3: &topic3Weight, // Above the minimum weight
		4: &topic4Weight, // Above the minimum weight, but no reward nonce
	}
	sumWeight := alloraMath.NewDecFromInt64(1210)
	totalReward := alloraMath.NewDecFromInt64(1000)

	err := s.emissionsKeeper.SetTopicRewardNonce(s.ctx, 1, 1)
	s.Require().NoError(err)
	err = s.emissionsKeeper.SetTopicRewardNonce(s.ctx, 2, 1)
	s.Require().NoError(err)
	err = s.emissionsKeeper.SetTopicRewardNonce(s.ctx, 3, 1)
	s.Require().NoError(err)

	// Test execution
	filteredWeights, _, err := rewards.FilterAndInactivateTopicsUpdatingSums(
		s.ctx,
		s.emissionsKeeper,
		weights,
		[]uint64{1, 2, 3, 4},
		sumWeight,
		totalReward,
		1,
	)

	s.Require().NoError(err)
	s.Require().NotNil(filteredWeights)

	s.Require().Equal(len(filteredWeights), 2)
	for topicId := range filteredWeights {
		s.Require().NotEqual(topicId, uint64(2))
	}
}

func (s *RewardsTestSuite) TestTotalInferersRewardFractionGrowsWithMoreInferers() {
	block := int64(100)
	s.ctx = s.ctx.WithBlockHeight(block)

	reputerAddrs := []sdk.AccAddress{
		s.addrs[0],
		s.addrs[1],
		s.addrs[2],
	}

	workerAddrs := []sdk.AccAddress{
		s.addrs[5],
		s.addrs[6],
		s.addrs[7],
		s.addrs[8],
		s.addrs[9],
	}

	cosmosOneE18 := inference_synthesis.CosmosIntOneE18()

	stakes := []cosmosMath.Int{
		cosmosMath.NewInt(1000000000000000000).Mul(cosmosOneE18),
		cosmosMath.NewInt(1000000000000000000).Mul(cosmosOneE18),
		cosmosMath.NewInt(1000000000000000000).Mul(cosmosOneE18),
	}

	// Create topic
	newTopicMsg := &types.MsgCreateNewTopic{
		Creator:         reputerAddrs[0].String(),
		Metadata:        "test",
		LossLogic:       "logic",
		LossMethod:      "method",
		EpochLength:     10800,
		InferenceLogic:  "Ilogic",
		InferenceMethod: "Imethod",
		DefaultArg:      "ETH",
		AlphaRegret:     alloraMath.NewDecFromInt64(1),
		PNorm:           alloraMath.NewDecFromInt64(3),
	}
	res, err := s.msgServer.CreateNewTopic(s.ctx, newTopicMsg)
	s.Require().NoError(err)

	// Get Topic Id
	topicId := res.TopicId

	// Register 5 workers
	for _, addr := range workerAddrs {
		workerRegMsg := &types.MsgRegister{
			Sender:       addr.String(),
			LibP2PKey:    "test",
			MultiAddress: "test",
			TopicId:      topicId,
			IsReputer:    false,
			Owner:        addr.String(),
		}
		_, err := s.msgServer.Register(s.ctx, workerRegMsg)
		s.Require().NoError(err)
	}

	// Register 3 reputers
	for _, addr := range reputerAddrs {
		reputerRegMsg := &types.MsgRegister{
			Sender:       addr.String(),
			LibP2PKey:    "test",
			MultiAddress: "test",
			TopicId:      topicId,
			IsReputer:    true,
			Owner:        addr.String(),
		}
		_, err := s.msgServer.Register(s.ctx, reputerRegMsg)
		s.Require().NoError(err)
	}
	// Add Stake for reputers
	for i, addr := range reputerAddrs {
		s.MintTokensToAddress(addr, cosmosMath.NewIntFromBigInt(stakes[i].BigInt()))
		_, err := s.msgServer.AddStake(s.ctx, &types.MsgAddStake{
			Sender:  addr.String(),
			Amount:  stakes[i],
			TopicId: topicId,
		})
		s.Require().NoError(err)
	}

	var initialStake int64 = 1000
	s.FundAccount(initialStake, reputerAddrs[0])
	fundTopicMessage := types.MsgFundTopic{
		Sender:  reputerAddrs[0].String(),
		TopicId: topicId,
		Amount:  cosmosMath.NewInt(initialStake),
	}
	_, err = s.msgServer.FundTopic(s.ctx, &fundTopicMessage)
	s.Require().NoError(err)

	err = s.emissionsKeeper.AddWorkerNonce(s.ctx, topicId, &types.Nonce{
		BlockHeight: block,
	})
	s.Require().NoError(err)
	err = s.emissionsKeeper.AddReputerNonce(s.ctx, topicId, &types.Nonce{
		BlockHeight: block,
	}, &types.Nonce{
		BlockHeight: block,
	})
	s.Require().NoError(err)

	// Insert inference from workers
	inferenceBundles := GenerateHugeWorkerDataBundles(s, block, topicId, workerAddrs)
	_, err = s.msgServer.InsertBulkWorkerPayload(s.ctx, &types.MsgInsertBulkWorkerPayload{
		Sender:            workerAddrs[0].String(),
		Nonce:             &types.Nonce{BlockHeight: block},
		TopicId:           topicId,
		WorkerDataBundles: inferenceBundles,
	})
	s.Require().NoError(err)

	// Insert loss bundle from reputers
	lossBundles := GenerateHugeLossBundles(s, block, topicId, reputerAddrs, workerAddrs)
	_, err = s.msgServer.InsertBulkReputerPayload(s.ctx, &types.MsgInsertBulkReputerPayload{
		Sender:  reputerAddrs[0].String(),
		TopicId: topicId,
		ReputerRequestNonce: &types.ReputerRequestNonce{
			ReputerNonce: &types.Nonce{
				BlockHeight: block,
			},
			WorkerNonce: &types.Nonce{
				BlockHeight: block,
			},
		},
		ReputerValueBundles: lossBundles.ReputerValueBundles,
	})
	s.Require().NoError(err)

	topicTotalRewards := alloraMath.NewDecFromInt64(1000000)
	params, err := s.emissionsKeeper.GetParams(s.ctx)
	s.Require().NoError(err)

	firstRewardsDistribution, _, err := rewards.GenerateRewardsDistributionByTopicParticipant(
		s.ctx, s.emissionsKeeper, topicId, &topicTotalRewards, block, params)
	s.Require().NoError(err)

	totalInferersReward := alloraMath.ZeroDec()
	totalForecastersReward := alloraMath.ZeroDec()
	totalReputersReward := alloraMath.ZeroDec()
	for _, reward := range firstRewardsDistribution {
		if reward.Type == rewards.WorkerInferenceRewardType {
			totalInferersReward, _ = totalInferersReward.Add(reward.Reward)
		} else if reward.Type == rewards.WorkerForecastRewardType {
			totalForecastersReward, _ = totalForecastersReward.Add(reward.Reward)
		} else if reward.Type == rewards.ReputerRewardType {
			totalReputersReward, _ = totalReputersReward.Add(reward.Reward)
		}
	}
	totalNonInfererReward, err := totalForecastersReward.Add(totalReputersReward)
	s.Require().NoError(err)
	totalReward, err := totalNonInfererReward.Add(totalInferersReward)
	s.Require().NoError(err)

	firstInfererFraction, err := totalInferersReward.Quo(totalReward)
	s.Require().NoError(err)
	firstForecasterFraction, err := totalForecastersReward.Quo(totalReward)
	s.Require().NoError(err)

	block += 1
	s.ctx = s.ctx.WithBlockHeight(block)

	// Add new worker(inferer) and stakes
	newSecondWorkersAddrs := []sdk.AccAddress{
		s.addrs[10],
		s.addrs[11],
	}
	newSecondWorkersAddrs = append(workerAddrs, newSecondWorkersAddrs...)

	// Create new topic
	newTopicMsg = &types.MsgCreateNewTopic{
		Creator:         reputerAddrs[0].String(),
		Metadata:        "test",
		LossLogic:       "logic",
		LossMethod:      "method",
		EpochLength:     10800,
		InferenceLogic:  "Ilogic",
		InferenceMethod: "Imethod",
		DefaultArg:      "ETH",
		AlphaRegret:     alloraMath.NewDecFromInt64(1),
		PNorm:           alloraMath.NewDecFromInt64(3),
	}
	res, err = s.msgServer.CreateNewTopic(s.ctx, newTopicMsg)
	s.Require().NoError(err)

	// Get Topic Id
	topicId = res.TopicId

	// Register 7 workers with 2 new inferers
	for _, addr := range newSecondWorkersAddrs {
		workerRegMsg := &types.MsgRegister{
			Sender:       addr.String(),
			LibP2PKey:    "test",
			MultiAddress: "test",
			TopicId:      topicId,
			IsReputer:    false,
			Owner:        addr.String(),
		}
		_, err := s.msgServer.Register(s.ctx, workerRegMsg)
		s.Require().NoError(err)
	}

	// Register 3 reputers
	for _, addr := range reputerAddrs {
		reputerRegMsg := &types.MsgRegister{
			Sender:       addr.String(),
			LibP2PKey:    "test",
			MultiAddress: "test",
			TopicId:      topicId,
			IsReputer:    true,
			Owner:        addr.String(),
		}
		_, err := s.msgServer.Register(s.ctx, reputerRegMsg)
		s.Require().NoError(err)
	}
	// Add Stake for reputers
	for i, addr := range reputerAddrs {
		s.MintTokensToAddress(addr, cosmosMath.NewIntFromBigInt(stakes[i].BigInt()))
		_, err := s.msgServer.AddStake(s.ctx, &types.MsgAddStake{
			Sender:  addr.String(),
			Amount:  stakes[i],
			TopicId: topicId,
		})
		s.Require().NoError(err)
	}

	s.FundAccount(initialStake, reputerAddrs[0])

	fundTopicMessage = types.MsgFundTopic{
		Sender:  reputerAddrs[0].String(),
		TopicId: topicId,
		Amount:  cosmosMath.NewInt(initialStake),
	}
	_, err = s.msgServer.FundTopic(s.ctx, &fundTopicMessage)
	s.Require().NoError(err)

	err = s.emissionsKeeper.AddWorkerNonce(s.ctx, topicId, &types.Nonce{
		BlockHeight: block,
	})
	s.Require().NoError(err)
	err = s.emissionsKeeper.AddReputerNonce(s.ctx, topicId, &types.Nonce{
		BlockHeight: block,
	}, &types.Nonce{
		BlockHeight: block,
	})
	s.Require().NoError(err)

	// Insert inference from workers
	inferenceBundles = GenerateHugeWorkerDataBundles(s, block, topicId, newSecondWorkersAddrs)
	// Add more inferer
	newInferenceBundles := GenerateMoreInferencesDataBundles(s, block, topicId)
	inferenceBundles = append(inferenceBundles, newInferenceBundles...)
	_, err = s.msgServer.InsertBulkWorkerPayload(s.ctx, &types.MsgInsertBulkWorkerPayload{
		Sender:            newSecondWorkersAddrs[0].String(),
		Nonce:             &types.Nonce{BlockHeight: block},
		TopicId:           topicId,
		WorkerDataBundles: inferenceBundles,
	})
	s.Require().NoError(err)

	// Insert loss bundle from reputers
	lossBundles = GenerateHugeLossBundles(s, block, topicId, reputerAddrs, newSecondWorkersAddrs)
	_, err = s.msgServer.InsertBulkReputerPayload(s.ctx, &types.MsgInsertBulkReputerPayload{
		Sender:  reputerAddrs[0].String(),
		TopicId: topicId,
		ReputerRequestNonce: &types.ReputerRequestNonce{
			ReputerNonce: &types.Nonce{
				BlockHeight: block,
			},
			WorkerNonce: &types.Nonce{
				BlockHeight: block,
			},
		},
		ReputerValueBundles: lossBundles.ReputerValueBundles,
	})
	s.Require().NoError(err)

	topicTotalRewards = alloraMath.NewDecFromInt64(1000000)
	secondRewardsDistribution, _, err := rewards.GenerateRewardsDistributionByTopicParticipant(
		s.ctx, s.emissionsKeeper, topicId, &topicTotalRewards, block, params)
	s.Require().NoError(err)

	totalInferersReward = alloraMath.ZeroDec()
	totalReward = alloraMath.ZeroDec()
	for _, reward := range secondRewardsDistribution {
		if reward.Type == rewards.WorkerInferenceRewardType {
			totalInferersReward, _ = totalInferersReward.Add(reward.Reward)
		}
		totalReward, _ = totalReward.Add(reward.Reward)
	}
	secondInfererFraction, err := totalInferersReward.Quo(totalReward)
	s.Require().NoError(err)
	s.Require().True(
		firstInfererFraction.Lt(secondInfererFraction),
		"Second inference fraction must be bigger than first fraction %s < %s",
		firstInfererFraction,
		secondInfererFraction,
	)

	// Add new worker(forecsater) and stakes
	newThirdWorkersAddrs := []sdk.AccAddress{
		s.addrs[10],
		s.addrs[11],
	}
	newThirdWorkersAddrs = append(workerAddrs, newThirdWorkersAddrs...)

	// Create new topic
	newTopicMsg = &types.MsgCreateNewTopic{
		Creator:         reputerAddrs[0].String(),
		Metadata:        "test",
		LossLogic:       "logic",
		LossMethod:      "method",
		EpochLength:     10800,
		InferenceLogic:  "Ilogic",
		InferenceMethod: "Imethod",
		DefaultArg:      "ETH",
		AlphaRegret:     alloraMath.NewDecFromInt64(1),
		PNorm:           alloraMath.NewDecFromInt64(3),
	}
	res, err = s.msgServer.CreateNewTopic(s.ctx, newTopicMsg)
	s.Require().NoError(err)

	// Get Topic Id
	topicId = res.TopicId

	// Register 7 workers with 2 new forecasters
	for _, addr := range newThirdWorkersAddrs {
		workerRegMsg := &types.MsgRegister{
			Sender:       addr.String(),
			LibP2PKey:    "test",
			MultiAddress: "test",
			TopicId:      topicId,
			IsReputer:    false,
			Owner:        addr.String(),
		}
		_, err := s.msgServer.Register(s.ctx, workerRegMsg)
		s.Require().NoError(err)
	}

	// Register 3 reputers
	for _, addr := range reputerAddrs {
		reputerRegMsg := &types.MsgRegister{
			Sender:       addr.String(),
			LibP2PKey:    "test",
			MultiAddress: "test",
			TopicId:      topicId,
			IsReputer:    true,
			Owner:        addr.String(),
		}
		_, err := s.msgServer.Register(s.ctx, reputerRegMsg)
		s.Require().NoError(err)
	}
	// Add Stake for reputers
	for i, addr := range reputerAddrs {
		s.MintTokensToAddress(addr, cosmosMath.NewIntFromBigInt(stakes[i].BigInt()))
		_, err := s.msgServer.AddStake(s.ctx, &types.MsgAddStake{
			Sender:  addr.String(),
			Amount:  stakes[i],
			TopicId: topicId,
		})
		s.Require().NoError(err)
	}

	s.FundAccount(initialStake, reputerAddrs[0])

	fundTopicMessage = types.MsgFundTopic{
		Sender:  reputerAddrs[0].String(),
		TopicId: topicId,
		Amount:  cosmosMath.NewInt(initialStake),
	}
	_, err = s.msgServer.FundTopic(s.ctx, &fundTopicMessage)
	s.Require().NoError(err)

	err = s.emissionsKeeper.AddWorkerNonce(s.ctx, topicId, &types.Nonce{
		BlockHeight: block,
	})
	s.Require().NoError(err)
	err = s.emissionsKeeper.AddReputerNonce(s.ctx, topicId, &types.Nonce{
		BlockHeight: block,
	}, &types.Nonce{
		BlockHeight: block,
	})
	s.Require().NoError(err)

	// Insert inference from workers
	inferenceBundles = GenerateHugeWorkerDataBundles(s, block, topicId, newThirdWorkersAddrs)
	// Add more inferer
	newInferenceBundles = GenerateMoreForecastersDataBundles(s, block, topicId)
	inferenceBundles = append(inferenceBundles, newInferenceBundles...)
	_, err = s.msgServer.InsertBulkWorkerPayload(s.ctx, &types.MsgInsertBulkWorkerPayload{
		Sender:            newThirdWorkersAddrs[0].String(),
		Nonce:             &types.Nonce{BlockHeight: block},
		TopicId:           topicId,
		WorkerDataBundles: inferenceBundles,
	})
	s.Require().NoError(err)

	// Insert loss bundle from reputers
	lossBundles = GenerateHugeLossBundles(s, block, topicId, reputerAddrs, newThirdWorkersAddrs)
	_, err = s.msgServer.InsertBulkReputerPayload(s.ctx, &types.MsgInsertBulkReputerPayload{
		Sender:  reputerAddrs[0].String(),
		TopicId: topicId,
		ReputerRequestNonce: &types.ReputerRequestNonce{
			ReputerNonce: &types.Nonce{
				BlockHeight: block,
			},
			WorkerNonce: &types.Nonce{
				BlockHeight: block,
			},
		},
		ReputerValueBundles: lossBundles.ReputerValueBundles,
	})
	s.Require().NoError(err)

	topicTotalRewards = alloraMath.NewDecFromInt64(1000000)
	thirdRewardsDistribution, _, err := rewards.GenerateRewardsDistributionByTopicParticipant(
		s.ctx, s.emissionsKeeper, topicId, &topicTotalRewards, block, params)
	s.Require().NoError(err)

	totalForecastersReward = alloraMath.ZeroDec()
	totalReward = alloraMath.ZeroDec()
	for _, reward := range thirdRewardsDistribution {
		if reward.Type == rewards.WorkerForecastRewardType {
			totalForecastersReward, _ = totalForecastersReward.Add(reward.Reward)
		}
		totalReward, _ = totalReward.Add(reward.Reward)
	}
	thirdForecasterFraction, err := totalForecastersReward.Quo(totalReward)
	s.Require().NoError(err)
	s.Require().True(firstForecasterFraction.Lt(thirdForecasterFraction), "Third forecaster fraction must be bigger than first fraction")
}

func (s *RewardsTestSuite) TestRewardForTopicGoesUpWhenRelativeStakeGoesUp() {
	/// SETUP
	require := s.Require()

<<<<<<< HEAD
=======
	alphaRegret := alloraMath.MustNewDecFromString("0.1")

>>>>>>> 57aa41d4
	block := int64(100)
	s.ctx = s.ctx.WithBlockHeight(block)

	reputer0Addrs := []sdk.AccAddress{
		s.addrs[0],
		s.addrs[1],
		s.addrs[2],
	}

	reputer1Addrs := []sdk.AccAddress{
		s.addrs[3],
		s.addrs[4],
		s.addrs[5],
	}

	workerAddrs := []sdk.AccAddress{
		s.addrs[6],
		s.addrs[7],
		s.addrs[8],
	}

	stake := cosmosMath.NewInt(1000).Mul(inference_synthesis.CosmosIntOneE18())

<<<<<<< HEAD
	topicId0 := s.setUpTopicWithEpochLength(block, workerAddrs, reputer0Addrs, stake, 1)
	topicId1 := s.setUpTopicWithEpochLength(block, workerAddrs, reputer1Addrs, stake, 1)
=======
	topicId0 := s.setUpTopicWithEpochLength(block, workerAddrs, reputer0Addrs, stake, alphaRegret, 1)
	topicId1 := s.setUpTopicWithEpochLength(block, workerAddrs, reputer1Addrs, stake, alphaRegret, 1)
>>>>>>> 57aa41d4

	reputer0Values := []TestWorkerValue{
		{Address: s.addrs[0], Value: "0.1"},
		{Address: s.addrs[1], Value: "0.2"},
		{Address: s.addrs[2], Value: "0.3"},
	}

	reputer1Values := []TestWorkerValue{
		{Address: s.addrs[3], Value: "0.1"},
		{Address: s.addrs[4], Value: "0.2"},
		{Address: s.addrs[5], Value: "0.3"},
	}

	workerValues := []TestWorkerValue{
		{Address: s.addrs[6], Value: "0.1"},
		{Address: s.addrs[7], Value: "0.2"},
		{Address: s.addrs[8], Value: "0.3"},
	}

	reputer0_Stake0, err := s.emissionsKeeper.GetStakeOnReputerInTopic(s.ctx, topicId0, s.addrs[0].String())
	require.NoError(err)
	reputer1_Stake0, err := s.emissionsKeeper.GetStakeOnReputerInTopic(s.ctx, topicId0, s.addrs[1].String())
	require.NoError(err)
	reputer2_Stake0, err := s.emissionsKeeper.GetStakeOnReputerInTopic(s.ctx, topicId0, s.addrs[2].String())
	require.NoError(err)

	reputer3_Stake0, err := s.emissionsKeeper.GetStakeOnReputerInTopic(s.ctx, topicId1, s.addrs[3].String())
	require.NoError(err)
	reputer4_Stake0, err := s.emissionsKeeper.GetStakeOnReputerInTopic(s.ctx, topicId1, s.addrs[4].String())
	require.NoError(err)
	reputer5_Stake0, err := s.emissionsKeeper.GetStakeOnReputerInTopic(s.ctx, topicId1, s.addrs[5].String())
	require.NoError(err)

	s.getRewardsDistribution(
		topicId0,
		block,
		workerValues,
		reputer0Values,
		workerAddrs[0],
		"0.1",
		"0.1",
	)

	s.getRewardsDistribution(
		topicId1,
		block,
		workerValues,
		reputer1Values,
		workerAddrs[0],
		"0.1",
		"0.1",
	)

	s.MintTokensToModule(types.AlloraRewardsAccountName, cosmosMath.NewInt(1000))

	err = s.emissionsAppModule.EndBlock(s.ctx)
	require.NoError(err)

	const topicFundAmount int64 = 1000

	fundTopic := func(topicId uint64, funderAddr sdk.AccAddress, amount int64) {
		s.MintTokensToAddress(funderAddr, cosmosMath.NewInt(amount))
		fundTopicMessage := types.MsgFundTopic{
			Sender:  funderAddr.String(),
			TopicId: topicId,
			Amount:  cosmosMath.NewInt(amount),
		}
		_, err = s.msgServer.FundTopic(s.ctx, &fundTopicMessage)
		require.NoError(err)
	}

	fundTopic(topicId0, s.addrs[0], topicFundAmount)
	fundTopic(topicId1, s.addrs[3], topicFundAmount)

	reputer0_Stake1, err := s.emissionsKeeper.GetStakeOnReputerInTopic(s.ctx, topicId0, s.addrs[0].String())
	require.NoError(err)
	reputer1_Stake1, err := s.emissionsKeeper.GetStakeOnReputerInTopic(s.ctx, topicId0, s.addrs[1].String())
	require.NoError(err)
	reputer2_Stake1, err := s.emissionsKeeper.GetStakeOnReputerInTopic(s.ctx, topicId0, s.addrs[2].String())
	require.NoError(err)

	reputer3_Stake1, err := s.emissionsKeeper.GetStakeOnReputerInTopic(s.ctx, topicId1, s.addrs[3].String())
	require.NoError(err)
	reputer4_Stake1, err := s.emissionsKeeper.GetStakeOnReputerInTopic(s.ctx, topicId1, s.addrs[4].String())
	require.NoError(err)
	reputer5_Stake1, err := s.emissionsKeeper.GetStakeOnReputerInTopic(s.ctx, topicId1, s.addrs[5].String())
	require.NoError(err)

	reputer0_Reward0 := reputer0_Stake1.Sub(reputer0_Stake0)
	reputer1_Reward0 := reputer1_Stake1.Sub(reputer1_Stake0)
	reputer2_Reward0 := reputer2_Stake1.Sub(reputer2_Stake0)
	reputer3_Reward0 := reputer3_Stake1.Sub(reputer3_Stake0)
	reputer4_Reward0 := reputer4_Stake1.Sub(reputer4_Stake0)
	reputer5_Reward0 := reputer5_Stake1.Sub(reputer5_Stake0)

	topic0RewardTotal0 := reputer0_Reward0.Add(reputer1_Reward0).Add(reputer2_Reward0)
	topic1RewardTotal0 := reputer3_Reward0.Add(reputer4_Reward0).Add(reputer5_Reward0)

	require.Equal(topic0RewardTotal0, topic1RewardTotal0)

	s.MintTokensToAddress(s.addrs[3], stake)
	_, err = s.msgServer.AddStake(s.ctx, &types.MsgAddStake{
		Sender:  s.addrs[3].String(),
		Amount:  stake,
		TopicId: topicId1,
	})
	require.NoError(err)

	reputer3_Stake1, err = s.emissionsKeeper.GetStakeOnReputerInTopic(s.ctx, topicId1, s.addrs[3].String())
	require.NoError(err)

	s.getRewardsDistribution(
		topicId0,
		block,
		workerValues,
		reputer0Values,
		workerAddrs[0],
		"0.1",
		"0.1",
	)

	s.getRewardsDistribution(
		topicId1,
		block,
		workerValues,
		reputer1Values,
		workerAddrs[0],
		"0.1",
		"0.1",
	)

	block++
	s.ctx = s.ctx.WithBlockHeight(block)

	s.MintTokensToModule(types.AlloraRewardsAccountName, cosmosMath.NewInt(1000))

	err = s.emissionsAppModule.EndBlock(s.ctx)
	require.NoError(err)

	reputer0_Stake2, err := s.emissionsKeeper.GetStakeOnReputerInTopic(s.ctx, topicId0, s.addrs[0].String())
	require.NoError(err)
	reputer1_Stake2, err := s.emissionsKeeper.GetStakeOnReputerInTopic(s.ctx, topicId0, s.addrs[1].String())
	require.NoError(err)
	reputer2_Stake2, err := s.emissionsKeeper.GetStakeOnReputerInTopic(s.ctx, topicId0, s.addrs[2].String())
	require.NoError(err)

	reputer3_Stake2, err := s.emissionsKeeper.GetStakeOnReputerInTopic(s.ctx, topicId1, s.addrs[3].String())
	require.NoError(err)
	reputer4_Stake2, err := s.emissionsKeeper.GetStakeOnReputerInTopic(s.ctx, topicId1, s.addrs[4].String())
	require.NoError(err)
	reputer5_Stake2, err := s.emissionsKeeper.GetStakeOnReputerInTopic(s.ctx, topicId1, s.addrs[5].String())
	require.NoError(err)

	reputer0_Reward1 := reputer0_Stake2.Sub(reputer0_Stake1)
	reputer1_Reward1 := reputer1_Stake2.Sub(reputer1_Stake1)
	reputer2_Reward1 := reputer2_Stake2.Sub(reputer2_Stake1)
	reputer3_Reward1 := reputer3_Stake2.Sub(reputer3_Stake1)
	reputer4_Reward1 := reputer4_Stake2.Sub(reputer4_Stake1)
	reputer5_Reward1 := reputer5_Stake2.Sub(reputer5_Stake1)

	topic0RewardTotal1 := reputer0_Reward1.Add(reputer1_Reward1).Add(reputer2_Reward1)
	topic1RewardTotal1 := reputer3_Reward1.Add(reputer4_Reward1).Add(reputer5_Reward1)

	require.True(topic0RewardTotal1.LT(topic0RewardTotal0))
	require.True(topic1RewardTotal1.GT(topic1RewardTotal0))
<<<<<<< HEAD
}

func (s *RewardsTestSuite) TestRewardForRemainingParticipantsGoUpWhenParticipantDropsOut() {
	/// SETUP
	require := s.Require()

	block := int64(100)
	s.ctx = s.ctx.WithBlockHeight(block)

	reputer0Addrs := []sdk.AccAddress{
		s.addrs[0],
		s.addrs[1],
		s.addrs[2],
	}

	workerAddrs := []sdk.AccAddress{
		s.addrs[6],
		s.addrs[7],
		s.addrs[8],
	}

	stake := cosmosMath.NewInt(1000).Mul(inference_synthesis.CosmosIntOneE18())

	topicId0 := s.setUpTopicWithEpochLength(block, workerAddrs, reputer0Addrs, stake, 1)

	reputer0Values := []TestWorkerValue{
		{Address: s.addrs[0], Value: "0.1"},
		{Address: s.addrs[1], Value: "0.2"},
		{Address: s.addrs[2], Value: "0.3"},
	}

	reputer1Values := []TestWorkerValue{
		{Address: s.addrs[0], Value: "0.1"},
		{Address: s.addrs[1], Value: "0.2"},
	}

	workerValues := []TestWorkerValue{
		{Address: s.addrs[6], Value: "0.1"},
		{Address: s.addrs[7], Value: "0.2"},
		{Address: s.addrs[8], Value: "0.3"},
	}

	reputer0_Stake0, err := s.emissionsKeeper.GetStakeOnReputerInTopic(s.ctx, topicId0, s.addrs[0].String())
	require.NoError(err)
	reputer1_Stake0, err := s.emissionsKeeper.GetStakeOnReputerInTopic(s.ctx, topicId0, s.addrs[1].String())
	require.NoError(err)
	reputer2_Stake0, err := s.emissionsKeeper.GetStakeOnReputerInTopic(s.ctx, topicId0, s.addrs[2].String())
	require.NoError(err)

	s.getRewardsDistribution(
		topicId0,
		block,
		workerValues,
		reputer0Values,
		workerAddrs[0],
		"0.1",
		"0.1",
	)

	s.MintTokensToModule(types.AlloraRewardsAccountName, cosmosMath.NewInt(1000))

	err = s.emissionsAppModule.EndBlock(s.ctx)
	require.NoError(err)

	const topicFundAmount int64 = 1000

	fundTopic := func(topicId uint64, funderAddr sdk.AccAddress, amount int64) {
		s.MintTokensToAddress(funderAddr, cosmosMath.NewInt(amount))
		fundTopicMessage := types.MsgFundTopic{
			Sender:  funderAddr.String(),
			TopicId: topicId,
			Amount:  cosmosMath.NewInt(amount),
		}
		_, err = s.msgServer.FundTopic(s.ctx, &fundTopicMessage)
		require.NoError(err)
	}

	fundTopic(topicId0, s.addrs[0], topicFundAmount)

	reputer0_Stake1, err := s.emissionsKeeper.GetStakeOnReputerInTopic(s.ctx, topicId0, s.addrs[0].String())
	require.NoError(err)
	reputer1_Stake1, err := s.emissionsKeeper.GetStakeOnReputerInTopic(s.ctx, topicId0, s.addrs[1].String())
	require.NoError(err)
	reputer2_Stake1, err := s.emissionsKeeper.GetStakeOnReputerInTopic(s.ctx, topicId0, s.addrs[2].String())
	require.NoError(err)

	reputer0_Reward0 := reputer0_Stake1.Sub(reputer0_Stake0)
	reputer1_Reward0 := reputer1_Stake1.Sub(reputer1_Stake0)
	reputer2_Reward0 := reputer2_Stake1.Sub(reputer2_Stake0)

	s.getRewardsDistribution(
		topicId0,
		block,
		workerValues,
		reputer1Values,
		workerAddrs[0],
		"0.1",
		"0.1",
	)

	block++
	s.ctx = s.ctx.WithBlockHeight(block)

	s.MintTokensToModule(types.AlloraRewardsAccountName, cosmosMath.NewInt(1000))

	err = s.emissionsAppModule.EndBlock(s.ctx)
	require.NoError(err)

	reputer0_Stake2, err := s.emissionsKeeper.GetStakeOnReputerInTopic(s.ctx, topicId0, s.addrs[0].String())
	require.NoError(err)
	reputer1_Stake2, err := s.emissionsKeeper.GetStakeOnReputerInTopic(s.ctx, topicId0, s.addrs[1].String())
	require.NoError(err)
	reputer2_Stake2, err := s.emissionsKeeper.GetStakeOnReputerInTopic(s.ctx, topicId0, s.addrs[2].String())
	require.NoError(err)

	reputer0_Reward1 := reputer0_Stake2.Sub(reputer0_Stake1)
	reputer1_Reward1 := reputer1_Stake2.Sub(reputer1_Stake1)
	reputer2_Reward1 := reputer2_Stake2.Sub(reputer2_Stake1)

	require.True(reputer0_Reward1.GT(reputer0_Reward0))
	require.True(reputer1_Reward1.GT(reputer1_Reward0))
	require.True(reputer2_Reward0.GT(cosmosMath.ZeroInt()))
	require.True(reputer2_Reward1.Equal(cosmosMath.ZeroInt()))
}

func (s *RewardsTestSuite) TestReputerAboveConsensusGetsLessRewards() {
	require := s.Require()

	block := int64(100)
	s.ctx = s.ctx.WithBlockHeight(block)

	reputer0Addrs := []sdk.AccAddress{
		s.addrs[0],
		s.addrs[1],
		s.addrs[2],
		s.addrs[3],
		s.addrs[4],
		s.addrs[5],
	}

	workerAddrs := []sdk.AccAddress{
		s.addrs[6],
		s.addrs[7],
		s.addrs[8],
	}

	stake := cosmosMath.NewInt(1000).Mul(inference_synthesis.CosmosIntOneE18())

	topicId0 := s.setUpTopicWithEpochLength(block, workerAddrs, reputer0Addrs, stake, 1)

	reputer0Values := []TestWorkerValue{
		{Address: s.addrs[0], Value: "0.1"},
		{Address: s.addrs[1], Value: "0.1"},
		{Address: s.addrs[2], Value: "0.1"},
		{Address: s.addrs[3], Value: "0.1"},
		{Address: s.addrs[4], Value: "0.1"},
		{Address: s.addrs[5], Value: "0.9"},
	}

	workerValues := []TestWorkerValue{
		{Address: s.addrs[6], Value: "0.1"},
		{Address: s.addrs[7], Value: "0.1"},
		{Address: s.addrs[8], Value: "0.1"},
	}

	reputer0_Stake0, err := s.emissionsKeeper.GetStakeOnReputerInTopic(s.ctx, topicId0, s.addrs[0].String())
	require.NoError(err)
	reputer1_Stake0, err := s.emissionsKeeper.GetStakeOnReputerInTopic(s.ctx, topicId0, s.addrs[1].String())
	require.NoError(err)
	reputer2_Stake0, err := s.emissionsKeeper.GetStakeOnReputerInTopic(s.ctx, topicId0, s.addrs[2].String())
	require.NoError(err)
	reputer3_Stake0, err := s.emissionsKeeper.GetStakeOnReputerInTopic(s.ctx, topicId0, s.addrs[3].String())
	require.NoError(err)
	reputer4_Stake0, err := s.emissionsKeeper.GetStakeOnReputerInTopic(s.ctx, topicId0, s.addrs[4].String())
	require.NoError(err)
	reputer5_Stake0, err := s.emissionsKeeper.GetStakeOnReputerInTopic(s.ctx, topicId0, s.addrs[5].String())
	require.NoError(err)

	s.getRewardsDistribution(
		topicId0,
		block,
		workerValues,
		reputer0Values,
		workerAddrs[0],
		"0.1",
		"0.1",
	)

	s.MintTokensToModule(types.AlloraRewardsAccountName, cosmosMath.NewInt(1000))

	err = s.emissionsAppModule.EndBlock(s.ctx)
	require.NoError(err)

	reputer0_Stake1, err := s.emissionsKeeper.GetStakeOnReputerInTopic(s.ctx, topicId0, s.addrs[0].String())
	require.NoError(err)
	reputer1_Stake1, err := s.emissionsKeeper.GetStakeOnReputerInTopic(s.ctx, topicId0, s.addrs[1].String())
	require.NoError(err)
	reputer2_Stake1, err := s.emissionsKeeper.GetStakeOnReputerInTopic(s.ctx, topicId0, s.addrs[2].String())
	require.NoError(err)
	reputer3_Stake1, err := s.emissionsKeeper.GetStakeOnReputerInTopic(s.ctx, topicId0, s.addrs[3].String())
	require.NoError(err)
	reputer4_Stake1, err := s.emissionsKeeper.GetStakeOnReputerInTopic(s.ctx, topicId0, s.addrs[4].String())
	require.NoError(err)
	reputer5_Stake1, err := s.emissionsKeeper.GetStakeOnReputerInTopic(s.ctx, topicId0, s.addrs[5].String())
	require.NoError(err)

	reputer0Reward := reputer0_Stake1.Sub(reputer0_Stake0)
	reputer1Reward := reputer1_Stake1.Sub(reputer1_Stake0)
	reputer2Reward := reputer2_Stake1.Sub(reputer2_Stake0)
	reputer3Reward := reputer3_Stake1.Sub(reputer3_Stake0)
	reputer4Reward := reputer4_Stake1.Sub(reputer4_Stake0)
	reputer5Reward := reputer5_Stake1.Sub(reputer5_Stake0)

	require.True(reputer0Reward.Equal(reputer1Reward))
	require.True(reputer1Reward.Equal(reputer2Reward))
	require.True(reputer2Reward.Equal(reputer3Reward))
	require.True(reputer3Reward.Equal(reputer4Reward))
	require.True(reputer5Reward.LT(reputer1Reward))
}

func (s *RewardsTestSuite) TestReputerBelowConsensusGetsLessRewards() {
	require := s.Require()

	block := int64(100)
	s.ctx = s.ctx.WithBlockHeight(block)

	reputerAddrs := []sdk.AccAddress{
		s.addrs[0],
		s.addrs[1],
		s.addrs[2],
		s.addrs[3],
		s.addrs[4],
		s.addrs[5],
	}

	workerAddrs := []sdk.AccAddress{
		s.addrs[6],
		s.addrs[7],
		s.addrs[8],
	}

	stake := cosmosMath.NewInt(1000).Mul(inference_synthesis.CosmosIntOneE18())

	topicId0 := s.setUpTopicWithEpochLength(block, workerAddrs, reputerAddrs, stake, 1)

	reputerValues := []TestWorkerValue{
		{Address: s.addrs[0], Value: "0.9"},
		{Address: s.addrs[1], Value: "0.9"},
		{Address: s.addrs[2], Value: "0.9"},
		{Address: s.addrs[3], Value: "0.9"},
		{Address: s.addrs[4], Value: "0.9"},
		{Address: s.addrs[5], Value: "0.1"},
	}

	workerValues := []TestWorkerValue{
		{Address: s.addrs[6], Value: "0.9"},
		{Address: s.addrs[7], Value: "0.9"},
		{Address: s.addrs[8], Value: "0.9"},
	}

	reputer0_Stake0, err := s.emissionsKeeper.GetStakeOnReputerInTopic(s.ctx, topicId0, s.addrs[0].String())
	require.NoError(err)
	reputer1_Stake0, err := s.emissionsKeeper.GetStakeOnReputerInTopic(s.ctx, topicId0, s.addrs[1].String())
	require.NoError(err)
	reputer2_Stake0, err := s.emissionsKeeper.GetStakeOnReputerInTopic(s.ctx, topicId0, s.addrs[2].String())
	require.NoError(err)
	reputer3_Stake0, err := s.emissionsKeeper.GetStakeOnReputerInTopic(s.ctx, topicId0, s.addrs[3].String())
	require.NoError(err)
	reputer4_Stake0, err := s.emissionsKeeper.GetStakeOnReputerInTopic(s.ctx, topicId0, s.addrs[4].String())
	require.NoError(err)
	reputer5_Stake0, err := s.emissionsKeeper.GetStakeOnReputerInTopic(s.ctx, topicId0, s.addrs[5].String())
	require.NoError(err)

	s.getRewardsDistribution(
		topicId0,
		block,
		workerValues,
		reputerValues,
		workerAddrs[0],
		"0.9",
		"0.9",
	)

	s.MintTokensToModule(types.AlloraRewardsAccountName, cosmosMath.NewInt(1000))

	err = s.emissionsAppModule.EndBlock(s.ctx)
	require.NoError(err)

	reputer0_Stake1, err := s.emissionsKeeper.GetStakeOnReputerInTopic(s.ctx, topicId0, s.addrs[0].String())
	require.NoError(err)
	reputer1_Stake1, err := s.emissionsKeeper.GetStakeOnReputerInTopic(s.ctx, topicId0, s.addrs[1].String())
	require.NoError(err)
	reputer2_Stake1, err := s.emissionsKeeper.GetStakeOnReputerInTopic(s.ctx, topicId0, s.addrs[2].String())
	require.NoError(err)
	reputer3_Stake1, err := s.emissionsKeeper.GetStakeOnReputerInTopic(s.ctx, topicId0, s.addrs[3].String())
	require.NoError(err)
	reputer4_Stake1, err := s.emissionsKeeper.GetStakeOnReputerInTopic(s.ctx, topicId0, s.addrs[4].String())
	require.NoError(err)
	reputer5_Stake1, err := s.emissionsKeeper.GetStakeOnReputerInTopic(s.ctx, topicId0, s.addrs[5].String())
	require.NoError(err)

	reputer0Reward := reputer0_Stake1.Sub(reputer0_Stake0)
	reputer1Reward := reputer1_Stake1.Sub(reputer1_Stake0)
	reputer2Reward := reputer2_Stake1.Sub(reputer2_Stake0)
	reputer3Reward := reputer3_Stake1.Sub(reputer3_Stake0)
	reputer4Reward := reputer4_Stake1.Sub(reputer4_Stake0)
	reputer5Reward := reputer5_Stake1.Sub(reputer5_Stake0)

	require.True(reputer0Reward.Equal(reputer1Reward))
	require.True(reputer1Reward.Equal(reputer2Reward))
	require.True(reputer2Reward.Equal(reputer3Reward))
	require.True(reputer3Reward.Equal(reputer4Reward))
	require.True(reputer5Reward.LT(reputer1Reward))
=======
>>>>>>> 57aa41d4
}<|MERGE_RESOLUTION|>--- conflicted
+++ resolved
@@ -614,36 +614,11 @@
 	alphaRegret alloraMath.Dec,
 	epochLength int64,
 ) uint64 {
-	return s.setUpTopicWithEpochLength(blockHeight, workerAddrs, reputerAddrs, stake, 10800)
-}
-
-func (s *RewardsTestSuite) setUpTopicWithEpochLength(
-	blockHeight int64,
-	workerAddrs []sdk.AccAddress,
-	reputerAddrs []sdk.AccAddress,
-	stake cosmosMath.Int,
-	epochLength int64,
-) uint64 {
 	require := s.Require()
 	s.ctx = s.ctx.WithBlockHeight(blockHeight)
 
 	// Create topic
 	newTopicMsg := &types.MsgCreateNewTopic{
-<<<<<<< HEAD
-		Creator:          reputerAddrs[0].String(),
-		Metadata:         "test",
-		LossLogic:        "logic",
-		LossMethod:       "method",
-		EpochLength:      epochLength,
-		InferenceLogic:   "Ilogic",
-		InferenceMethod:  "Imethod",
-		DefaultArg:       "ETH",
-		AlphaRegret:      alloraMath.NewDecFromInt64(10),
-		PrewardReputer:   alloraMath.NewDecFromInt64(11),
-		PrewardInference: alloraMath.NewDecFromInt64(12),
-		PrewardForecast:  alloraMath.NewDecFromInt64(13),
-		FTolerance:       alloraMath.NewDecFromInt64(14),
-=======
 		Creator:         reputerAddrs[0].String(),
 		Metadata:        "test",
 		LossLogic:       "logic",
@@ -654,7 +629,6 @@
 		DefaultArg:      "ETH",
 		AlphaRegret:     alphaRegret,
 		PNorm:           alloraMath.NewDecFromInt64(3),
->>>>>>> 57aa41d4
 	}
 	res, err := s.msgServer.CreateNewTopic(s.ctx, newTopicMsg)
 	require.NoError(err)
@@ -2796,11 +2770,8 @@
 	/// SETUP
 	require := s.Require()
 
-<<<<<<< HEAD
-=======
 	alphaRegret := alloraMath.MustNewDecFromString("0.1")
 
->>>>>>> 57aa41d4
 	block := int64(100)
 	s.ctx = s.ctx.WithBlockHeight(block)
 
@@ -2824,13 +2795,8 @@
 
 	stake := cosmosMath.NewInt(1000).Mul(inference_synthesis.CosmosIntOneE18())
 
-<<<<<<< HEAD
-	topicId0 := s.setUpTopicWithEpochLength(block, workerAddrs, reputer0Addrs, stake, 1)
-	topicId1 := s.setUpTopicWithEpochLength(block, workerAddrs, reputer1Addrs, stake, 1)
-=======
 	topicId0 := s.setUpTopicWithEpochLength(block, workerAddrs, reputer0Addrs, stake, alphaRegret, 1)
 	topicId1 := s.setUpTopicWithEpochLength(block, workerAddrs, reputer1Addrs, stake, alphaRegret, 1)
->>>>>>> 57aa41d4
 
 	reputer0Values := []TestWorkerValue{
 		{Address: s.addrs[0], Value: "0.1"},
@@ -2996,20 +2962,23 @@
 
 	require.True(topic0RewardTotal1.LT(topic0RewardTotal0))
 	require.True(topic1RewardTotal1.GT(topic1RewardTotal0))
-<<<<<<< HEAD
 }
 
-func (s *RewardsTestSuite) TestRewardForRemainingParticipantsGoUpWhenParticipantDropsOut() {
-	/// SETUP
+func (s *RewardsTestSuite) TestReputerAboveConsensusGetsLessRewards() {
 	require := s.Require()
 
 	block := int64(100)
 	s.ctx = s.ctx.WithBlockHeight(block)
+
+	alphaRegret := alloraMath.MustNewDecFromString("0.1")
 
 	reputer0Addrs := []sdk.AccAddress{
 		s.addrs[0],
 		s.addrs[1],
 		s.addrs[2],
+		s.addrs[3],
+		s.addrs[4],
+		s.addrs[5],
 	}
 
 	workerAddrs := []sdk.AccAddress{
@@ -3020,23 +2989,21 @@
 
 	stake := cosmosMath.NewInt(1000).Mul(inference_synthesis.CosmosIntOneE18())
 
-	topicId0 := s.setUpTopicWithEpochLength(block, workerAddrs, reputer0Addrs, stake, 1)
+	topicId0 := s.setUpTopicWithEpochLength(block, workerAddrs, reputer0Addrs, stake, alphaRegret, 1)
 
 	reputer0Values := []TestWorkerValue{
 		{Address: s.addrs[0], Value: "0.1"},
-		{Address: s.addrs[1], Value: "0.2"},
-		{Address: s.addrs[2], Value: "0.3"},
-	}
-
-	reputer1Values := []TestWorkerValue{
-		{Address: s.addrs[0], Value: "0.1"},
-		{Address: s.addrs[1], Value: "0.2"},
+		{Address: s.addrs[1], Value: "0.1"},
+		{Address: s.addrs[2], Value: "0.1"},
+		{Address: s.addrs[3], Value: "0.1"},
+		{Address: s.addrs[4], Value: "0.1"},
+		{Address: s.addrs[5], Value: "0.9"},
 	}
 
 	workerValues := []TestWorkerValue{
 		{Address: s.addrs[6], Value: "0.1"},
-		{Address: s.addrs[7], Value: "0.2"},
-		{Address: s.addrs[8], Value: "0.3"},
+		{Address: s.addrs[7], Value: "0.1"},
+		{Address: s.addrs[8], Value: "0.1"},
 	}
 
 	reputer0_Stake0, err := s.emissionsKeeper.GetStakeOnReputerInTopic(s.ctx, topicId0, s.addrs[0].String())
@@ -3044,6 +3011,12 @@
 	reputer1_Stake0, err := s.emissionsKeeper.GetStakeOnReputerInTopic(s.ctx, topicId0, s.addrs[1].String())
 	require.NoError(err)
 	reputer2_Stake0, err := s.emissionsKeeper.GetStakeOnReputerInTopic(s.ctx, topicId0, s.addrs[2].String())
+	require.NoError(err)
+	reputer3_Stake0, err := s.emissionsKeeper.GetStakeOnReputerInTopic(s.ctx, topicId0, s.addrs[3].String())
+	require.NoError(err)
+	reputer4_Stake0, err := s.emissionsKeeper.GetStakeOnReputerInTopic(s.ctx, topicId0, s.addrs[4].String())
+	require.NoError(err)
+	reputer5_Stake0, err := s.emissionsKeeper.GetStakeOnReputerInTopic(s.ctx, topicId0, s.addrs[5].String())
 	require.NoError(err)
 
 	s.getRewardsDistribution(
@@ -3061,135 +3034,6 @@
 	err = s.emissionsAppModule.EndBlock(s.ctx)
 	require.NoError(err)
 
-	const topicFundAmount int64 = 1000
-
-	fundTopic := func(topicId uint64, funderAddr sdk.AccAddress, amount int64) {
-		s.MintTokensToAddress(funderAddr, cosmosMath.NewInt(amount))
-		fundTopicMessage := types.MsgFundTopic{
-			Sender:  funderAddr.String(),
-			TopicId: topicId,
-			Amount:  cosmosMath.NewInt(amount),
-		}
-		_, err = s.msgServer.FundTopic(s.ctx, &fundTopicMessage)
-		require.NoError(err)
-	}
-
-	fundTopic(topicId0, s.addrs[0], topicFundAmount)
-
-	reputer0_Stake1, err := s.emissionsKeeper.GetStakeOnReputerInTopic(s.ctx, topicId0, s.addrs[0].String())
-	require.NoError(err)
-	reputer1_Stake1, err := s.emissionsKeeper.GetStakeOnReputerInTopic(s.ctx, topicId0, s.addrs[1].String())
-	require.NoError(err)
-	reputer2_Stake1, err := s.emissionsKeeper.GetStakeOnReputerInTopic(s.ctx, topicId0, s.addrs[2].String())
-	require.NoError(err)
-
-	reputer0_Reward0 := reputer0_Stake1.Sub(reputer0_Stake0)
-	reputer1_Reward0 := reputer1_Stake1.Sub(reputer1_Stake0)
-	reputer2_Reward0 := reputer2_Stake1.Sub(reputer2_Stake0)
-
-	s.getRewardsDistribution(
-		topicId0,
-		block,
-		workerValues,
-		reputer1Values,
-		workerAddrs[0],
-		"0.1",
-		"0.1",
-	)
-
-	block++
-	s.ctx = s.ctx.WithBlockHeight(block)
-
-	s.MintTokensToModule(types.AlloraRewardsAccountName, cosmosMath.NewInt(1000))
-
-	err = s.emissionsAppModule.EndBlock(s.ctx)
-	require.NoError(err)
-
-	reputer0_Stake2, err := s.emissionsKeeper.GetStakeOnReputerInTopic(s.ctx, topicId0, s.addrs[0].String())
-	require.NoError(err)
-	reputer1_Stake2, err := s.emissionsKeeper.GetStakeOnReputerInTopic(s.ctx, topicId0, s.addrs[1].String())
-	require.NoError(err)
-	reputer2_Stake2, err := s.emissionsKeeper.GetStakeOnReputerInTopic(s.ctx, topicId0, s.addrs[2].String())
-	require.NoError(err)
-
-	reputer0_Reward1 := reputer0_Stake2.Sub(reputer0_Stake1)
-	reputer1_Reward1 := reputer1_Stake2.Sub(reputer1_Stake1)
-	reputer2_Reward1 := reputer2_Stake2.Sub(reputer2_Stake1)
-
-	require.True(reputer0_Reward1.GT(reputer0_Reward0))
-	require.True(reputer1_Reward1.GT(reputer1_Reward0))
-	require.True(reputer2_Reward0.GT(cosmosMath.ZeroInt()))
-	require.True(reputer2_Reward1.Equal(cosmosMath.ZeroInt()))
-}
-
-func (s *RewardsTestSuite) TestReputerAboveConsensusGetsLessRewards() {
-	require := s.Require()
-
-	block := int64(100)
-	s.ctx = s.ctx.WithBlockHeight(block)
-
-	reputer0Addrs := []sdk.AccAddress{
-		s.addrs[0],
-		s.addrs[1],
-		s.addrs[2],
-		s.addrs[3],
-		s.addrs[4],
-		s.addrs[5],
-	}
-
-	workerAddrs := []sdk.AccAddress{
-		s.addrs[6],
-		s.addrs[7],
-		s.addrs[8],
-	}
-
-	stake := cosmosMath.NewInt(1000).Mul(inference_synthesis.CosmosIntOneE18())
-
-	topicId0 := s.setUpTopicWithEpochLength(block, workerAddrs, reputer0Addrs, stake, 1)
-
-	reputer0Values := []TestWorkerValue{
-		{Address: s.addrs[0], Value: "0.1"},
-		{Address: s.addrs[1], Value: "0.1"},
-		{Address: s.addrs[2], Value: "0.1"},
-		{Address: s.addrs[3], Value: "0.1"},
-		{Address: s.addrs[4], Value: "0.1"},
-		{Address: s.addrs[5], Value: "0.9"},
-	}
-
-	workerValues := []TestWorkerValue{
-		{Address: s.addrs[6], Value: "0.1"},
-		{Address: s.addrs[7], Value: "0.1"},
-		{Address: s.addrs[8], Value: "0.1"},
-	}
-
-	reputer0_Stake0, err := s.emissionsKeeper.GetStakeOnReputerInTopic(s.ctx, topicId0, s.addrs[0].String())
-	require.NoError(err)
-	reputer1_Stake0, err := s.emissionsKeeper.GetStakeOnReputerInTopic(s.ctx, topicId0, s.addrs[1].String())
-	require.NoError(err)
-	reputer2_Stake0, err := s.emissionsKeeper.GetStakeOnReputerInTopic(s.ctx, topicId0, s.addrs[2].String())
-	require.NoError(err)
-	reputer3_Stake0, err := s.emissionsKeeper.GetStakeOnReputerInTopic(s.ctx, topicId0, s.addrs[3].String())
-	require.NoError(err)
-	reputer4_Stake0, err := s.emissionsKeeper.GetStakeOnReputerInTopic(s.ctx, topicId0, s.addrs[4].String())
-	require.NoError(err)
-	reputer5_Stake0, err := s.emissionsKeeper.GetStakeOnReputerInTopic(s.ctx, topicId0, s.addrs[5].String())
-	require.NoError(err)
-
-	s.getRewardsDistribution(
-		topicId0,
-		block,
-		workerValues,
-		reputer0Values,
-		workerAddrs[0],
-		"0.1",
-		"0.1",
-	)
-
-	s.MintTokensToModule(types.AlloraRewardsAccountName, cosmosMath.NewInt(1000))
-
-	err = s.emissionsAppModule.EndBlock(s.ctx)
-	require.NoError(err)
-
 	reputer0_Stake1, err := s.emissionsKeeper.GetStakeOnReputerInTopic(s.ctx, topicId0, s.addrs[0].String())
 	require.NoError(err)
 	reputer1_Stake1, err := s.emissionsKeeper.GetStakeOnReputerInTopic(s.ctx, topicId0, s.addrs[1].String())
@@ -3222,6 +3066,8 @@
 
 	block := int64(100)
 	s.ctx = s.ctx.WithBlockHeight(block)
+
+	alphaRegret := alloraMath.MustNewDecFromString("0.1")
 
 	reputerAddrs := []sdk.AccAddress{
 		s.addrs[0],
@@ -3240,7 +3086,7 @@
 
 	stake := cosmosMath.NewInt(1000).Mul(inference_synthesis.CosmosIntOneE18())
 
-	topicId0 := s.setUpTopicWithEpochLength(block, workerAddrs, reputerAddrs, stake, 1)
+	topicId0 := s.setUpTopicWithEpochLength(block, workerAddrs, reputerAddrs, stake, alphaRegret, 1)
 
 	reputerValues := []TestWorkerValue{
 		{Address: s.addrs[0], Value: "0.9"},
@@ -3310,6 +3156,4 @@
 	require.True(reputer2Reward.Equal(reputer3Reward))
 	require.True(reputer3Reward.Equal(reputer4Reward))
 	require.True(reputer5Reward.LT(reputer1Reward))
-=======
->>>>>>> 57aa41d4
 }