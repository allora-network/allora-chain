package rewards_test

import (
	"fmt"
	"testing"
	"time"

	"cosmossdk.io/core/header"
	"cosmossdk.io/log"
	cosmosMath "cosmossdk.io/math"
	storetypes "cosmossdk.io/store/types"
	"github.com/allora-network/allora-chain/app/params"
	alloraMath "github.com/allora-network/allora-chain/math"
	"github.com/allora-network/allora-chain/x/emissions/keeper"
	"github.com/allora-network/allora-chain/x/emissions/keeper/inference_synthesis"
	"github.com/allora-network/allora-chain/x/emissions/keeper/msgserver"
	"github.com/allora-network/allora-chain/x/emissions/module"
	"github.com/allora-network/allora-chain/x/emissions/module/rewards"
	"github.com/allora-network/allora-chain/x/emissions/types"
	mintkeeper "github.com/allora-network/allora-chain/x/mint/keeper"
	mint "github.com/allora-network/allora-chain/x/mint/module"
	minttypes "github.com/allora-network/allora-chain/x/mint/types"
	"github.com/cometbft/cometbft/crypto/secp256k1"
	codecAddress "github.com/cosmos/cosmos-sdk/codec/address"
	"github.com/cosmos/cosmos-sdk/runtime"
	"github.com/cosmos/cosmos-sdk/testutil"
	sdk "github.com/cosmos/cosmos-sdk/types"
	moduletestutil "github.com/cosmos/cosmos-sdk/types/module/testutil"
	auth "github.com/cosmos/cosmos-sdk/x/auth"
	authcodec "github.com/cosmos/cosmos-sdk/x/auth/codec"
	authkeeper "github.com/cosmos/cosmos-sdk/x/auth/keeper"
	authtypes "github.com/cosmos/cosmos-sdk/x/auth/types"
	"github.com/cosmos/cosmos-sdk/x/bank"
	bankkeeper "github.com/cosmos/cosmos-sdk/x/bank/keeper"
	govtypes "github.com/cosmos/cosmos-sdk/x/gov/types"
	stakingkeeper "github.com/cosmos/cosmos-sdk/x/staking/keeper"
	"github.com/stretchr/testify/suite"
)

const (
	multiPerm  = "multiple permissions account"
	randomPerm = "random permission"
)

type RewardsTestSuite struct {
	suite.Suite

	ctx                sdk.Context
	accountKeeper      authkeeper.AccountKeeper
	bankKeeper         bankkeeper.BaseKeeper
	emissionsKeeper    keeper.Keeper
	emissionsAppModule module.AppModule
	mintAppModule      mint.AppModule
	msgServer          types.MsgServer
	key                *storetypes.KVStoreKey
	privKeys           map[string]secp256k1.PrivKey
	addrs              []sdk.AccAddress
	addrsStr           []string
}

func (s *RewardsTestSuite) SetupTest() {
	key := storetypes.NewKVStoreKey("emissions")
	storeService := runtime.NewKVStoreService(key)
	testCtx := testutil.DefaultContextWithDB(s.T(), key, storetypes.NewTransientStoreKey("transient_test"))
	ctx := testCtx.Ctx.WithHeaderInfo(header.Info{Time: time.Now()})
	encCfg := moduletestutil.MakeTestEncodingConfig(auth.AppModuleBasic{}, bank.AppModuleBasic{}, module.AppModule{})

	maccPerms := map[string][]string{
		"fee_collector":                {"minter"},
		"mint":                         {"minter"},
		types.AlloraStakingAccountName: {"burner", "minter", "staking"},
		types.AlloraRewardsAccountName: {"minter"},
		types.AlloraPendingRewardForDelegatorAccountName: {"minter"},
		"ecosystem":              {"minter"},
		"bonded_tokens_pool":     {"burner", "staking"},
		"not_bonded_tokens_pool": {"burner", "staking"},
		multiPerm:                {"burner", "minter", "staking"},
		randomPerm:               {"random"},
	}

	accountKeeper := authkeeper.NewAccountKeeper(
		encCfg.Codec,
		storeService,
		authtypes.ProtoBaseAccount,
		maccPerms,
		authcodec.NewBech32Codec(params.Bech32PrefixAccAddr),
		params.Bech32PrefixAccAddr,
		authtypes.NewModuleAddress("gov").String(),
	)
	bankKeeper := bankkeeper.NewBaseKeeper(
		encCfg.Codec,
		storeService,
		accountKeeper,
		map[string]bool{},
		authtypes.NewModuleAddress(govtypes.ModuleName).String(),
		log.NewNopLogger(),
	)
	emissionsKeeper := keeper.NewKeeper(
		encCfg.Codec,
		codecAddress.NewBech32Codec(params.Bech32PrefixAccAddr),
		storeService,
		accountKeeper,
		bankKeeper,
		authtypes.FeeCollectorName)
	stakingKeeper := stakingkeeper.NewKeeper(
		encCfg.Codec,
		storeService,
		accountKeeper,
		bankKeeper,
		authtypes.NewModuleAddress("gov").String(),
		codecAddress.NewBech32Codec(sdk.Bech32PrefixValAddr),
		codecAddress.NewBech32Codec(sdk.Bech32PrefixConsAddr),
	)
	mintKeeper := mintkeeper.NewKeeper(
		encCfg.Codec,
		storeService,
		stakingKeeper,
		accountKeeper,
		bankKeeper,
		emissionsKeeper,
		authtypes.FeeCollectorName,
		authtypes.NewModuleAddress("gov").String(),
	)

	s.ctx = ctx
	s.accountKeeper = accountKeeper
	s.bankKeeper = bankKeeper
	s.emissionsKeeper = emissionsKeeper
	s.key = key
	emissionsAppModule := module.NewAppModule(encCfg.Codec, s.emissionsKeeper)
	defaultEmissionsGenesis := emissionsAppModule.DefaultGenesis(encCfg.Codec)
	emissionsAppModule.InitGenesis(ctx, encCfg.Codec, defaultEmissionsGenesis)
	s.msgServer = msgserver.NewMsgServerImpl(s.emissionsKeeper)
	s.emissionsAppModule = emissionsAppModule
	mintAppModule := mint.NewAppModule(encCfg.Codec, mintKeeper, accountKeeper)
	defaultMintGenesis := mintAppModule.DefaultGenesis(encCfg.Codec)
	mintAppModule.InitGenesis(ctx, encCfg.Codec, defaultMintGenesis)
	s.mintAppModule = mintAppModule

	// Create accounts and fund it
	var addrs []sdk.AccAddress = make([]sdk.AccAddress, 0)
	var addrsStr []string = make([]string, 0)
	var privKeys = make(map[string]secp256k1.PrivKey)
	for i := 0; i < 50; i++ {
		senderPrivKey := secp256k1.GenPrivKey()
		pubkey := senderPrivKey.PubKey().Address()

		// Add coins to account module
		s.FundAccount(10000000000, sdk.AccAddress(pubkey))
		addrs = append(addrs, sdk.AccAddress(pubkey))
		addrsStr = append(addrsStr, addrs[i].String())
		privKeys[addrsStr[i]] = senderPrivKey
	}
	s.addrs = addrs
	s.addrsStr = addrsStr
	s.privKeys = privKeys

	// Add all tests addresses in whitelists
	for _, addr := range s.addrsStr {
		s.emissionsKeeper.AddWhitelistAdmin(ctx, addr)
	}
}

func (s *RewardsTestSuite) FundAccount(amount int64, accAddress sdk.AccAddress) {
	initialStakeCoins := sdk.NewCoins(sdk.NewCoin(params.DefaultBondDenom, cosmosMath.NewInt(amount)))
	s.bankKeeper.MintCoins(s.ctx, types.AlloraStakingAccountName, initialStakeCoins)
	s.bankKeeper.SendCoinsFromModuleToAccount(s.ctx, types.AlloraStakingAccountName, accAddress, initialStakeCoins)
}

func TestModuleTestSuite(t *testing.T) {
	suite.Run(t, new(RewardsTestSuite))
}

func (s *RewardsTestSuite) MintTokensToAddress(address sdk.AccAddress, amount cosmosMath.Int) {
	creatorInitialBalanceCoins := sdk.NewCoins(sdk.NewCoin(params.DefaultBondDenom, amount))

	s.bankKeeper.MintCoins(s.ctx, types.AlloraStakingAccountName, creatorInitialBalanceCoins)
	s.bankKeeper.SendCoinsFromModuleToAccount(s.ctx, types.AlloraStakingAccountName, address, creatorInitialBalanceCoins)
}

func (s *RewardsTestSuite) MintTokensToModule(moduleName string, amount cosmosMath.Int) {
	creatorInitialBalanceCoins := sdk.NewCoins(sdk.NewCoin(params.DefaultBondDenom, amount))
	s.bankKeeper.MintCoins(s.ctx, moduleName, creatorInitialBalanceCoins)
}

func (s *RewardsTestSuite) TestStandardRewardEmission() {
	block := int64(600)
	s.ctx = s.ctx.WithBlockHeight(block)

	// Reputer Addresses
	reputerAddrs := []sdk.AccAddress{
		s.addrs[0],
		s.addrs[1],
		s.addrs[2],
		s.addrs[3],
		s.addrs[4],
	}

	// Worker Addresses
	workerAddrs := []sdk.AccAddress{
		s.addrs[5],
		s.addrs[6],
		s.addrs[7],
		s.addrs[8],
		s.addrs[9],
	}

	// Create topic
	newTopicMsg := &types.MsgCreateNewTopic{
		Creator:         reputerAddrs[0].String(),
		Metadata:        "test",
		LossLogic:       "logic",
		LossMethod:      "method",
		EpochLength:     10800,
		InferenceLogic:  "Ilogic",
		InferenceMethod: "Imethod",
		DefaultArg:      "ETH",
		AlphaRegret:     alloraMath.NewDecFromInt64(1),
		PNorm:           alloraMath.NewDecFromInt64(3),
	}
	res, err := s.msgServer.CreateNewTopic(s.ctx, newTopicMsg)
	s.Require().NoError(err)

	// Get Topic Id
	topicId := res.TopicId

	// Register 5 workers
	for _, addr := range workerAddrs {
		workerRegMsg := &types.MsgRegister{
			Sender:       addr.String(),
			LibP2PKey:    "test",
			MultiAddress: "test",
			TopicId:      topicId,
			IsReputer:    false,
			Owner:        addr.String(),
		}
		_, err := s.msgServer.Register(s.ctx, workerRegMsg)
		s.Require().NoError(err)
	}

	// Register 5 reputers
	for _, addr := range reputerAddrs {
		reputerRegMsg := &types.MsgRegister{
			Sender:       addr.String(),
			LibP2PKey:    "test",
			MultiAddress: "test",
			TopicId:      topicId,
			IsReputer:    true,
			Owner:        addr.String(),
		}
		_, err := s.msgServer.Register(s.ctx, reputerRegMsg)
		s.Require().NoError(err)
	}

	cosmosOneE18 := inference_synthesis.CosmosIntOneE18()

	// Add Stake for reputers
	var stakes = []cosmosMath.Int{
		cosmosMath.NewInt(1176644).Mul(cosmosOneE18),
		cosmosMath.NewInt(384623).Mul(cosmosOneE18),
		cosmosMath.NewInt(394676).Mul(cosmosOneE18),
		cosmosMath.NewInt(207999).Mul(cosmosOneE18),
		cosmosMath.NewInt(368582).Mul(cosmosOneE18),
	}
	for i, addr := range reputerAddrs {
		s.MintTokensToAddress(addr, cosmosMath.NewIntFromBigInt(stakes[i].BigInt()))
		_, err := s.msgServer.AddStake(s.ctx, &types.MsgAddStake{
			Sender:  addr.String(),
			Amount:  stakes[i],
			TopicId: topicId,
		})
		s.Require().NoError(err)
	}

	// Insert unfullfiled nonces
	err = s.emissionsKeeper.AddWorkerNonce(s.ctx, topicId, &types.Nonce{
		BlockHeight: block,
	})
	s.Require().NoError(err)
	err = s.emissionsKeeper.AddReputerNonce(s.ctx, topicId, &types.Nonce{
		BlockHeight: block,
	}, &types.Nonce{
		BlockHeight: block,
	})
	s.Require().NoError(err)

	// Insert inference from workers
	inferenceBundles := GenerateWorkerDataBundles(s, block, topicId)
	_, err = s.msgServer.InsertBulkWorkerPayload(s.ctx, &types.MsgInsertBulkWorkerPayload{
		Sender:            workerAddrs[0].String(),
		Nonce:             &types.Nonce{BlockHeight: block},
		TopicId:           topicId,
		WorkerDataBundles: inferenceBundles,
	})
	s.Require().NoError(err)

	// Insert loss bundle from reputers
	lossBundles := GenerateLossBundles(s, block, topicId, reputerAddrs)
	_, err = s.msgServer.InsertBulkReputerPayload(s.ctx, &types.MsgInsertBulkReputerPayload{
		Sender:  reputerAddrs[0].String(),
		TopicId: topicId,
		ReputerRequestNonce: &types.ReputerRequestNonce{
			ReputerNonce: &types.Nonce{
				BlockHeight: block,
			},
			WorkerNonce: &types.Nonce{
				BlockHeight: block,
			},
		},
		ReputerValueBundles: lossBundles.ReputerValueBundles,
	})
	s.Require().NoError(err)

	block += 1
	s.ctx = s.ctx.WithBlockHeight(block)

	// Trigger end block - rewards distribution
	err = s.emissionsAppModule.EndBlock(s.ctx)
	s.Require().NoError(err)
}

func (s *RewardsTestSuite) TestStandardRewardEmissionShouldRewardTopicsWithFulfilledNonces() {
	block := int64(600)
	s.ctx = s.ctx.WithBlockHeight(block)

	// Reputer Addresses
	reputerAddrs := []sdk.AccAddress{
		s.addrs[0],
		s.addrs[1],
		s.addrs[2],
		s.addrs[3],
		s.addrs[4],
	}

	// Worker Addresses
	workerAddrs := []sdk.AccAddress{
		s.addrs[5],
		s.addrs[6],
		s.addrs[7],
		s.addrs[8],
		s.addrs[9],
	}

	// Create topic
	newTopicMsg := &types.MsgCreateNewTopic{
		Creator:         reputerAddrs[0].String(),
		Metadata:        "test",
		LossLogic:       "logic",
		LossMethod:      "method",
		EpochLength:     10800,
		InferenceLogic:  "Ilogic",
		InferenceMethod: "Imethod",
		DefaultArg:      "ETH",
		AlphaRegret:     alloraMath.NewDecFromInt64(1),
		PNorm:           alloraMath.NewDecFromInt64(3),
	}
	res, err := s.msgServer.CreateNewTopic(s.ctx, newTopicMsg)
	s.Require().NoError(err)

	// Get Topic Id
	topicId := res.TopicId

	// Register 5 workers
	for _, addr := range workerAddrs {
		workerRegMsg := &types.MsgRegister{
			Sender:       addr.String(),
			LibP2PKey:    "test",
			MultiAddress: "test",
			TopicId:      topicId,
			IsReputer:    false,
			Owner:        addr.String(),
		}
		_, err := s.msgServer.Register(s.ctx, workerRegMsg)
		s.Require().NoError(err)
	}

	// Register 5 reputers
	for _, addr := range reputerAddrs {
		reputerRegMsg := &types.MsgRegister{
			Sender:       addr.String(),
			LibP2PKey:    "test",
			MultiAddress: "test",
			TopicId:      topicId,
			IsReputer:    true,
			Owner:        addr.String(),
		}
		_, err := s.msgServer.Register(s.ctx, reputerRegMsg)
		s.Require().NoError(err)
	}

	cosmosOneE18 := inference_synthesis.CosmosIntOneE18()

	// Add Stake for reputers
	var stakes = []cosmosMath.Int{
		cosmosMath.NewInt(1176644).Mul(cosmosOneE18),
		cosmosMath.NewInt(384623).Mul(cosmosOneE18),
		cosmosMath.NewInt(394676).Mul(cosmosOneE18),
		cosmosMath.NewInt(207999).Mul(cosmosOneE18),
		cosmosMath.NewInt(368582).Mul(cosmosOneE18),
	}
	for i, addr := range reputerAddrs {
		s.MintTokensToAddress(addr, cosmosMath.NewIntFromBigInt(stakes[i].BigInt()))
		_, err := s.msgServer.AddStake(s.ctx, &types.MsgAddStake{
			Sender:  addr.String(),
			Amount:  stakes[i],
			TopicId: topicId,
		})
		s.Require().NoError(err)
	}

	initialStake := cosmosMath.NewInt(1000)
	s.MintTokensToAddress(reputerAddrs[0], initialStake)
	fundTopicMessage := types.MsgFundTopic{
		Sender:  reputerAddrs[0].String(),
		TopicId: topicId,
		Amount:  initialStake,
	}
	_, err = s.msgServer.FundTopic(s.ctx, &fundTopicMessage)
	s.Require().NoError(err)
	s.Require().True(
		s.bankKeeper.HasBalance(
			s.ctx,
			s.accountKeeper.GetModuleAddress(minttypes.EcosystemModuleName),
			sdk.NewCoin(params.DefaultBondDenom, initialStake),
		),
		"ecosystem account should have something in it after funding",
	)

	// Insert unfullfiled nonces
	err = s.emissionsKeeper.AddWorkerNonce(s.ctx, topicId, &types.Nonce{
		BlockHeight: block,
	})
	s.Require().NoError(err)
	err = s.emissionsKeeper.AddReputerNonce(s.ctx, topicId, &types.Nonce{
		BlockHeight: block,
	}, &types.Nonce{
		BlockHeight: block,
	})
	s.Require().NoError(err)

	// Insert inference from workers
	inferenceBundles := GenerateWorkerDataBundles(s, block, topicId)
	_, err = s.msgServer.InsertBulkWorkerPayload(s.ctx, &types.MsgInsertBulkWorkerPayload{
		Sender:            workerAddrs[0].String(),
		Nonce:             &types.Nonce{BlockHeight: block},
		TopicId:           topicId,
		WorkerDataBundles: inferenceBundles,
	})
	s.Require().NoError(err)

	// Insert loss bundle from reputers
	lossBundles := GenerateLossBundles(s, block, topicId, reputerAddrs)
	_, err = s.msgServer.InsertBulkReputerPayload(s.ctx, &types.MsgInsertBulkReputerPayload{
		Sender:  reputerAddrs[0].String(),
		TopicId: topicId,
		ReputerRequestNonce: &types.ReputerRequestNonce{
			ReputerNonce: &types.Nonce{
				BlockHeight: block,
			},
			WorkerNonce: &types.Nonce{
				BlockHeight: block,
			},
		},
		ReputerValueBundles: lossBundles.ReputerValueBundles,
	})
	s.Require().NoError(err)

	// Create topic 2
	// Reputer Addresses
	reputerAddrs = []sdk.AccAddress{
		s.addrs[10],
		s.addrs[11],
		s.addrs[12],
		s.addrs[13],
		s.addrs[14],
	}

	// Worker Addresses
	workerAddrs = []sdk.AccAddress{
		s.addrs[15],
		s.addrs[16],
		s.addrs[17],
		s.addrs[18],
		s.addrs[19],
	}

	// Create topic
	newTopicMsg = &types.MsgCreateNewTopic{
		Creator:         reputerAddrs[0].String(),
		Metadata:        "test",
		LossLogic:       "logic",
		LossMethod:      "method",
		EpochLength:     10800,
		InferenceLogic:  "Ilogic",
		InferenceMethod: "Imethod",
		DefaultArg:      "ETH",
		AlphaRegret:     alloraMath.NewDecFromInt64(1),
		PNorm:           alloraMath.NewDecFromInt64(3),
	}
	res, err = s.msgServer.CreateNewTopic(s.ctx, newTopicMsg)
	s.Require().NoError(err)

	// Get Topic Id
	topicId2 := res.TopicId

	// Register 5 workers
	for _, addr := range workerAddrs {
		workerRegMsg := &types.MsgRegister{
			Sender:       addr.String(),
			LibP2PKey:    "test",
			MultiAddress: "test",
			TopicId:      topicId2,
			IsReputer:    false,
			Owner:        addr.String(),
		}
		_, err := s.msgServer.Register(s.ctx, workerRegMsg)
		s.Require().NoError(err)
	}

	// Register 5 reputers
	for _, addr := range reputerAddrs {
		reputerRegMsg := &types.MsgRegister{
			Sender:       addr.String(),
			LibP2PKey:    "test",
			MultiAddress: "test",
			TopicId:      topicId2,
			IsReputer:    true,
			Owner:        addr.String(),
		}
		_, err := s.msgServer.Register(s.ctx, reputerRegMsg)
		s.Require().NoError(err)
	}

	for i, addr := range reputerAddrs {
		s.MintTokensToAddress(addr, cosmosMath.NewIntFromBigInt(stakes[i].BigInt()))
		_, err := s.msgServer.AddStake(s.ctx, &types.MsgAddStake{
			Sender:  addr.String(),
			Amount:  stakes[i],
			TopicId: topicId2,
		})
		s.Require().NoError(err)
	}

	initialStake = cosmosMath.NewInt(1000)
	s.MintTokensToAddress(reputerAddrs[0], initialStake)
	fundTopicMessage = types.MsgFundTopic{
		Sender:  reputerAddrs[0].String(),
		TopicId: topicId2,
		Amount:  initialStake,
	}
	_, err = s.msgServer.FundTopic(s.ctx, &fundTopicMessage)
	s.Require().NoError(err)

	// Insert unfullfiled nonces
	err = s.emissionsKeeper.AddWorkerNonce(s.ctx, topicId2, &types.Nonce{
		BlockHeight: block,
	})
	s.Require().NoError(err)
	err = s.emissionsKeeper.AddReputerNonce(s.ctx, topicId2, &types.Nonce{
		BlockHeight: block,
	}, &types.Nonce{
		BlockHeight: block,
	})
	s.Require().NoError(err)

	// Do not send bundles for topic 2 yet

	beforeRewardsTopic1FeeRevenue, err := s.emissionsKeeper.GetTopicFeeRevenue(s.ctx, topicId)
	s.Require().NoError(err)
	beforeRewardsTopic2FeeRevenue, err := s.emissionsKeeper.GetTopicFeeRevenue(s.ctx, topicId2)
	s.Require().NoError(err)

	// mint some rewards to give out
	s.MintTokensToModule(types.AlloraRewardsAccountName, cosmosMath.NewInt(1000))

	block += 1
	s.ctx = s.ctx.WithBlockHeight(block)

	// Trigger end block - rewards distribution
	err = s.emissionsAppModule.EndBlock(s.ctx)
	s.Require().NoError(err)

	afterRewardsTopic1FeeRevenue, err := s.emissionsKeeper.GetTopicFeeRevenue(s.ctx, topicId)
	s.Require().NoError(err)
	afterRewardsTopic2FeeRevenue, err := s.emissionsKeeper.GetTopicFeeRevenue(s.ctx, topicId2)
	s.Require().NoError(err)

	// Topic 1 should have less revenue after rewards distribution -> rewards distributed
	s.Require().True(
		beforeRewardsTopic1FeeRevenue.Revenue.GT(afterRewardsTopic1FeeRevenue.Revenue),
		"Topic 1 should lose influence of their fee revenue: %s > %s",
		beforeRewardsTopic1FeeRevenue.Revenue.String(),
		afterRewardsTopic1FeeRevenue.Revenue.String(),
	)
	// Topic 2 should also have less revenue after rewards distribution as topic rewards
	// are shared among all topics whose epoch lengths modulo the current block height are 0
	s.Require().True(
		beforeRewardsTopic2FeeRevenue.Revenue.GT(afterRewardsTopic2FeeRevenue.Revenue),
		"Topic 2 should lose influence of their fee revenue: %s > %s",
		beforeRewardsTopic2FeeRevenue.Revenue.String(),
		afterRewardsTopic2FeeRevenue.Revenue.String(),
	)
}

func (s *RewardsTestSuite) setUpTopic(
	blockHeight int64,
	workerAddrs []sdk.AccAddress,
	reputerAddrs []sdk.AccAddress,
	stake cosmosMath.Int,
	alphaRegret alloraMath.Dec,
) uint64 {
	return s.setUpTopicWithEpochLength(blockHeight, workerAddrs, reputerAddrs, stake, alphaRegret, 10800)
}

func (s *RewardsTestSuite) setUpTopicWithEpochLength(
	blockHeight int64,
	workerAddrs []sdk.AccAddress,
	reputerAddrs []sdk.AccAddress,
	stake cosmosMath.Int,
	alphaRegret alloraMath.Dec,
	epochLength int64,
) uint64 {
	require := s.Require()
	s.ctx = s.ctx.WithBlockHeight(blockHeight)

	// Create topic
	newTopicMsg := &types.MsgCreateNewTopic{
		Creator:         reputerAddrs[0].String(),
		Metadata:        "test",
		LossLogic:       "logic",
		LossMethod:      "method",
		EpochLength:     epochLength,
		InferenceLogic:  "Ilogic",
		InferenceMethod: "Imethod",
		DefaultArg:      "ETH",
		AlphaRegret:     alphaRegret,
		PNorm:           alloraMath.NewDecFromInt64(3),
	}
	res, err := s.msgServer.CreateNewTopic(s.ctx, newTopicMsg)
	require.NoError(err)

	// Get Topic Id
	topicId := res.TopicId

	// Register 5 workers
	for _, workerAddr := range workerAddrs {
		workerRegMsg := &types.MsgRegister{
			Sender:       workerAddr.String(),
			LibP2PKey:    "test",
			MultiAddress: "test",
			TopicId:      topicId,
			IsReputer:    false,
			Owner:        workerAddr.String(),
		}
		_, err := s.msgServer.Register(s.ctx, workerRegMsg)
		require.NoError(err)
	}

	for _, reputerAddr := range reputerAddrs {
		reputerRegMsg := &types.MsgRegister{
			Sender:       reputerAddr.String(),
			LibP2PKey:    "test",
			MultiAddress: "test",
			TopicId:      topicId,
			IsReputer:    true,
			Owner:        reputerAddr.String(),
		}
		_, err := s.msgServer.Register(s.ctx, reputerRegMsg)
		require.NoError(err)
	}
	for _, reputerAddr := range reputerAddrs {
		s.MintTokensToAddress(reputerAddr, stake)
		_, err := s.msgServer.AddStake(s.ctx, &types.MsgAddStake{
			Sender:  reputerAddr.String(),
			Amount:  stake,
			TopicId: topicId,
		})
		require.NoError(err)
	}

	var initialStake int64 = 1000
	s.MintTokensToAddress(reputerAddrs[0], cosmosMath.NewInt(initialStake))
	fundTopicMessage := types.MsgFundTopic{
		Sender:  reputerAddrs[0].String(),
		TopicId: topicId,
		Amount:  cosmosMath.NewInt(initialStake),
	}
	_, err = s.msgServer.FundTopic(s.ctx, &fundTopicMessage)
	require.NoError(err)

	return topicId
}

func (s *RewardsTestSuite) getRewardsDistribution(
	topicId uint64,
	blockHeight int64,
	workerValues []TestWorkerValue,
	reputerValues []TestWorkerValue,
	workerZeroAddress sdk.AccAddress,
	workerZeroOneOutInfererValue string,
	workerZeroInfererValue string,
) []rewards.TaskRewards {
	require := s.Require()

	params, err := s.emissionsKeeper.GetParams(s.ctx)
	require.NoError(err)

	err = s.emissionsKeeper.AddWorkerNonce(
		s.ctx,
		topicId,
		&types.Nonce{BlockHeight: blockHeight},
	)
	require.NoError(err)

	err = s.emissionsKeeper.AddReputerNonce(
		s.ctx,
		topicId,
		&types.Nonce{BlockHeight: blockHeight}, &types.Nonce{BlockHeight: blockHeight},
	)
	require.NoError(err)

	getAddrsFromValues := func(values []TestWorkerValue) []sdk.AccAddress {
		addrs := make([]sdk.AccAddress, 0)
		for _, value := range values {
			addrs = append(addrs, value.Address)
		}
		return addrs
	}

	workerAddrs := getAddrsFromValues(workerValues)
	reputerAddrs := getAddrsFromValues(reputerValues)

	// Insert inference from workers
	inferenceBundles := GenerateSimpleWorkerDataBundles(s, topicId, blockHeight, workerValues, reputerAddrs)

	_, err = s.msgServer.InsertBulkWorkerPayload(s.ctx, &types.MsgInsertBulkWorkerPayload{
		Sender:            workerAddrs[0].String(),
		Nonce:             &types.Nonce{BlockHeight: blockHeight},
		TopicId:           topicId,
		WorkerDataBundles: inferenceBundles,
	})
	require.NoError(err)

	// Insert loss bundle from reputers
	lossBundles := GenerateSimpleLossBundles(
		s,
		topicId,
		blockHeight,
		workerValues,
		reputerValues,
		workerZeroAddress,
		workerZeroOneOutInfererValue,
		workerZeroInfererValue,
	)

	_, err = s.msgServer.InsertBulkReputerPayload(s.ctx, &types.MsgInsertBulkReputerPayload{
		Sender:  reputerValues[0].Address.String(),
		TopicId: topicId,
		ReputerRequestNonce: &types.ReputerRequestNonce{
			ReputerNonce: &types.Nonce{BlockHeight: blockHeight},
			WorkerNonce:  &types.Nonce{BlockHeight: blockHeight},
		},
		ReputerValueBundles: lossBundles.ReputerValueBundles,
	})
	require.NoError(err)

	topicTotalRewards := alloraMath.NewDecFromInt64(1000000)

	rewardsDistributionByTopicParticipant, _, err := rewards.GenerateRewardsDistributionByTopicParticipant(
		s.ctx,
		s.emissionsKeeper,
		topicId,
		&topicTotalRewards,
		blockHeight,
		params,
	)
	require.NoError(err)

	return rewardsDistributionByTopicParticipant
}

func areTaskRewardsEqualIgnoringTopicId(s *RewardsTestSuite, A []rewards.TaskRewards, B []rewards.TaskRewards) bool {
	if len(A) != len(B) {
		s.Fail("Lengths are different")
	}

	for _, taskRewardA := range A {
		found := false
		for _, taskRewardB := range B {
			if taskRewardA.Address == taskRewardB.Address {
				if found {
					s.Fail("Worker %v found twice", taskRewardA.Address)
				}
				found = true
				if !alloraMath.InDelta(taskRewardA.Reward, taskRewardB.Reward, alloraMath.MustNewDecFromString("0.00001")) {
					return false
				}
				if taskRewardA.Type != taskRewardB.Type {
					return false
				}
			}
		}
		if !found {
			fmt.Printf("Worker %v not found", taskRewardA.Address)
			return false
		}
	}

	return true
}

// We have 2 trials with 2 epochs each, and the first worker does better in the 2nd epoch in both trials.
// We show that keeping the TaskRewardAlpha the same means that the worker is rewarded the same amount
// in both cases.
// This is a sanity test to ensure that we are isolating the effect of TaskRewardAlpha in subsequent tests.
func (s *RewardsTestSuite) TestFixingTaskRewardAlphaDoesNotChangePerformanceImportanceOfPastVsPresent() {
	/// SETUP
	require := s.Require()
	k := s.emissionsKeeper

	currentParams, err := k.GetParams(s.ctx)
	require.NoError(err)

	blockHeight0 := int64(100)
	blockHeightDelta := int64(1)
	s.ctx = s.ctx.WithBlockHeight(blockHeight0)

	workerAddrs := []sdk.AccAddress{
		s.addrs[0],
		s.addrs[1],
		s.addrs[2],
	}

	reputerAddrs := []sdk.AccAddress{
		s.addrs[3],
		s.addrs[4],
		s.addrs[5],
	}

	stake := cosmosMath.NewInt(1000000000000000000).Mul(inference_synthesis.CosmosIntOneE18())

	alphaRegret := alloraMath.MustNewDecFromString("0.1")
	topicId := s.setUpTopic(blockHeight0, workerAddrs, reputerAddrs, stake, alphaRegret)

	workerValues := []TestWorkerValue{
		{Address: s.addrs[0], Value: "0.1"},
		{Address: s.addrs[1], Value: "0.2"},
		{Address: s.addrs[2], Value: "0.3"},
	}

	reputerValues := []TestWorkerValue{
		{Address: s.addrs[3], Value: "0.1"},
		{Address: s.addrs[4], Value: "0.2"},
		{Address: s.addrs[5], Value: "0.3"},
	}

	currentParams.TaskRewardAlpha = alloraMath.MustNewDecFromString(("0.1"))
	err = k.SetParams(s.ctx, currentParams)
	require.NoError(err)

	/// TEST 0 PART A

	rewardsDistribution0_0 := s.getRewardsDistribution(
		topicId,
		blockHeight0,
		workerValues,
		reputerValues,
		workerAddrs[0],
		"0.1",
		"0.1",
	)

	/// TEST 0 PART B

	blockHeight1 := blockHeight0 + blockHeightDelta
	s.ctx = s.ctx.WithBlockHeight(blockHeight1)

	rewardsDistribution0_1 := s.getRewardsDistribution(
		topicId,
		blockHeight1,
		workerValues,
		reputerValues,
		workerAddrs[0],
		"0.2",
		"0.1",
	)

	/// TEST 1 PART A

	blockHeight2 := blockHeight1 + blockHeightDelta
	s.ctx = s.ctx.WithBlockHeight(blockHeight2)

	topicId1 := s.setUpTopic(blockHeight0, workerAddrs, reputerAddrs, stake, alphaRegret)

	rewardsDistribution1_0 := s.getRewardsDistribution(
		topicId1,
		blockHeight2,
		workerValues,
		reputerValues,
		workerAddrs[0],
		"0.1",
		"0.1",
	)

	/// TEST 1 PART B

	blockHeight3 := blockHeight2 + blockHeightDelta
	s.ctx = s.ctx.WithBlockHeight(blockHeight3)

	rewardsDistribution1_1 := s.getRewardsDistribution(
		topicId1,
		blockHeight3,
		workerValues,
		reputerValues,
		workerAddrs[0],
		"0.2",
		"0.1",
	)

	require.True(areTaskRewardsEqualIgnoringTopicId(s, rewardsDistribution0_0, rewardsDistribution1_0))
	require.True(areTaskRewardsEqualIgnoringTopicId(s, rewardsDistribution0_1, rewardsDistribution1_1))
}

// We have 2 trials with 2 epochs each, and the first worker does better in the 2nd epoch in both trials,
// due to a worse one out inferer value, indicating that the network is better off with the worker.
// We increase TaskRewardAlpha between the trials to show that weighting current performance more heavily
// means that the worker is rewarded more for their better performance in the 2nd epoch of the 2nd trial.
func (s *RewardsTestSuite) TestIncreasingTaskRewardAlphaIncreasesImportanceOfPresentPerformance() {
	require := s.Require()
	k := s.emissionsKeeper

	currentParams, err := k.GetParams(s.ctx)
	require.NoError(err)

	blockHeight0 := int64(100)
	blockHeightDelta := int64(1)
	s.ctx = s.ctx.WithBlockHeight(blockHeight0)

	workerAddrs := []sdk.AccAddress{
		s.addrs[0],
		s.addrs[1],
		s.addrs[2],
	}

	reputerAddrs := []sdk.AccAddress{
		s.addrs[3],
		s.addrs[4],
		s.addrs[5],
	}

	stake := cosmosMath.NewInt(1000000000000000000).Mul(inference_synthesis.CosmosIntOneE18())

	alphaRegret := alloraMath.MustNewDecFromString("0.1")
	topicId := s.setUpTopic(blockHeight0, workerAddrs, reputerAddrs, stake, alphaRegret)

	workerValues := []TestWorkerValue{
		{Address: s.addrs[0], Value: "0.1"},
		{Address: s.addrs[1], Value: "0.2"},
		{Address: s.addrs[2], Value: "0.3"},
	}

	reputerValues := []TestWorkerValue{
		{Address: s.addrs[3], Value: "0.1"},
		{Address: s.addrs[4], Value: "0.2"},
		{Address: s.addrs[5], Value: "0.3"},
	}

	currentParams.TaskRewardAlpha = alloraMath.MustNewDecFromString("0.1")
	err = k.SetParams(s.ctx, currentParams)
	require.NoError(err)

	/// TEST 0 PART A

	rewardsDistribution0_0 := s.getRewardsDistribution(
		topicId,
		blockHeight0,
		workerValues,
		reputerValues,
		workerAddrs[0],
		"0.1",
		"0.1",
	)

	/// TEST 0 PART B

	blockHeight1 := blockHeight0 + blockHeightDelta
	s.ctx = s.ctx.WithBlockHeight(blockHeight1)

	rewardsDistribution0_1 := s.getRewardsDistribution(
		topicId,
		blockHeight1,
		workerValues,
		reputerValues,
		workerAddrs[0],
		"0.2",
		"0.1",
	)

	/// CHANGE TASK REWARD ALPHA

	currentParams.TaskRewardAlpha = alloraMath.MustNewDecFromString(("0.2"))
	err = k.SetParams(s.ctx, currentParams)
	require.NoError(err)

	/// TEST 1 PART A

	blockHeight2 := blockHeight1 + blockHeightDelta
	s.ctx = s.ctx.WithBlockHeight(blockHeight2)

	topicId1 := s.setUpTopic(blockHeight2, workerAddrs, reputerAddrs, stake, alphaRegret)

	rewardsDistribution1_0 := s.getRewardsDistribution(
		topicId1,
		blockHeight2,
		workerValues,
		reputerValues,
		workerAddrs[0],
		"0.1",
		"0.1",
	)

	/// TEST 1 PART B

	blockHeight3 := blockHeight2 + blockHeightDelta
	s.ctx = s.ctx.WithBlockHeight(blockHeight3)

	rewardsDistribution1_1 := s.getRewardsDistribution(
		topicId1,
		blockHeight3,
		workerValues,
		reputerValues,
		workerAddrs[0],
		"0.2",
		"0.1",
	)

	require.True(areTaskRewardsEqualIgnoringTopicId(s, rewardsDistribution0_0, rewardsDistribution1_0))
	require.False(areTaskRewardsEqualIgnoringTopicId(s, rewardsDistribution0_1, rewardsDistribution1_1))

	var workerReward_0_0_1_Reward alloraMath.Dec
	found := false
	for _, reward := range rewardsDistribution0_1 {
		if reward.Address == workerAddrs[0].String() {
			found = true
			workerReward_0_0_1_Reward = reward.Reward
		}
	}
	if !found {
		require.Fail("Worker not found")
	}

	var workerReward_0_1_1_Reward alloraMath.Dec
	found = false
	for _, reward := range rewardsDistribution1_1 {
		if reward.Address == workerAddrs[0].String() {
			found = true
			workerReward_0_1_1_Reward = reward.Reward
		}
	}
	if !found {
		require.Fail("Worker not found")
	}

	require.True(workerReward_0_0_1_Reward.Lt(workerReward_0_1_1_Reward))
}

// We have 2 trials with 2 epochs each, and the first worker does worse in 2nd epoch in both trials,
// enacted by their increasing loss between epochs.
// We increase alpha between the trials to prove that their worsening performance decreases regret.
// This is somewhat counterintuitive, but can be explained by the following passage from the litepaper:
// "A positive regret implies that the inference of worker j is expected by worker k to outperform
// the network’s previously reported accuracy, whereas a negative regret indicates that the network
// is expected to be more accurate."
func (s *RewardsTestSuite) TestIncreasingAlphaRegretIncreasesPresentEffectOnRegret() {
	/// SETUP
	require := s.Require()
	k := s.emissionsKeeper

	currentParams, err := k.GetParams(s.ctx)
	require.NoError(err)

	blockHeight0 := int64(100)
	blockHeightDelta := int64(1)
	s.ctx = s.ctx.WithBlockHeight(blockHeight0)

	workerAddrs := []sdk.AccAddress{
		s.addrs[0],
		s.addrs[1],
		s.addrs[2],
	}

	reputerAddrs := []sdk.AccAddress{
		s.addrs[3],
		s.addrs[4],
		s.addrs[5],
	}

	stake := cosmosMath.NewInt(1000000000000000000).Mul(inference_synthesis.CosmosIntOneE18())

	alphaRegret := alloraMath.MustNewDecFromString("0.1")
	topicId0 := s.setUpTopic(blockHeight0, workerAddrs, reputerAddrs, stake, alphaRegret)

	workerValues := []TestWorkerValue{
		{Address: s.addrs[0], Value: "0.1"},
		{Address: s.addrs[1], Value: "0.2"},
		{Address: s.addrs[2], Value: "0.3"},
	}

	reputerValues := []TestWorkerValue{
		{Address: s.addrs[3], Value: "0.1"},
		{Address: s.addrs[4], Value: "0.2"},
		{Address: s.addrs[5], Value: "0.3"},
	}

	topic, err := k.GetTopic(s.ctx, topicId0)
	s.Require().NoError(err)
	topic.AlphaRegret = alloraMath.MustNewDecFromString("0.1")
	err = k.SetTopic(s.ctx, topicId0, topic)
	require.NoError(err)

	worker0_0, notFound, err := k.GetInfererNetworkRegret(s.ctx, topicId0, workerAddrs[0].String())
	require.NoError(err)
	require.True(notFound)

	worker1_0, notFound, err := k.GetInfererNetworkRegret(s.ctx, topicId0, workerAddrs[1].String())
	require.NoError(err)
	require.True(notFound)

	worker2_0, notFound, err := k.GetInfererNetworkRegret(s.ctx, topicId0, workerAddrs[2].String())
	require.NoError(err)
	require.True(notFound)

	/// TEST 0 PART A

	s.getRewardsDistribution(
		topicId0,
		blockHeight0,
		workerValues,
		reputerValues,
		workerAddrs[0],
		"0.1",
		"0.1",
	)

	/// TEST 0 PART B

	blockHeight1 := blockHeight0 + blockHeightDelta
	s.ctx = s.ctx.WithBlockHeight(blockHeight1)

	s.getRewardsDistribution(
		topicId0,
		blockHeight1,
		workerValues,
		reputerValues,
		workerAddrs[0],
		"0.1",
		"0.2",
	)

	worker0_0, notFound, err = k.GetInfererNetworkRegret(s.ctx, topicId0, workerAddrs[0].String())
	require.NoError(err)
	require.False(notFound)

	worker1_0, notFound, err = k.GetInfererNetworkRegret(s.ctx, topicId0, workerAddrs[1].String())
	require.NoError(err)
	require.False(notFound)

	worker2_0, notFound, err = k.GetInfererNetworkRegret(s.ctx, topicId0, workerAddrs[2].String())
	require.NoError(err)
	require.False(notFound)

	/// INCREASE ALPHA REGRET

	alphaRegret = alloraMath.MustNewDecFromString(("0.2"))
	err = k.SetParams(s.ctx, currentParams)
	require.NoError(err)

	/// TEST 1 PART A

	blockHeight2 := blockHeight1 + blockHeightDelta
	s.ctx = s.ctx.WithBlockHeight(blockHeight2)

	topicId1 := s.setUpTopic(blockHeight2, workerAddrs, reputerAddrs, stake, alphaRegret)

	s.getRewardsDistribution(
		topicId1,
		blockHeight2,
		workerValues,
		reputerValues,
		workerAddrs[0],
		"0.1",
		"0.1",
	)

	/// TEST 1 PART B

	blockHeight3 := blockHeight2 + blockHeightDelta
	s.ctx = s.ctx.WithBlockHeight(blockHeight3)

	s.getRewardsDistribution(
		topicId1,
		blockHeight3,
		workerValues,
		reputerValues,
		workerAddrs[0],
		"0.1",
		"0.2",
	)

	blockHeight4 := blockHeight3 + blockHeightDelta
	s.ctx = s.ctx.WithBlockHeight(blockHeight4)

	worker0_1, notFound, err := k.GetInfererNetworkRegret(s.ctx, topicId1, workerAddrs[0].String())
	require.NoError(err)
	require.False(notFound)

	worker1_1, notFound, err := k.GetInfererNetworkRegret(s.ctx, topicId1, workerAddrs[1].String())
	require.NoError(err)
	require.False(notFound)

	worker2_1, notFound, err := k.GetInfererNetworkRegret(s.ctx, topicId1, workerAddrs[2].String())
	require.NoError(err)
	require.False(notFound)

	require.True(worker0_0.Value.Gt(worker0_1.Value))
	require.True(alloraMath.InDelta(worker1_0.Value, worker1_1.Value, alloraMath.MustNewDecFromString("0.00001")))
	require.True(alloraMath.InDelta(worker2_0.Value, worker2_1.Value, alloraMath.MustNewDecFromString("0.00001")))
}

func (s *RewardsTestSuite) TestGenerateTasksRewardsShouldIncreaseRewardShareIfMoreParticipants() {
	block := int64(100)
	s.ctx = s.ctx.WithBlockHeight(block)

	reputerAddrs := []sdk.AccAddress{
		s.addrs[0],
		s.addrs[1],
		s.addrs[2],
	}

	workerAddrs := []sdk.AccAddress{
		s.addrs[5],
		s.addrs[6],
		s.addrs[7],
		s.addrs[8],
		s.addrs[9],
	}

	cosmosOneE18 := inference_synthesis.CosmosIntOneE18()

	stakes := []cosmosMath.Int{
		cosmosMath.NewInt(1000000000000000000).Mul(cosmosOneE18),
		cosmosMath.NewInt(1000000000000000000).Mul(cosmosOneE18),
		cosmosMath.NewInt(1000000000000000000).Mul(cosmosOneE18),
	}

	// Create topic
	newTopicMsg := &types.MsgCreateNewTopic{
		Creator:         reputerAddrs[0].String(),
		Metadata:        "test",
		LossLogic:       "logic",
		LossMethod:      "method",
		EpochLength:     10800,
		InferenceLogic:  "Ilogic",
		InferenceMethod: "Imethod",
		DefaultArg:      "ETH",
		AlphaRegret:     alloraMath.NewDecFromInt64(1),
		PNorm:           alloraMath.NewDecFromInt64(3),
	}
	res, err := s.msgServer.CreateNewTopic(s.ctx, newTopicMsg)
	s.Require().NoError(err)

	// Get Topic Id
	topicId := res.TopicId

	// Register 5 workers
	for _, addr := range workerAddrs {
		workerRegMsg := &types.MsgRegister{
			Sender:       addr.String(),
			LibP2PKey:    "test",
			MultiAddress: "test",
			TopicId:      topicId,
			IsReputer:    false,
			Owner:        addr.String(),
		}
		_, err := s.msgServer.Register(s.ctx, workerRegMsg)
		s.Require().NoError(err)
	}

	// Register 3 reputers
	for _, addr := range reputerAddrs {
		reputerRegMsg := &types.MsgRegister{
			Sender:       addr.String(),
			LibP2PKey:    "test",
			MultiAddress: "test",
			TopicId:      topicId,
			IsReputer:    true,
			Owner:        addr.String(),
		}
		_, err := s.msgServer.Register(s.ctx, reputerRegMsg)
		s.Require().NoError(err)
	}
	// Add Stake for reputers
	for i, addr := range reputerAddrs {
		s.MintTokensToAddress(addr, cosmosMath.NewIntFromBigInt(stakes[i].BigInt()))
		_, err := s.msgServer.AddStake(s.ctx, &types.MsgAddStake{
			Sender:  addr.String(),
			Amount:  stakes[i],
			TopicId: topicId,
		})
		s.Require().NoError(err)
	}

	var initialStake int64 = 1000
	s.FundAccount(initialStake, reputerAddrs[0])
	fundTopicMessage := types.MsgFundTopic{
		Sender:  reputerAddrs[0].String(),
		TopicId: topicId,
		Amount:  cosmosMath.NewInt(initialStake),
	}
	_, err = s.msgServer.FundTopic(s.ctx, &fundTopicMessage)
	s.Require().NoError(err)

	err = s.emissionsKeeper.AddWorkerNonce(s.ctx, topicId, &types.Nonce{
		BlockHeight: block,
	})
	s.Require().NoError(err)
	err = s.emissionsKeeper.AddReputerNonce(s.ctx, topicId, &types.Nonce{
		BlockHeight: block,
	}, &types.Nonce{
		BlockHeight: block,
	})
	s.Require().NoError(err)

	// Insert inference from workers
	inferenceBundles := GenerateWorkerDataBundles(s, block, topicId)
	_, err = s.msgServer.InsertBulkWorkerPayload(s.ctx, &types.MsgInsertBulkWorkerPayload{
		Sender:            workerAddrs[0].String(),
		Nonce:             &types.Nonce{BlockHeight: block},
		TopicId:           topicId,
		WorkerDataBundles: inferenceBundles,
	})
	s.Require().NoError(err)

	// Insert loss bundle from reputers
	lossBundles := GenerateLossBundles(s, block, topicId, reputerAddrs)
	_, err = s.msgServer.InsertBulkReputerPayload(s.ctx, &types.MsgInsertBulkReputerPayload{
		Sender:  reputerAddrs[0].String(),
		TopicId: topicId,
		ReputerRequestNonce: &types.ReputerRequestNonce{
			ReputerNonce: &types.Nonce{
				BlockHeight: block,
			},
			WorkerNonce: &types.Nonce{
				BlockHeight: block,
			},
		},
		ReputerValueBundles: lossBundles.ReputerValueBundles,
	})
	s.Require().NoError(err)

	topicTotalRewards := alloraMath.NewDecFromInt64(1000000)
	params, err := s.emissionsKeeper.GetParams(s.ctx)
	s.Require().NoError(err)

	firstRewardsDistribution, firstTotalReputerReward, err := rewards.GenerateRewardsDistributionByTopicParticipant(s.ctx, s.emissionsKeeper, topicId, &topicTotalRewards, block, params)
	s.Require().NoError(err)

	calcFirstTotalReputerReward := alloraMath.ZeroDec()
	for _, reward := range firstRewardsDistribution {
		if reward.Type == rewards.ReputerRewardType {
			calcFirstTotalReputerReward, err = calcFirstTotalReputerReward.Add(reward.Reward)
			s.Require().NoError(err)
		}
	}
	s.Require().True(
		alloraMath.InDelta(
			firstTotalReputerReward,
			calcFirstTotalReputerReward,
			alloraMath.MustNewDecFromString("0.0001"),
		),
		"expected: %s, got: %s",
		firstTotalReputerReward.String(),
		calcFirstTotalReputerReward.String(),
	)

	block += 1
	s.ctx = s.ctx.WithBlockHeight(block)

	// Add new reputers and stakes
	newReputerAddrs := []sdk.AccAddress{
		s.addrs[3],
		s.addrs[4],
	}
	reputerAddrs = append(reputerAddrs, newReputerAddrs...)

	// Add Stake for new reputers
	newStakes := []cosmosMath.Int{
		cosmosMath.NewInt(1000000000000000000).Mul(cosmosOneE18),
		cosmosMath.NewInt(1000000000000000000).Mul(cosmosOneE18),
	}
	stakes = append(stakes, newStakes...)

	// Create new topic
	newTopicMsg = &types.MsgCreateNewTopic{
		Creator:         reputerAddrs[0].String(),
		Metadata:        "test",
		LossLogic:       "logic",
		LossMethod:      "method",
		EpochLength:     10800,
		InferenceLogic:  "Ilogic",
		InferenceMethod: "Imethod",
		DefaultArg:      "ETH",
		AlphaRegret:     alloraMath.NewDecFromInt64(1),
		PNorm:           alloraMath.NewDecFromInt64(3),
	}
	res, err = s.msgServer.CreateNewTopic(s.ctx, newTopicMsg)
	s.Require().NoError(err)

	// Get Topic Id
	topicId = res.TopicId

	// Register 5 workers
	for _, addr := range workerAddrs {
		workerRegMsg := &types.MsgRegister{
			Sender:       addr.String(),
			LibP2PKey:    "test",
			MultiAddress: "test",
			TopicId:      topicId,
			IsReputer:    false,
			Owner:        addr.String(),
		}
		_, err := s.msgServer.Register(s.ctx, workerRegMsg)
		s.Require().NoError(err)
	}

	// Register 5 reputers
	for _, addr := range reputerAddrs {
		reputerRegMsg := &types.MsgRegister{
			Sender:       addr.String(),
			LibP2PKey:    "test",
			MultiAddress: "test",
			TopicId:      topicId,
			IsReputer:    true,
			Owner:        addr.String(),
		}
		_, err := s.msgServer.Register(s.ctx, reputerRegMsg)
		s.Require().NoError(err)
	}
	// Add Stake for reputers
	for i, addr := range reputerAddrs {
		s.MintTokensToAddress(addr, cosmosMath.NewIntFromBigInt(stakes[i].BigInt()))
		_, err := s.msgServer.AddStake(s.ctx, &types.MsgAddStake{
			Sender:  addr.String(),
			Amount:  stakes[i],
			TopicId: topicId,
		})
		s.Require().NoError(err)
	}

	s.FundAccount(initialStake, reputerAddrs[0])

	fundTopicMessage = types.MsgFundTopic{
		Sender:  reputerAddrs[0].String(),
		TopicId: topicId,
		Amount:  cosmosMath.NewInt(initialStake),
	}
	_, err = s.msgServer.FundTopic(s.ctx, &fundTopicMessage)
	s.Require().NoError(err)

	err = s.emissionsKeeper.AddWorkerNonce(s.ctx, topicId, &types.Nonce{
		BlockHeight: block,
	})
	s.Require().NoError(err)
	err = s.emissionsKeeper.AddReputerNonce(s.ctx, topicId, &types.Nonce{
		BlockHeight: block,
	}, &types.Nonce{
		BlockHeight: block,
	})
	s.Require().NoError(err)

	// Insert inference from workers
	inferenceBundles = GenerateWorkerDataBundles(s, block, topicId)
	_, err = s.msgServer.InsertBulkWorkerPayload(s.ctx, &types.MsgInsertBulkWorkerPayload{
		Sender:            workerAddrs[0].String(),
		Nonce:             &types.Nonce{BlockHeight: block},
		TopicId:           topicId,
		WorkerDataBundles: inferenceBundles,
	})
	s.Require().NoError(err)

	// Insert loss bundle from reputers
	lossBundles = GenerateLossBundles(s, block, topicId, reputerAddrs)
	_, err = s.msgServer.InsertBulkReputerPayload(s.ctx, &types.MsgInsertBulkReputerPayload{
		Sender:  reputerAddrs[0].String(),
		TopicId: topicId,
		ReputerRequestNonce: &types.ReputerRequestNonce{
			ReputerNonce: &types.Nonce{
				BlockHeight: block,
			},
			WorkerNonce: &types.Nonce{
				BlockHeight: block,
			},
		},
		ReputerValueBundles: lossBundles.ReputerValueBundles,
	})
	s.Require().NoError(err)

	secondRewardsDistribution, secondTotalReputerReward, err := rewards.GenerateRewardsDistributionByTopicParticipant(s.ctx, s.emissionsKeeper, topicId, &topicTotalRewards, block, params)
	s.Require().NoError(err)

	calcSecondTotalReputerReward := alloraMath.ZeroDec()
	for _, reward := range secondRewardsDistribution {
		if reward.Type == rewards.ReputerRewardType {
			calcSecondTotalReputerReward, err = calcSecondTotalReputerReward.Add(reward.Reward)
			s.Require().NoError(err)
		}
	}
	s.Require().True(
		alloraMath.InDelta(
			secondTotalReputerReward,
			calcSecondTotalReputerReward,
			alloraMath.MustNewDecFromString("0.0001"),
		),
		"expected: %s, got: %s",
		secondTotalReputerReward.String(),
		calcSecondTotalReputerReward.String(),
	)

	// Check if the reward share increased
	s.Require().True(secondTotalReputerReward.Gt(firstTotalReputerReward))
}

func (s *RewardsTestSuite) TestRewardsIncreasesBalance() {
	block := int64(600)
	s.ctx = s.ctx.WithBlockHeight(block)
	epochLength := int64(10800)
	s.MintTokensToModule(types.AlloraStakingAccountName, cosmosMath.NewInt(10000000000))

	// Reputer Addresses
	reputerAddrs := []sdk.AccAddress{
		s.addrs[0],
		s.addrs[1],
		s.addrs[2],
		s.addrs[3],
		s.addrs[4],
	}

	// Worker Addresses
	workerAddrs := []sdk.AccAddress{
		s.addrs[5],
		s.addrs[6],
		s.addrs[7],
		s.addrs[8],
		s.addrs[9],
	}

	// Create topic
	newTopicMsg := &types.MsgCreateNewTopic{
		Creator:         reputerAddrs[0].String(),
		Metadata:        "test",
		LossLogic:       "logic",
		LossMethod:      "method",
		EpochLength:     epochLength,
		InferenceLogic:  "Ilogic",
		InferenceMethod: "Imethod",
		DefaultArg:      "ETH",
		AlphaRegret:     alloraMath.MustNewDecFromString("0.1"),
		PNorm:           alloraMath.NewDecFromInt64(3),
	}
	res, err := s.msgServer.CreateNewTopic(s.ctx, newTopicMsg)
	s.Require().NoError(err)

	// Get Topic Id
	topicId := res.TopicId

	// Register 5 workers
	for _, addr := range workerAddrs {
		workerRegMsg := &types.MsgRegister{
			Sender:       addr.String(),
			LibP2PKey:    "test",
			MultiAddress: "test",
			TopicId:      topicId,
			IsReputer:    false,
			Owner:        addr.String(),
		}
		_, err := s.msgServer.Register(s.ctx, workerRegMsg)
		s.Require().NoError(err)
	}

	// Register 5 reputers
	for _, addr := range reputerAddrs {
		reputerRegMsg := &types.MsgRegister{
			Sender:       addr.String(),
			LibP2PKey:    "test",
			MultiAddress: "test",
			TopicId:      topicId,
			IsReputer:    true,
			Owner:        addr.String(),
		}
		_, err := s.msgServer.Register(s.ctx, reputerRegMsg)
		s.Require().NoError(err)
	}

	cosmosOneE18 := inference_synthesis.CosmosIntOneE18()

	// Add Stake for reputers
	var stakes = []cosmosMath.Int{
		cosmosMath.NewInt(1176644).Mul(cosmosOneE18),
		cosmosMath.NewInt(984623).Mul(cosmosOneE18),
		cosmosMath.NewInt(994676).Mul(cosmosOneE18),
		cosmosMath.NewInt(907999).Mul(cosmosOneE18),
		cosmosMath.NewInt(868582).Mul(cosmosOneE18),
	}
	for i, addr := range reputerAddrs {
		s.MintTokensToAddress(addr, cosmosMath.NewIntFromBigInt(stakes[i].BigInt()))
		_, err := s.msgServer.AddStake(s.ctx, &types.MsgAddStake{
			Sender:  addr.String(),
			Amount:  stakes[i],
			TopicId: topicId,
		})
		s.Require().NoError(err)
	}

	initialStake := cosmosMath.NewInt(1000)
	s.MintTokensToAddress(reputerAddrs[0], initialStake)
	fundTopicMessage := types.MsgFundTopic{
		Sender:  reputerAddrs[0].String(),
		TopicId: topicId,
		Amount:  initialStake,
	}
	_, err = s.msgServer.FundTopic(s.ctx, &fundTopicMessage)
	s.Require().NoError(err)

	// Insert unfullfiled nonces
	err = s.emissionsKeeper.AddWorkerNonce(s.ctx, topicId, &types.Nonce{
		BlockHeight: block,
	})
	s.Require().NoError(err)
	err = s.emissionsKeeper.AddReputerNonce(s.ctx, topicId, &types.Nonce{
		BlockHeight: block,
	}, &types.Nonce{
		BlockHeight: block,
	})
	s.Require().NoError(err)

	reputerBalances := make([]sdk.Coin, 5)
	reputerStake := make([]cosmosMath.Int, 5)
	for i, addr := range reputerAddrs {
		reputerBalances[i] = s.bankKeeper.GetBalance(s.ctx, addr, params.DefaultBondDenom)
		reputerStake[i], err = s.emissionsKeeper.GetStakeOnReputerInTopic(s.ctx, topicId, addr.String())
		s.Require().NoError(err)
	}

	workerBalances := make([]sdk.Coin, 5)
	for i, addr := range workerAddrs {
		workerBalances[i] = s.bankKeeper.GetBalance(s.ctx, addr, params.DefaultBondDenom)
	}

	// Insert inference from workers
	inferenceBundles := GenerateWorkerDataBundles(s, block, topicId)
	_, err = s.msgServer.InsertBulkWorkerPayload(s.ctx, &types.MsgInsertBulkWorkerPayload{
		Sender:            workerAddrs[0].String(),
		Nonce:             &types.Nonce{BlockHeight: block},
		TopicId:           topicId,
		WorkerDataBundles: inferenceBundles,
	})
	s.Require().NoError(err)

	// Insert loss bundle from reputers
	lossBundles := GenerateLossBundles(s, block, topicId, reputerAddrs)
	_, err = s.msgServer.InsertBulkReputerPayload(s.ctx, &types.MsgInsertBulkReputerPayload{
		Sender:  reputerAddrs[0].String(),
		TopicId: topicId,
		ReputerRequestNonce: &types.ReputerRequestNonce{
			ReputerNonce: &types.Nonce{
				BlockHeight: block,
			},
			WorkerNonce: &types.Nonce{
				BlockHeight: block,
			},
		},
		ReputerValueBundles: lossBundles.ReputerValueBundles,
	})
	s.Require().NoError(err)

	block += epochLength * 3
	s.ctx = s.ctx.WithBlockHeight(block)

	// mint some rewards to give out
	s.MintTokensToModule(types.AlloraRewardsAccountName, cosmosMath.NewInt(1000))

	// Trigger end block - rewards distribution
	err = s.emissionsAppModule.EndBlock(s.ctx)
	s.Require().NoError(err)

	for i, addr := range reputerAddrs {
		reputerStakeCurrent, err := s.emissionsKeeper.GetStakeOnReputerInTopic(s.ctx, topicId, addr.String())
		s.Require().NoError(err)
		s.Require().True(
			reputerStakeCurrent.GT(reputerStake[i]),
			"Reputer %s stake did not increase: %s | %s",
			addr.String(),
			reputerStakeCurrent.String(),
			reputerStake[i].String(),
		)
		s.Require().True(
			s.bankKeeper.GetBalance(
				s.ctx, addr, params.DefaultBondDenom).Amount.Equal(reputerBalances[i].Amount))
	}

	for i, addr := range workerAddrs {
		s.Require().True(s.bankKeeper.GetBalance(s.ctx, addr, params.DefaultBondDenom).Amount.GT(workerBalances[i].Amount))
	}
}

func (s *RewardsTestSuite) TestRewardsHandleStandardDeviationOfZero() {
	block := int64(600)
	s.ctx = s.ctx.WithBlockHeight(block)
	epochLength := int64(10800)

	// Reputer Addresses
	reputerAddrs := []sdk.AccAddress{
		s.addrs[0],
		s.addrs[1],
		s.addrs[2],
		s.addrs[3],
		s.addrs[4],
	}

	// Worker Addresses
	workerAddrs := []sdk.AccAddress{
		s.addrs[5],
		s.addrs[6],
		s.addrs[7],
		s.addrs[8],
		s.addrs[9],
	}

	// Create first topic
	newTopicMsg := &types.MsgCreateNewTopic{
		Creator:         reputerAddrs[0].String(),
		Metadata:        "test",
		LossLogic:       "logic",
		LossMethod:      "method",
		GroundTruthLag:  10,
		EpochLength:     epochLength,
		InferenceLogic:  "Ilogic",
		InferenceMethod: "Imethod",
		DefaultArg:      "ETH",
		AlphaRegret:     alloraMath.NewDecFromInt64(1),
		PNorm:           alloraMath.NewDecFromInt64(3),
	}
	res, err := s.msgServer.CreateNewTopic(s.ctx, newTopicMsg)
	s.Require().NoError(err)
	// Get Topic Id for first topic
	topicId1 := res.TopicId
	res, err = s.msgServer.CreateNewTopic(s.ctx, newTopicMsg)
	s.Require().NoError(err)
	topicId2 := res.TopicId

	// Register 5 workers, first 3 for topic 1 and last 2 for topic 2
	for i, addr := range workerAddrs {
		workerRegMsg := &types.MsgRegister{
			Sender:       addr.String(),
			LibP2PKey:    "test",
			MultiAddress: "test",
			TopicId:      topicId1,
			IsReputer:    false,
			Owner:        addr.String(),
		}
		if i > 2 {
			workerRegMsg.TopicId = topicId2
		}
		_, err := s.msgServer.Register(s.ctx, workerRegMsg)
		s.Require().NoError(err)

	}

	// Register 5 reputers, first 3 for topic 1 and last 2 for topic 2
	for i, addr := range reputerAddrs {
		reputerRegMsg := &types.MsgRegister{
			Sender:       addr.String(),
			Owner:        addr.String(),
			LibP2PKey:    "test",
			MultiAddress: "test",
			TopicId:      topicId1,
			IsReputer:    true,
		}
		if i > 2 {
			reputerRegMsg.TopicId = topicId2
		}
		_, err := s.msgServer.Register(s.ctx, reputerRegMsg)
		s.Require().NoError(err)
	}

	cosmosOneE18 := inference_synthesis.CosmosIntOneE18()

	// Add Stake for reputers
	var stakes = []cosmosMath.Int{
		cosmosMath.NewInt(1176644).Mul(cosmosOneE18),
		cosmosMath.NewInt(384623).Mul(cosmosOneE18),
		cosmosMath.NewInt(394676).Mul(cosmosOneE18),
		cosmosMath.NewInt(207999).Mul(cosmosOneE18),
		cosmosMath.NewInt(368582).Mul(cosmosOneE18),
	}
	for i, addr := range reputerAddrs {
		addStakeMsg := &types.MsgAddStake{
			Sender:  addr.String(),
			Amount:  stakes[i],
			TopicId: topicId1,
		}
		if i > 2 {
			addStakeMsg.TopicId = topicId2
		}
		s.MintTokensToAddress(addr, cosmosMath.NewIntFromBigInt(stakes[i].BigInt()))
		_, err := s.msgServer.AddStake(s.ctx, addStakeMsg)
		s.Require().NoError(err)
	}

	// fund topic 1
	var initialStake int64 = 1000
	initialStakeCoins := sdk.NewCoins(sdk.NewCoin(params.DefaultBondDenom, cosmosMath.NewInt(initialStake)))
	s.bankKeeper.MintCoins(s.ctx, types.AlloraStakingAccountName, initialStakeCoins)
	s.bankKeeper.SendCoinsFromModuleToAccount(s.ctx, types.AlloraStakingAccountName, reputerAddrs[0], initialStakeCoins)
	fundTopicMessage := types.MsgFundTopic{
		Sender:  reputerAddrs[0].String(),
		TopicId: topicId1,
		Amount:  cosmosMath.NewInt(initialStake),
	}
	_, err = s.msgServer.FundTopic(s.ctx, &fundTopicMessage)
	s.Require().NoError(err)

	// fund topic 2
	s.bankKeeper.MintCoins(s.ctx, types.AlloraStakingAccountName, initialStakeCoins)
	s.bankKeeper.SendCoinsFromModuleToAccount(s.ctx, types.AlloraStakingAccountName, reputerAddrs[0], initialStakeCoins)
	fundTopicMessage.TopicId = topicId2
	_, err = s.msgServer.FundTopic(s.ctx, &fundTopicMessage)
	s.Require().NoError(err)

	// Insert unfullfiled nonces
	err = s.emissionsKeeper.AddWorkerNonce(s.ctx, topicId1, &types.Nonce{
		BlockHeight: block,
	})
	s.Require().NoError(err)
	err = s.emissionsKeeper.AddReputerNonce(s.ctx, topicId1, &types.Nonce{
		BlockHeight: block,
	}, &types.Nonce{
		BlockHeight: block,
	})
	s.Require().NoError(err)
	err = s.emissionsKeeper.AddWorkerNonce(s.ctx, topicId2, &types.Nonce{
		BlockHeight: block,
	})
	s.Require().NoError(err)
	err = s.emissionsKeeper.AddReputerNonce(s.ctx, topicId2, &types.Nonce{
		BlockHeight: block,
	}, &types.Nonce{
		BlockHeight: block,
	})
	s.Require().NoError(err)

	reputerBalances := make([]sdk.Coin, 5)
	reputerStake := make([]cosmosMath.Int, 5)
	for i, addr := range reputerAddrs {
		reputerBalances[i] = s.bankKeeper.GetBalance(s.ctx, addr, params.DefaultBondDenom)
		if i > 2 {
			reputerStake[i], err = s.emissionsKeeper.GetStakeOnReputerInTopic(s.ctx, topicId2, addr.String())
			s.Require().NoError(err)
		} else {
			reputerStake[i], err = s.emissionsKeeper.GetStakeOnReputerInTopic(s.ctx, topicId1, addr.String())
			s.Require().NoError(err)
		}
	}

	workerBalances := make([]sdk.Coin, 5)
	for i, addr := range workerAddrs {
		workerBalances[i] = s.bankKeeper.GetBalance(s.ctx, addr, params.DefaultBondDenom)
	}

	// Insert inference from workers
	inferenceBundles := GenerateWorkerDataBundles(s, block, topicId1)
	_, err = s.msgServer.InsertBulkWorkerPayload(s.ctx, &types.MsgInsertBulkWorkerPayload{
		Sender:            workerAddrs[0].String(),
		Nonce:             &types.Nonce{BlockHeight: block},
		TopicId:           topicId1,
		WorkerDataBundles: inferenceBundles,
	})
	s.Require().NoError(err)
	inferenceBundles2 := GenerateWorkerDataBundles(s, block, topicId2)
	_, err = s.msgServer.InsertBulkWorkerPayload(s.ctx, &types.MsgInsertBulkWorkerPayload{
		Sender:            workerAddrs[0].String(),
		Nonce:             &types.Nonce{BlockHeight: block},
		TopicId:           topicId2,
		WorkerDataBundles: inferenceBundles2,
	})
	s.Require().NoError(err)

	// Insert loss bundle from reputers
	lossBundles := GenerateLossBundles(s, block, topicId1, reputerAddrs)
	_, err = s.msgServer.InsertBulkReputerPayload(s.ctx, &types.MsgInsertBulkReputerPayload{
		Sender:  reputerAddrs[0].String(),
		TopicId: topicId1,
		ReputerRequestNonce: &types.ReputerRequestNonce{
			ReputerNonce: &types.Nonce{
				BlockHeight: block,
			},
			WorkerNonce: &types.Nonce{
				BlockHeight: block,
			},
		},
		ReputerValueBundles: lossBundles.ReputerValueBundles,
	})
	s.Require().NoError(err)
	lossBundles2 := GenerateLossBundles(s, block, topicId2, reputerAddrs)
	_, err = s.msgServer.InsertBulkReputerPayload(s.ctx, &types.MsgInsertBulkReputerPayload{
		Sender:  reputerAddrs[0].String(),
		TopicId: topicId2,
		ReputerRequestNonce: &types.ReputerRequestNonce{
			ReputerNonce: &types.Nonce{
				BlockHeight: block,
			},
			WorkerNonce: &types.Nonce{
				BlockHeight: block,
			},
		},
		ReputerValueBundles: lossBundles2.ReputerValueBundles,
	})
	s.Require().NoError(err)

	block += epochLength * 3
	s.ctx = s.ctx.WithBlockHeight(block)

	// mint some rewards to give out
	s.MintTokensToModule(types.AlloraRewardsAccountName, cosmosMath.NewInt(10000000000))

	// Trigger end block - rewards distribution
	err = s.emissionsAppModule.EndBlock(s.ctx)
	s.Require().NoError(err)
}

func (s *RewardsTestSuite) TestStandardRewardEmissionWithOneInfererAndOneReputer() {
	blockHeight := int64(600)
	s.ctx = s.ctx.WithBlockHeight(blockHeight)
	epochLength := int64(10800)

	// Reputer Addresses
	reputer := s.addrs[0]
	// Worker Addresses
	worker := s.addrs[5]

	// Create topic
	newTopicMsg := &types.MsgCreateNewTopic{
		Creator:         reputer.String(),
		Metadata:        "test",
		LossLogic:       "logic",
		LossMethod:      "method",
		EpochLength:     epochLength,
		InferenceLogic:  "Ilogic",
		InferenceMethod: "Imethod",
		DefaultArg:      "ETH",
		AlphaRegret:     alloraMath.NewDecFromInt64(1),
		PNorm:           alloraMath.NewDecFromInt64(3),
	}
	res, err := s.msgServer.CreateNewTopic(s.ctx, newTopicMsg)
	s.Require().NoError(err)
	// Get Topic Id
	topicId := res.TopicId

	// Register 1 worker
	workerRegMsg := &types.MsgRegister{
		Sender:       worker.String(),
		LibP2PKey:    "test",
		MultiAddress: "test",
		TopicId:      topicId,
		IsReputer:    false,
		Owner:        worker.String(),
	}
	_, err = s.msgServer.Register(s.ctx, workerRegMsg)
	s.Require().NoError(err)

	// Register 1 reputer
	reputerRegMsg := &types.MsgRegister{
		Sender:       reputer.String(),
		LibP2PKey:    "test",
		MultiAddress: "test",
		TopicId:      topicId,
		IsReputer:    true,
		Owner:        reputer.String(),
	}
	_, err = s.msgServer.Register(s.ctx, reputerRegMsg)
	s.Require().NoError(err)

	cosmosOneE18 := inference_synthesis.CosmosIntOneE18()

	s.MintTokensToAddress(reputer, cosmosMath.NewInt(1176644).Mul(cosmosMath.NewIntFromBigInt(cosmosOneE18.BigInt())))
	// Add Stake for reputer
	_, err = s.msgServer.AddStake(s.ctx, &types.MsgAddStake{
		Sender:  reputer.String(),
		Amount:  cosmosMath.NewInt(1176644).Mul(cosmosOneE18),
		TopicId: topicId,
	})
	s.Require().NoError(err)

	var initialStake int64 = 1000
	initialStakeCoins := sdk.NewCoins(sdk.NewCoin(params.DefaultBondDenom, cosmosMath.NewInt(initialStake)))
	s.bankKeeper.MintCoins(s.ctx, types.AlloraStakingAccountName, initialStakeCoins)
	s.bankKeeper.SendCoinsFromModuleToAccount(s.ctx, types.AlloraStakingAccountName, reputer, initialStakeCoins)
	fundTopicMessage := types.MsgFundTopic{
		Sender:  reputer.String(),
		TopicId: topicId,
		Amount:  cosmosMath.NewInt(initialStake),
	}
	_, err = s.msgServer.FundTopic(s.ctx, &fundTopicMessage)
	s.Require().NoError(err)
	// Insert unfullfiled nonces
	err = s.emissionsKeeper.AddWorkerNonce(s.ctx, topicId, &types.Nonce{
		BlockHeight: blockHeight,
	})
	s.Require().NoError(err)
	err = s.emissionsKeeper.AddReputerNonce(s.ctx, topicId, &types.Nonce{
		BlockHeight: blockHeight,
	}, &types.Nonce{
		BlockHeight: blockHeight,
	})
	s.Require().NoError(err)

	// Insert inference from worker
	worker1InferenceForecastBundle := &types.InferenceForecastBundle{
		Inference: &types.Inference{
			TopicId:     topicId,
			BlockHeight: blockHeight,
			Inferer:     worker.String(),
			Value:       alloraMath.MustNewDecFromString("0.01127"),
		},
	}
	worker1Sig, err := GenerateWorkerSignature(s, worker1InferenceForecastBundle, worker)
	s.Require().NoError(err)
	worker1Bundle := &types.WorkerDataBundle{
		Worker:                             worker.String(),
		InferenceForecastsBundle:           worker1InferenceForecastBundle,
		InferencesForecastsBundleSignature: worker1Sig,
		Pubkey:                             GetAccPubKey(s, worker),
	}
	_, err = s.msgServer.InsertBulkWorkerPayload(s.ctx, &types.MsgInsertBulkWorkerPayload{
		Sender:            worker.String(),
		Nonce:             &types.Nonce{BlockHeight: blockHeight},
		TopicId:           topicId,
		WorkerDataBundles: []*types.WorkerDataBundle{worker1Bundle},
	})
	s.Require().NoError(err)

	// Insert loss bundle from reputer
	valueBundle := &types.ValueBundle{
		TopicId: topicId,
		ReputerRequestNonce: &types.ReputerRequestNonce{
			ReputerNonce: &types.Nonce{
				BlockHeight: blockHeight,
			},
			WorkerNonce: &types.Nonce{
				BlockHeight: blockHeight,
			},
		},
		Reputer:                reputer.String(),
		CombinedValue:          alloraMath.MustNewDecFromString("0.01127"),
		NaiveValue:             alloraMath.MustNewDecFromString("0.0116"),
		InfererValues:          []*types.WorkerAttributedValue{{Worker: worker.String(), Value: alloraMath.MustNewDecFromString("0.0112")}},
		ForecasterValues:       []*types.WorkerAttributedValue{},
		OneOutInfererValues:    []*types.WithheldWorkerAttributedValue{},
		OneOutForecasterValues: []*types.WithheldWorkerAttributedValue{},
		OneInForecasterValues:  []*types.WorkerAttributedValue{},
	}
	sig, err := GenerateReputerSignature(s, valueBundle, reputer)
	s.Require().NoError(err)
	reputerBundle := &types.ReputerValueBundle{
		Pubkey:      GetAccPubKey(s, reputer),
		Signature:   sig,
		ValueBundle: valueBundle,
	}
	_, err = s.msgServer.InsertBulkReputerPayload(s.ctx, &types.MsgInsertBulkReputerPayload{
		Sender:  reputer.String(),
		TopicId: topicId,
		ReputerRequestNonce: &types.ReputerRequestNonce{
			ReputerNonce: &types.Nonce{
				BlockHeight: blockHeight,
			},
			WorkerNonce: &types.Nonce{
				BlockHeight: blockHeight,
			},
		},
		ReputerValueBundles: []*types.ReputerValueBundle{reputerBundle},
	})
	s.Require().NoError(err)

	blockHeight += epochLength * 3
	s.ctx = s.ctx.WithBlockHeight(blockHeight)

	// mint some rewards to give out
	s.MintTokensToModule(types.AlloraRewardsAccountName, cosmosMath.NewInt(10000000000))

	// Trigger end block - rewards distribution
	err = s.emissionsAppModule.EndBlock(s.ctx)
	s.Require().NoError(err)
}

func (s *RewardsTestSuite) TestOnlyFewTopActorsGetReward() {
	block := int64(600)
	s.ctx = s.ctx.WithBlockHeight(block)
	epochLength := int64(10800)

	// Reputer Addresses
	var reputerAddrs = make([]sdk.AccAddress, 0)
	var workerAddrs = make([]sdk.AccAddress, 0)
	var stakes = make([]cosmosMath.Int, 0)
	cosmosOneE18 := inference_synthesis.CosmosIntOneE18()

	for i := 0; i < 25; i++ {
		reputerAddrs = append(reputerAddrs, s.addrs[i])
		workerAddrs = append(workerAddrs, s.addrs[i+25])
		stakes = append(stakes, cosmosMath.NewInt(int64(1000*(i+1))).Mul(cosmosOneE18))
	}

	// Create topic
	newTopicMsg := &types.MsgCreateNewTopic{
		Creator:         reputerAddrs[0].String(),
		Metadata:        "test",
		LossLogic:       "logic",
		LossMethod:      "method",
		EpochLength:     epochLength,
		InferenceLogic:  "Ilogic",
		InferenceMethod: "Imethod",
		DefaultArg:      "ETH",
		AlphaRegret:     alloraMath.NewDecFromInt64(1),
		PNorm:           alloraMath.NewDecFromInt64(3),
	}
	res, err := s.msgServer.CreateNewTopic(s.ctx, newTopicMsg)
	s.Require().NoError(err)

	// Get Topic Id
	topicId := res.TopicId

	// Register 25 workers
	for _, addr := range workerAddrs {
		workerRegMsg := &types.MsgRegister{
			Sender:       addr.String(),
			LibP2PKey:    "test",
			MultiAddress: "test",
			TopicId:      topicId,
			IsReputer:    false,
			Owner:        addr.String(),
		}
		_, err := s.msgServer.Register(s.ctx, workerRegMsg)
		s.Require().NoError(err)
	}

	// Register 25 reputers
	for _, addr := range reputerAddrs {
		reputerRegMsg := &types.MsgRegister{
			Sender:       addr.String(),
			LibP2PKey:    "test",
			MultiAddress: "test",
			TopicId:      topicId,
			IsReputer:    true,
			Owner:        addr.String(),
		}
		_, err := s.msgServer.Register(s.ctx, reputerRegMsg)
		s.Require().NoError(err)
	}

	for i, addr := range reputerAddrs {
		s.MintTokensToAddress(addr, cosmosMath.NewIntFromBigInt(stakes[i].BigInt()))
		_, err := s.msgServer.AddStake(s.ctx, &types.MsgAddStake{
			Sender:  addr.String(),
			Amount:  stakes[i],
			TopicId: topicId,
		})
		s.Require().NoError(err)
	}

	var initialStake int64 = 1000
	s.FundAccount(initialStake, reputerAddrs[0])

	fundTopicMessage := types.MsgFundTopic{
		Sender:  reputerAddrs[0].String(),
		TopicId: topicId,
		Amount:  cosmosMath.NewInt(initialStake),
	}
	_, err = s.msgServer.FundTopic(s.ctx, &fundTopicMessage)
	s.Require().NoError(err)

	// Insert unfullfiled nonces
	err = s.emissionsKeeper.AddWorkerNonce(s.ctx, topicId, &types.Nonce{
		BlockHeight: block,
	})
	s.Require().NoError(err)
	err = s.emissionsKeeper.AddReputerNonce(s.ctx, topicId, &types.Nonce{
		BlockHeight: block,
	}, &types.Nonce{
		BlockHeight: block,
	})
	s.Require().NoError(err)

	// Insert inference from workers
	inferenceBundles := GenerateHugeWorkerDataBundles(s, block, topicId, workerAddrs)
	_, err = s.msgServer.InsertBulkWorkerPayload(s.ctx, &types.MsgInsertBulkWorkerPayload{
		Sender:            workerAddrs[0].String(),
		Nonce:             &types.Nonce{BlockHeight: block},
		TopicId:           topicId,
		WorkerDataBundles: inferenceBundles,
	})
	s.Require().NoError(err)

	// Insert loss bundle from reputers
	lossBundles := GenerateHugeLossBundles(s, block, topicId, reputerAddrs, workerAddrs)
	_, err = s.msgServer.InsertBulkReputerPayload(s.ctx, &types.MsgInsertBulkReputerPayload{
		Sender:  reputerAddrs[0].String(),
		TopicId: topicId,
		ReputerRequestNonce: &types.ReputerRequestNonce{
			ReputerNonce: &types.Nonce{
				BlockHeight: block,
			},
			WorkerNonce: &types.Nonce{
				BlockHeight: block,
			},
		},
		ReputerValueBundles: lossBundles.ReputerValueBundles,
	})
	s.Require().NoError(err)

	params, err := s.emissionsKeeper.GetParams(s.ctx)
	s.Require().NoError(err)

	//scoresAtBlock, err := s.emissionsKeeper.GetReputersScoresAtBlock(s.ctx, topicId, block)
	//s.Require().Equal(len(scoresAtBlock.Scores), int(params.GetMaxTopReputersToReward()), "Only few Top reputers can get reward")

	networkLossBundles, err := s.emissionsKeeper.GetNetworkLossBundleAtBlock(s.ctx, topicId, block)
	s.Require().NoError(err)

	infererScores, err := rewards.GenerateInferenceScores(
		s.ctx,
		s.emissionsKeeper,
		topicId,
		block,
		*networkLossBundles)
	s.Require().NoError(err)

	forecasterScores, err := rewards.GenerateForecastScores(
		s.ctx,
		s.emissionsKeeper,
		topicId,
		block,
		*networkLossBundles)
	s.Require().NoError(err)

	s.Require().Equal(len(infererScores), int(params.GetMaxTopInferersToReward()), "Only few Top inferers can get reward")
	s.Require().Equal(len(forecasterScores), int(params.GetMaxTopForecastersToReward()), "Only few Top forecasters can get reward")
}

func (s *RewardsTestSuite) TestTotalInferersRewardFractionGrowsWithMoreInferers() {
	block := int64(100)
	s.ctx = s.ctx.WithBlockHeight(block)

	reputerAddrs := []sdk.AccAddress{
		s.addrs[0],
		s.addrs[1],
		s.addrs[2],
	}

	workerAddrs := []sdk.AccAddress{
		s.addrs[5],
		s.addrs[6],
		s.addrs[7],
		s.addrs[8],
		s.addrs[9],
	}

	cosmosOneE18 := inference_synthesis.CosmosIntOneE18()

	stakes := []cosmosMath.Int{
		cosmosMath.NewInt(1000000000000000000).Mul(cosmosOneE18),
		cosmosMath.NewInt(1000000000000000000).Mul(cosmosOneE18),
		cosmosMath.NewInt(1000000000000000000).Mul(cosmosOneE18),
	}

	// Create topic
	newTopicMsg := &types.MsgCreateNewTopic{
		Creator:         reputerAddrs[0].String(),
		Metadata:        "test",
		LossLogic:       "logic",
		LossMethod:      "method",
		EpochLength:     10800,
		InferenceLogic:  "Ilogic",
		InferenceMethod: "Imethod",
		DefaultArg:      "ETH",
		AlphaRegret:     alloraMath.NewDecFromInt64(1),
		PNorm:           alloraMath.NewDecFromInt64(3),
	}
	res, err := s.msgServer.CreateNewTopic(s.ctx, newTopicMsg)
	s.Require().NoError(err)

	// Get Topic Id
	topicId := res.TopicId

	// Register 5 workers
	for _, addr := range workerAddrs {
		workerRegMsg := &types.MsgRegister{
			Sender:       addr.String(),
			LibP2PKey:    "test",
			MultiAddress: "test",
			TopicId:      topicId,
			IsReputer:    false,
			Owner:        addr.String(),
		}
		_, err := s.msgServer.Register(s.ctx, workerRegMsg)
		s.Require().NoError(err)
	}

	// Register 3 reputers
	for _, addr := range reputerAddrs {
		reputerRegMsg := &types.MsgRegister{
			Sender:       addr.String(),
			LibP2PKey:    "test",
			MultiAddress: "test",
			TopicId:      topicId,
			IsReputer:    true,
			Owner:        addr.String(),
		}
		_, err := s.msgServer.Register(s.ctx, reputerRegMsg)
		s.Require().NoError(err)
	}
	// Add Stake for reputers
	for i, addr := range reputerAddrs {
		s.MintTokensToAddress(addr, cosmosMath.NewIntFromBigInt(stakes[i].BigInt()))
		_, err := s.msgServer.AddStake(s.ctx, &types.MsgAddStake{
			Sender:  addr.String(),
			Amount:  stakes[i],
			TopicId: topicId,
		})
		s.Require().NoError(err)
	}

	var initialStake int64 = 1000
	s.FundAccount(initialStake, reputerAddrs[0])
	fundTopicMessage := types.MsgFundTopic{
		Sender:  reputerAddrs[0].String(),
		TopicId: topicId,
		Amount:  cosmosMath.NewInt(initialStake),
	}
	_, err = s.msgServer.FundTopic(s.ctx, &fundTopicMessage)
	s.Require().NoError(err)

	err = s.emissionsKeeper.AddWorkerNonce(s.ctx, topicId, &types.Nonce{
		BlockHeight: block,
	})
	s.Require().NoError(err)
	err = s.emissionsKeeper.AddReputerNonce(s.ctx, topicId, &types.Nonce{
		BlockHeight: block,
	}, &types.Nonce{
		BlockHeight: block,
	})
	s.Require().NoError(err)

	// Insert inference from workers
	inferenceBundles := GenerateHugeWorkerDataBundles(s, block, topicId, workerAddrs)
	_, err = s.msgServer.InsertBulkWorkerPayload(s.ctx, &types.MsgInsertBulkWorkerPayload{
		Sender:            workerAddrs[0].String(),
		Nonce:             &types.Nonce{BlockHeight: block},
		TopicId:           topicId,
		WorkerDataBundles: inferenceBundles,
	})
	s.Require().NoError(err)

	// Insert loss bundle from reputers
	lossBundles := GenerateHugeLossBundles(s, block, topicId, reputerAddrs, workerAddrs)
	_, err = s.msgServer.InsertBulkReputerPayload(s.ctx, &types.MsgInsertBulkReputerPayload{
		Sender:  reputerAddrs[0].String(),
		TopicId: topicId,
		ReputerRequestNonce: &types.ReputerRequestNonce{
			ReputerNonce: &types.Nonce{
				BlockHeight: block,
			},
			WorkerNonce: &types.Nonce{
				BlockHeight: block,
			},
		},
		ReputerValueBundles: lossBundles.ReputerValueBundles,
	})
	s.Require().NoError(err)

	topicTotalRewards := alloraMath.NewDecFromInt64(1000000)
	params, err := s.emissionsKeeper.GetParams(s.ctx)
	s.Require().NoError(err)

	firstRewardsDistribution, _, err := rewards.GenerateRewardsDistributionByTopicParticipant(
		s.ctx, s.emissionsKeeper, topicId, &topicTotalRewards, block, params)
	s.Require().NoError(err)

	totalInferersReward := alloraMath.ZeroDec()
	totalForecastersReward := alloraMath.ZeroDec()
	totalReputersReward := alloraMath.ZeroDec()
	for _, reward := range firstRewardsDistribution {
		if reward.Type == rewards.WorkerInferenceRewardType {
			totalInferersReward, _ = totalInferersReward.Add(reward.Reward)
		} else if reward.Type == rewards.WorkerForecastRewardType {
			totalForecastersReward, _ = totalForecastersReward.Add(reward.Reward)
		} else if reward.Type == rewards.ReputerRewardType {
			totalReputersReward, _ = totalReputersReward.Add(reward.Reward)
		}
	}
	totalNonInfererReward, err := totalForecastersReward.Add(totalReputersReward)
	s.Require().NoError(err)
	totalReward, err := totalNonInfererReward.Add(totalInferersReward)
	s.Require().NoError(err)

	firstInfererFraction, err := totalInferersReward.Quo(totalReward)
	s.Require().NoError(err)
	firstForecasterFraction, err := totalForecastersReward.Quo(totalReward)
	s.Require().NoError(err)

	block += 1
	s.ctx = s.ctx.WithBlockHeight(block)

	// Add new worker(inferer) and stakes
	newSecondWorkersAddrs := []sdk.AccAddress{
		s.addrs[10],
		s.addrs[11],
	}
	newSecondWorkersAddrs = append(workerAddrs, newSecondWorkersAddrs...)

	// Create new topic
	newTopicMsg = &types.MsgCreateNewTopic{
		Creator:         reputerAddrs[0].String(),
		Metadata:        "test",
		LossLogic:       "logic",
		LossMethod:      "method",
		EpochLength:     10800,
		InferenceLogic:  "Ilogic",
		InferenceMethod: "Imethod",
		DefaultArg:      "ETH",
		AlphaRegret:     alloraMath.NewDecFromInt64(1),
		PNorm:           alloraMath.NewDecFromInt64(3),
	}
	res, err = s.msgServer.CreateNewTopic(s.ctx, newTopicMsg)
	s.Require().NoError(err)

	// Get Topic Id
	topicId = res.TopicId

	// Register 7 workers with 2 new inferers
	for _, addr := range newSecondWorkersAddrs {
		workerRegMsg := &types.MsgRegister{
			Sender:       addr.String(),
			LibP2PKey:    "test",
			MultiAddress: "test",
			TopicId:      topicId,
			IsReputer:    false,
			Owner:        addr.String(),
		}
		_, err := s.msgServer.Register(s.ctx, workerRegMsg)
		s.Require().NoError(err)
	}

	// Register 3 reputers
	for _, addr := range reputerAddrs {
		reputerRegMsg := &types.MsgRegister{
			Sender:       addr.String(),
			LibP2PKey:    "test",
			MultiAddress: "test",
			TopicId:      topicId,
			IsReputer:    true,
			Owner:        addr.String(),
		}
		_, err := s.msgServer.Register(s.ctx, reputerRegMsg)
		s.Require().NoError(err)
	}
	// Add Stake for reputers
	for i, addr := range reputerAddrs {
		s.MintTokensToAddress(addr, cosmosMath.NewIntFromBigInt(stakes[i].BigInt()))
		_, err := s.msgServer.AddStake(s.ctx, &types.MsgAddStake{
			Sender:  addr.String(),
			Amount:  stakes[i],
			TopicId: topicId,
		})
		s.Require().NoError(err)
	}

	s.FundAccount(initialStake, reputerAddrs[0])

	fundTopicMessage = types.MsgFundTopic{
		Sender:  reputerAddrs[0].String(),
		TopicId: topicId,
		Amount:  cosmosMath.NewInt(initialStake),
	}
	_, err = s.msgServer.FundTopic(s.ctx, &fundTopicMessage)
	s.Require().NoError(err)

	err = s.emissionsKeeper.AddWorkerNonce(s.ctx, topicId, &types.Nonce{
		BlockHeight: block,
	})
	s.Require().NoError(err)
	err = s.emissionsKeeper.AddReputerNonce(s.ctx, topicId, &types.Nonce{
		BlockHeight: block,
	}, &types.Nonce{
		BlockHeight: block,
	})
	s.Require().NoError(err)

	// Insert inference from workers
	inferenceBundles = GenerateHugeWorkerDataBundles(s, block, topicId, newSecondWorkersAddrs)
	// Add more inferer
	newInferenceBundles := GenerateMoreInferencesDataBundles(s, block, topicId)
	inferenceBundles = append(inferenceBundles, newInferenceBundles...)
	_, err = s.msgServer.InsertBulkWorkerPayload(s.ctx, &types.MsgInsertBulkWorkerPayload{
		Sender:            newSecondWorkersAddrs[0].String(),
		Nonce:             &types.Nonce{BlockHeight: block},
		TopicId:           topicId,
		WorkerDataBundles: inferenceBundles,
	})
	s.Require().NoError(err)

	// Insert loss bundle from reputers
	lossBundles = GenerateHugeLossBundles(s, block, topicId, reputerAddrs, newSecondWorkersAddrs)
	_, err = s.msgServer.InsertBulkReputerPayload(s.ctx, &types.MsgInsertBulkReputerPayload{
		Sender:  reputerAddrs[0].String(),
		TopicId: topicId,
		ReputerRequestNonce: &types.ReputerRequestNonce{
			ReputerNonce: &types.Nonce{
				BlockHeight: block,
			},
			WorkerNonce: &types.Nonce{
				BlockHeight: block,
			},
		},
		ReputerValueBundles: lossBundles.ReputerValueBundles,
	})
	s.Require().NoError(err)

	topicTotalRewards = alloraMath.NewDecFromInt64(1000000)
	secondRewardsDistribution, _, err := rewards.GenerateRewardsDistributionByTopicParticipant(
		s.ctx, s.emissionsKeeper, topicId, &topicTotalRewards, block, params)
	s.Require().NoError(err)

	totalInferersReward = alloraMath.ZeroDec()
	totalReward = alloraMath.ZeroDec()
	for _, reward := range secondRewardsDistribution {
		if reward.Type == rewards.WorkerInferenceRewardType {
			totalInferersReward, _ = totalInferersReward.Add(reward.Reward)
		}
		totalReward, _ = totalReward.Add(reward.Reward)
	}
	secondInfererFraction, err := totalInferersReward.Quo(totalReward)
	s.Require().NoError(err)
	s.Require().True(
		firstInfererFraction.Lt(secondInfererFraction),
		"Second inference fraction must be bigger than first fraction %s < %s",
		firstInfererFraction,
		secondInfererFraction,
	)

	// Add new worker(forecsater) and stakes
	newThirdWorkersAddrs := []sdk.AccAddress{
		s.addrs[10],
		s.addrs[11],
	}
	newThirdWorkersAddrs = append(workerAddrs, newThirdWorkersAddrs...)

	// Create new topic
	newTopicMsg = &types.MsgCreateNewTopic{
		Creator:         reputerAddrs[0].String(),
		Metadata:        "test",
		LossLogic:       "logic",
		LossMethod:      "method",
		EpochLength:     10800,
		InferenceLogic:  "Ilogic",
		InferenceMethod: "Imethod",
		DefaultArg:      "ETH",
		AlphaRegret:     alloraMath.NewDecFromInt64(1),
		PNorm:           alloraMath.NewDecFromInt64(3),
	}
	res, err = s.msgServer.CreateNewTopic(s.ctx, newTopicMsg)
	s.Require().NoError(err)

	// Get Topic Id
	topicId = res.TopicId

	// Register 7 workers with 2 new forecasters
	for _, addr := range newThirdWorkersAddrs {
		workerRegMsg := &types.MsgRegister{
			Sender:       addr.String(),
			LibP2PKey:    "test",
			MultiAddress: "test",
			TopicId:      topicId,
			IsReputer:    false,
			Owner:        addr.String(),
		}
		_, err := s.msgServer.Register(s.ctx, workerRegMsg)
		s.Require().NoError(err)
	}

	// Register 3 reputers
	for _, addr := range reputerAddrs {
		reputerRegMsg := &types.MsgRegister{
			Sender:       addr.String(),
			LibP2PKey:    "test",
			MultiAddress: "test",
			TopicId:      topicId,
			IsReputer:    true,
			Owner:        addr.String(),
		}
		_, err := s.msgServer.Register(s.ctx, reputerRegMsg)
		s.Require().NoError(err)
	}
	// Add Stake for reputers
	for i, addr := range reputerAddrs {
		s.MintTokensToAddress(addr, cosmosMath.NewIntFromBigInt(stakes[i].BigInt()))
		_, err := s.msgServer.AddStake(s.ctx, &types.MsgAddStake{
			Sender:  addr.String(),
			Amount:  stakes[i],
			TopicId: topicId,
		})
		s.Require().NoError(err)
	}

	s.FundAccount(initialStake, reputerAddrs[0])

	fundTopicMessage = types.MsgFundTopic{
		Sender:  reputerAddrs[0].String(),
		TopicId: topicId,
		Amount:  cosmosMath.NewInt(initialStake),
	}
	_, err = s.msgServer.FundTopic(s.ctx, &fundTopicMessage)
	s.Require().NoError(err)

	err = s.emissionsKeeper.AddWorkerNonce(s.ctx, topicId, &types.Nonce{
		BlockHeight: block,
	})
	s.Require().NoError(err)
	err = s.emissionsKeeper.AddReputerNonce(s.ctx, topicId, &types.Nonce{
		BlockHeight: block,
	}, &types.Nonce{
		BlockHeight: block,
	})
	s.Require().NoError(err)

	// Insert inference from workers
	inferenceBundles = GenerateHugeWorkerDataBundles(s, block, topicId, newThirdWorkersAddrs)
	// Add more inferer
	newInferenceBundles = GenerateMoreForecastersDataBundles(s, block, topicId)
	inferenceBundles = append(inferenceBundles, newInferenceBundles...)
	_, err = s.msgServer.InsertBulkWorkerPayload(s.ctx, &types.MsgInsertBulkWorkerPayload{
		Sender:            newThirdWorkersAddrs[0].String(),
		Nonce:             &types.Nonce{BlockHeight: block},
		TopicId:           topicId,
		WorkerDataBundles: inferenceBundles,
	})
	s.Require().NoError(err)

	// Insert loss bundle from reputers
	lossBundles = GenerateHugeLossBundles(s, block, topicId, reputerAddrs, newThirdWorkersAddrs)
	_, err = s.msgServer.InsertBulkReputerPayload(s.ctx, &types.MsgInsertBulkReputerPayload{
		Sender:  reputerAddrs[0].String(),
		TopicId: topicId,
		ReputerRequestNonce: &types.ReputerRequestNonce{
			ReputerNonce: &types.Nonce{
				BlockHeight: block,
			},
			WorkerNonce: &types.Nonce{
				BlockHeight: block,
			},
		},
		ReputerValueBundles: lossBundles.ReputerValueBundles,
	})
	s.Require().NoError(err)

	topicTotalRewards = alloraMath.NewDecFromInt64(1000000)
	thirdRewardsDistribution, _, err := rewards.GenerateRewardsDistributionByTopicParticipant(
		s.ctx, s.emissionsKeeper, topicId, &topicTotalRewards, block, params)
	s.Require().NoError(err)

	totalForecastersReward = alloraMath.ZeroDec()
	totalReward = alloraMath.ZeroDec()
	for _, reward := range thirdRewardsDistribution {
		if reward.Type == rewards.WorkerForecastRewardType {
			totalForecastersReward, _ = totalForecastersReward.Add(reward.Reward)
		}
		totalReward, _ = totalReward.Add(reward.Reward)
	}
	thirdForecasterFraction, err := totalForecastersReward.Quo(totalReward)
	s.Require().NoError(err)
	s.Require().True(firstForecasterFraction.Lt(thirdForecasterFraction), "Third forecaster fraction must be bigger than first fraction")
}

func (s *RewardsTestSuite) TestRewardForTopicGoesUpWhenRelativeStakeGoesUp() {
	/// SETUP
	require := s.Require()

	alphaRegret := alloraMath.MustNewDecFromString("0.1")

	block := int64(100)
	s.ctx = s.ctx.WithBlockHeight(block)

	reputer0Addrs := []sdk.AccAddress{
		s.addrs[0],
		s.addrs[1],
		s.addrs[2],
	}

	reputer1Addrs := []sdk.AccAddress{
		s.addrs[3],
		s.addrs[4],
		s.addrs[5],
	}

	workerAddrs := []sdk.AccAddress{
		s.addrs[6],
		s.addrs[7],
		s.addrs[8],
	}

	stake := cosmosMath.NewInt(1000).Mul(inference_synthesis.CosmosIntOneE18())

	topicId0 := s.setUpTopicWithEpochLength(block, workerAddrs, reputer0Addrs, stake, alphaRegret, 1)
	topicId1 := s.setUpTopicWithEpochLength(block, workerAddrs, reputer1Addrs, stake, alphaRegret, 1)

	reputer0Values := []TestWorkerValue{
		{Address: s.addrs[0], Value: "0.1"},
		{Address: s.addrs[1], Value: "0.2"},
		{Address: s.addrs[2], Value: "0.3"},
	}

	reputer1Values := []TestWorkerValue{
		{Address: s.addrs[3], Value: "0.1"},
		{Address: s.addrs[4], Value: "0.2"},
		{Address: s.addrs[5], Value: "0.3"},
	}

	workerValues := []TestWorkerValue{
		{Address: s.addrs[6], Value: "0.1"},
		{Address: s.addrs[7], Value: "0.2"},
		{Address: s.addrs[8], Value: "0.3"},
	}

	reputer0_Stake0, err := s.emissionsKeeper.GetStakeOnReputerInTopic(s.ctx, topicId0, s.addrs[0].String())
	require.NoError(err)
	reputer1_Stake0, err := s.emissionsKeeper.GetStakeOnReputerInTopic(s.ctx, topicId0, s.addrs[1].String())
	require.NoError(err)
	reputer2_Stake0, err := s.emissionsKeeper.GetStakeOnReputerInTopic(s.ctx, topicId0, s.addrs[2].String())
	require.NoError(err)

	reputer3_Stake0, err := s.emissionsKeeper.GetStakeOnReputerInTopic(s.ctx, topicId1, s.addrs[3].String())
	require.NoError(err)
	reputer4_Stake0, err := s.emissionsKeeper.GetStakeOnReputerInTopic(s.ctx, topicId1, s.addrs[4].String())
	require.NoError(err)
	reputer5_Stake0, err := s.emissionsKeeper.GetStakeOnReputerInTopic(s.ctx, topicId1, s.addrs[5].String())
	require.NoError(err)

	s.getRewardsDistribution(
		topicId0,
		block,
		workerValues,
		reputer0Values,
		workerAddrs[0],
		"0.1",
		"0.1",
	)

	s.getRewardsDistribution(
		topicId1,
		block,
		workerValues,
		reputer1Values,
		workerAddrs[0],
		"0.1",
		"0.1",
	)

	s.MintTokensToModule(types.AlloraRewardsAccountName, cosmosMath.NewInt(1000))

	err = s.emissionsAppModule.EndBlock(s.ctx)
	require.NoError(err)

	const topicFundAmount int64 = 1000

	fundTopic := func(topicId uint64, funderAddr sdk.AccAddress, amount int64) {
		s.MintTokensToAddress(funderAddr, cosmosMath.NewInt(amount))
		fundTopicMessage := types.MsgFundTopic{
			Sender:  funderAddr.String(),
			TopicId: topicId,
			Amount:  cosmosMath.NewInt(amount),
		}
		_, err = s.msgServer.FundTopic(s.ctx, &fundTopicMessage)
		require.NoError(err)
	}

	fundTopic(topicId0, s.addrs[0], topicFundAmount)
	fundTopic(topicId1, s.addrs[3], topicFundAmount)

	reputer0_Stake1, err := s.emissionsKeeper.GetStakeOnReputerInTopic(s.ctx, topicId0, s.addrs[0].String())
	require.NoError(err)
	reputer1_Stake1, err := s.emissionsKeeper.GetStakeOnReputerInTopic(s.ctx, topicId0, s.addrs[1].String())
	require.NoError(err)
	reputer2_Stake1, err := s.emissionsKeeper.GetStakeOnReputerInTopic(s.ctx, topicId0, s.addrs[2].String())
	require.NoError(err)

	reputer3_Stake1, err := s.emissionsKeeper.GetStakeOnReputerInTopic(s.ctx, topicId1, s.addrs[3].String())
	require.NoError(err)
	reputer4_Stake1, err := s.emissionsKeeper.GetStakeOnReputerInTopic(s.ctx, topicId1, s.addrs[4].String())
	require.NoError(err)
	reputer5_Stake1, err := s.emissionsKeeper.GetStakeOnReputerInTopic(s.ctx, topicId1, s.addrs[5].String())
	require.NoError(err)

	reputer0_Reward0 := reputer0_Stake1.Sub(reputer0_Stake0)
	reputer1_Reward0 := reputer1_Stake1.Sub(reputer1_Stake0)
	reputer2_Reward0 := reputer2_Stake1.Sub(reputer2_Stake0)
	reputer3_Reward0 := reputer3_Stake1.Sub(reputer3_Stake0)
	reputer4_Reward0 := reputer4_Stake1.Sub(reputer4_Stake0)
	reputer5_Reward0 := reputer5_Stake1.Sub(reputer5_Stake0)

	topic0RewardTotal0 := reputer0_Reward0.Add(reputer1_Reward0).Add(reputer2_Reward0)
	topic1RewardTotal0 := reputer3_Reward0.Add(reputer4_Reward0).Add(reputer5_Reward0)

	require.Equal(topic0RewardTotal0, topic1RewardTotal0)

	// Now, in second trial, increase stake for all reputers in topic 1
	for i := 3; i < 6; i++ {
		s.MintTokensToAddress(s.addrs[i], stake)
		_, err = s.msgServer.AddStake(s.ctx, &types.MsgAddStake{
			Sender:  s.addrs[i].String(),
			Amount:  stake,
			TopicId: topicId1,
		})
		require.NoError(err)
	}

	reputer3_Stake1, err = s.emissionsKeeper.GetStakeOnReputerInTopic(s.ctx, topicId1, s.addrs[3].String())
	require.NoError(err)

	s.getRewardsDistribution(
		topicId0,
		block,
		workerValues,
		reputer0Values,
		workerAddrs[0],
		"0.1",
		"0.1",
	)

	s.getRewardsDistribution(
		topicId1,
		block,
		workerValues,
		reputer1Values,
		workerAddrs[0],
		"0.1",
		"0.1",
	)

	block++
	s.ctx = s.ctx.WithBlockHeight(block)

	s.MintTokensToModule(types.AlloraRewardsAccountName, cosmosMath.NewInt(1000))

	err = s.emissionsAppModule.EndBlock(s.ctx)
	require.NoError(err)

	reputer0_Stake2, err := s.emissionsKeeper.GetStakeOnReputerInTopic(s.ctx, topicId0, s.addrs[0].String())
	require.NoError(err)
	reputer1_Stake2, err := s.emissionsKeeper.GetStakeOnReputerInTopic(s.ctx, topicId0, s.addrs[1].String())
	require.NoError(err)
	reputer2_Stake2, err := s.emissionsKeeper.GetStakeOnReputerInTopic(s.ctx, topicId0, s.addrs[2].String())
	require.NoError(err)

	reputer3_Stake2, err := s.emissionsKeeper.GetStakeOnReputerInTopic(s.ctx, topicId1, s.addrs[3].String())
	require.NoError(err)
	reputer4_Stake2, err := s.emissionsKeeper.GetStakeOnReputerInTopic(s.ctx, topicId1, s.addrs[4].String())
	require.NoError(err)
	reputer5_Stake2, err := s.emissionsKeeper.GetStakeOnReputerInTopic(s.ctx, topicId1, s.addrs[5].String())
	require.NoError(err)

	reputer0_Reward1 := reputer0_Stake2.Sub(reputer0_Stake1)
	reputer1_Reward1 := reputer1_Stake2.Sub(reputer1_Stake1)
	reputer2_Reward1 := reputer2_Stake2.Sub(reputer2_Stake1)
	reputer3_Reward1 := reputer3_Stake2.Sub(reputer3_Stake1)
	reputer4_Reward1 := reputer4_Stake2.Sub(reputer4_Stake1)
	reputer5_Reward1 := reputer5_Stake2.Sub(reputer5_Stake1)

	topic0RewardTotal1 := reputer0_Reward1.Add(reputer1_Reward1).Add(reputer2_Reward1)
	topic1RewardTotal1 := reputer3_Reward1.Add(reputer4_Reward1).Add(reputer5_Reward1)

	require.True(topic0RewardTotal1.LT(topic1RewardTotal1))
	require.True(topic1RewardTotal1.GT(topic1RewardTotal0))
}

<<<<<<< HEAD
func (s *RewardsTestSuite) TestReputerAboveConsensusGetsLessRewards() {
=======
func (s *RewardsTestSuite) TestRewardForRemainingParticipantsGoUpWhenParticipantDropsOut() {
	// SETUP
>>>>>>> f32fe673
	require := s.Require()

	block := int64(100)
	s.ctx = s.ctx.WithBlockHeight(block)

	alphaRegret := alloraMath.MustNewDecFromString("0.1")

	reputer0Addrs := []sdk.AccAddress{
		s.addrs[0],
		s.addrs[1],
		s.addrs[2],
<<<<<<< HEAD
		s.addrs[3],
		s.addrs[4],
		s.addrs[5],
	}

	workerAddrs := []sdk.AccAddress{
		s.addrs[6],
		s.addrs[7],
		s.addrs[8],
=======
	}

	workerAddrs := []sdk.AccAddress{
		s.addrs[3],
		s.addrs[4],
		s.addrs[5],
>>>>>>> f32fe673
	}

	stake := cosmosMath.NewInt(1000).Mul(inference_synthesis.CosmosIntOneE18())

	topicId0 := s.setUpTopicWithEpochLength(block, workerAddrs, reputer0Addrs, stake, alphaRegret, 1)

<<<<<<< HEAD
	reputer0Values := []TestWorkerValue{
		{Address: s.addrs[0], Value: "0.1"},
		{Address: s.addrs[1], Value: "0.1"},
		{Address: s.addrs[2], Value: "0.1"},
		{Address: s.addrs[3], Value: "0.1"},
		{Address: s.addrs[4], Value: "0.1"},
		{Address: s.addrs[5], Value: "0.9"},
	}

	workerValues := []TestWorkerValue{
		{Address: s.addrs[6], Value: "0.1"},
		{Address: s.addrs[7], Value: "0.1"},
		{Address: s.addrs[8], Value: "0.1"},
	}

=======
	// Define values to test
	reputer0Values := []TestWorkerValue{
		{Address: s.addrs[0], Value: "0.2"},
		{Address: s.addrs[1], Value: "0.2"},
		{Address: s.addrs[2], Value: "0.2"},
	}

	workerValues := []TestWorkerValue{
		{Address: s.addrs[3], Value: "0.2"},
		{Address: s.addrs[4], Value: "0.2"},
		{Address: s.addrs[5], Value: "0.2"},
	}

	// Define second round values to test with one less reputer
	reputer1Values := []TestWorkerValue{
		{Address: s.addrs[0], Value: "0.2"},
		{Address: s.addrs[1], Value: "0.2"},
	}

	// record the stakes before rewards
>>>>>>> f32fe673
	reputer0_Stake0, err := s.emissionsKeeper.GetStakeOnReputerInTopic(s.ctx, topicId0, s.addrs[0].String())
	require.NoError(err)
	reputer1_Stake0, err := s.emissionsKeeper.GetStakeOnReputerInTopic(s.ctx, topicId0, s.addrs[1].String())
	require.NoError(err)
	reputer2_Stake0, err := s.emissionsKeeper.GetStakeOnReputerInTopic(s.ctx, topicId0, s.addrs[2].String())
	require.NoError(err)
<<<<<<< HEAD
	reputer3_Stake0, err := s.emissionsKeeper.GetStakeOnReputerInTopic(s.ctx, topicId0, s.addrs[3].String())
	require.NoError(err)
	reputer4_Stake0, err := s.emissionsKeeper.GetStakeOnReputerInTopic(s.ctx, topicId0, s.addrs[4].String())
	require.NoError(err)
	reputer5_Stake0, err := s.emissionsKeeper.GetStakeOnReputerInTopic(s.ctx, topicId0, s.addrs[5].String())
	require.NoError(err)

=======

	// do work on the current block
>>>>>>> f32fe673
	s.getRewardsDistribution(
		topicId0,
		block,
		workerValues,
		reputer0Values,
		workerAddrs[0],
		"0.1",
		"0.1",
	)

<<<<<<< HEAD
	s.MintTokensToModule(types.AlloraRewardsAccountName, cosmosMath.NewInt(1000))

	err = s.emissionsAppModule.EndBlock(s.ctx)
	require.NoError(err)

=======
	// create tokens to reward with
	s.MintTokensToModule(types.AlloraRewardsAccountName, cosmosMath.NewInt(1000))

	// force rewards to be distributed
	err = s.emissionsAppModule.EndBlock(s.ctx)
	require.NoError(err)

	// record the updated stakes after rewards
>>>>>>> f32fe673
	reputer0_Stake1, err := s.emissionsKeeper.GetStakeOnReputerInTopic(s.ctx, topicId0, s.addrs[0].String())
	require.NoError(err)
	reputer1_Stake1, err := s.emissionsKeeper.GetStakeOnReputerInTopic(s.ctx, topicId0, s.addrs[1].String())
	require.NoError(err)
	reputer2_Stake1, err := s.emissionsKeeper.GetStakeOnReputerInTopic(s.ctx, topicId0, s.addrs[2].String())
	require.NoError(err)
<<<<<<< HEAD
	reputer3_Stake1, err := s.emissionsKeeper.GetStakeOnReputerInTopic(s.ctx, topicId0, s.addrs[3].String())
	require.NoError(err)
	reputer4_Stake1, err := s.emissionsKeeper.GetStakeOnReputerInTopic(s.ctx, topicId0, s.addrs[4].String())
	require.NoError(err)
	reputer5_Stake1, err := s.emissionsKeeper.GetStakeOnReputerInTopic(s.ctx, topicId0, s.addrs[5].String())
	require.NoError(err)

	reputer0Reward := reputer0_Stake1.Sub(reputer0_Stake0)
	reputer1Reward := reputer1_Stake1.Sub(reputer1_Stake0)
	reputer2Reward := reputer2_Stake1.Sub(reputer2_Stake0)
	reputer3Reward := reputer3_Stake1.Sub(reputer3_Stake0)
	reputer4Reward := reputer4_Stake1.Sub(reputer4_Stake0)
	reputer5Reward := reputer5_Stake1.Sub(reputer5_Stake0)

	require.True(reputer0Reward.Equal(reputer1Reward))
	require.True(reputer1Reward.Equal(reputer2Reward))
	require.True(reputer2Reward.Equal(reputer3Reward))
	require.True(reputer3Reward.Equal(reputer4Reward))
	require.True(reputer5Reward.LT(reputer1Reward))
}

func (s *RewardsTestSuite) TestReputerBelowConsensusGetsLessRewards() {
	require := s.Require()

	block := int64(100)
	s.ctx = s.ctx.WithBlockHeight(block)

	alphaRegret := alloraMath.MustNewDecFromString("0.1")

	reputerAddrs := []sdk.AccAddress{
		s.addrs[0],
		s.addrs[1],
		s.addrs[2],
		s.addrs[3],
		s.addrs[4],
		s.addrs[5],
	}

	workerAddrs := []sdk.AccAddress{
		s.addrs[6],
		s.addrs[7],
		s.addrs[8],
	}

	stake := cosmosMath.NewInt(1000).Mul(inference_synthesis.CosmosIntOneE18())

	topicId0 := s.setUpTopicWithEpochLength(block, workerAddrs, reputerAddrs, stake, alphaRegret, 1)

	reputerValues := []TestWorkerValue{
		{Address: s.addrs[0], Value: "0.9"},
		{Address: s.addrs[1], Value: "0.9"},
		{Address: s.addrs[2], Value: "0.9"},
		{Address: s.addrs[3], Value: "0.9"},
		{Address: s.addrs[4], Value: "0.9"},
		{Address: s.addrs[5], Value: "0.1"},
	}

	workerValues := []TestWorkerValue{
		{Address: s.addrs[6], Value: "0.9"},
		{Address: s.addrs[7], Value: "0.9"},
		{Address: s.addrs[8], Value: "0.9"},
	}

	reputer0_Stake0, err := s.emissionsKeeper.GetStakeOnReputerInTopic(s.ctx, topicId0, s.addrs[0].String())
	require.NoError(err)
	reputer1_Stake0, err := s.emissionsKeeper.GetStakeOnReputerInTopic(s.ctx, topicId0, s.addrs[1].String())
	require.NoError(err)
	reputer2_Stake0, err := s.emissionsKeeper.GetStakeOnReputerInTopic(s.ctx, topicId0, s.addrs[2].String())
	require.NoError(err)
	reputer3_Stake0, err := s.emissionsKeeper.GetStakeOnReputerInTopic(s.ctx, topicId0, s.addrs[3].String())
	require.NoError(err)
	reputer4_Stake0, err := s.emissionsKeeper.GetStakeOnReputerInTopic(s.ctx, topicId0, s.addrs[4].String())
	require.NoError(err)
	reputer5_Stake0, err := s.emissionsKeeper.GetStakeOnReputerInTopic(s.ctx, topicId0, s.addrs[5].String())
	require.NoError(err)

=======

	// calculate the rewards for each reputer
	reputer0_Reward0 := reputer0_Stake1.Sub(reputer0_Stake0)
	reputer1_Reward0 := reputer1_Stake1.Sub(reputer1_Stake0)
	reputer2_Reward0 := reputer2_Stake1.Sub(reputer2_Stake0)

	// fund the topic again for future rewards
	const topicFundAmount int64 = 1000

	fundTopic := func(topicId uint64, funderAddr sdk.AccAddress, amount int64) {
		s.MintTokensToAddress(funderAddr, cosmosMath.NewInt(amount))
		fundTopicMessage := types.MsgFundTopic{
			Sender:  funderAddr.String(),
			TopicId: topicId,
			Amount:  cosmosMath.NewInt(amount),
		}
		_, err = s.msgServer.FundTopic(s.ctx, &fundTopicMessage)
		require.NoError(err)
	}

	fundTopic(topicId0, s.addrs[0], topicFundAmount)

	// do work on the current block, but with one less reputer
>>>>>>> f32fe673
	s.getRewardsDistribution(
		topicId0,
		block,
		workerValues,
<<<<<<< HEAD
		reputerValues,
		workerAddrs[0],
		"0.9",
		"0.9",
	)

	s.MintTokensToModule(types.AlloraRewardsAccountName, cosmosMath.NewInt(1000))

	err = s.emissionsAppModule.EndBlock(s.ctx)
	require.NoError(err)

	reputer0_Stake1, err := s.emissionsKeeper.GetStakeOnReputerInTopic(s.ctx, topicId0, s.addrs[0].String())
	require.NoError(err)
	reputer1_Stake1, err := s.emissionsKeeper.GetStakeOnReputerInTopic(s.ctx, topicId0, s.addrs[1].String())
	require.NoError(err)
	reputer2_Stake1, err := s.emissionsKeeper.GetStakeOnReputerInTopic(s.ctx, topicId0, s.addrs[2].String())
	require.NoError(err)
	reputer3_Stake1, err := s.emissionsKeeper.GetStakeOnReputerInTopic(s.ctx, topicId0, s.addrs[3].String())
	require.NoError(err)
	reputer4_Stake1, err := s.emissionsKeeper.GetStakeOnReputerInTopic(s.ctx, topicId0, s.addrs[4].String())
	require.NoError(err)
	reputer5_Stake1, err := s.emissionsKeeper.GetStakeOnReputerInTopic(s.ctx, topicId0, s.addrs[5].String())
	require.NoError(err)

	reputer0Reward := reputer0_Stake1.Sub(reputer0_Stake0)
	reputer1Reward := reputer1_Stake1.Sub(reputer1_Stake0)
	reputer2Reward := reputer2_Stake1.Sub(reputer2_Stake0)
	reputer3Reward := reputer3_Stake1.Sub(reputer3_Stake0)
	reputer4Reward := reputer4_Stake1.Sub(reputer4_Stake0)
	reputer5Reward := reputer5_Stake1.Sub(reputer5_Stake0)

	require.True(reputer0Reward.Equal(reputer1Reward))
	require.True(reputer1Reward.Equal(reputer2Reward))
	require.True(reputer2Reward.Equal(reputer3Reward))
	require.True(reputer3Reward.Equal(reputer4Reward))
	require.True(reputer5Reward.LT(reputer1Reward))
=======
		reputer1Values,
		workerAddrs[0],
		"0.1",
		"0.1",
	)

	// increase the block height
	block++
	s.ctx = s.ctx.WithBlockHeight(block)

	// create tokens to reward with
	s.MintTokensToModule(types.AlloraRewardsAccountName, cosmosMath.NewInt(1000))

	// force rewards to be distributed
	err = s.emissionsAppModule.EndBlock(s.ctx)
	require.NoError(err)

	// check the updated stakes after rewards
	reputer0_Stake2, err := s.emissionsKeeper.GetStakeOnReputerInTopic(s.ctx, topicId0, s.addrs[0].String())
	require.NoError(err)
	reputer1_Stake2, err := s.emissionsKeeper.GetStakeOnReputerInTopic(s.ctx, topicId0, s.addrs[1].String())
	require.NoError(err)
	reputer2_Stake2, err := s.emissionsKeeper.GetStakeOnReputerInTopic(s.ctx, topicId0, s.addrs[2].String())
	require.NoError(err)

	// calculate the rewards for each reputer
	reputer0_Reward1 := reputer0_Stake2.Sub(reputer0_Stake1)
	reputer1_Reward1 := reputer1_Stake2.Sub(reputer1_Stake1)
	reputer2_Reward1 := reputer2_Stake2.Sub(reputer2_Stake1)

	// sanity check that participating reputer rewards went up, but non participating reputer
	// rewards went to zero
	require.True(reputer0_Reward1.GT(reputer0_Reward0))
	require.True(reputer1_Reward1.GT(reputer1_Reward0))
	require.True(reputer2_Reward0.GT(cosmosMath.ZeroInt()))
	require.True(reputer2_Reward1.Equal(cosmosMath.ZeroInt()))
>>>>>>> f32fe673
}<|MERGE_RESOLUTION|>--- conflicted
+++ resolved
@@ -2890,12 +2890,7 @@
 	require.True(topic1RewardTotal1.GT(topic1RewardTotal0))
 }
 
-<<<<<<< HEAD
 func (s *RewardsTestSuite) TestReputerAboveConsensusGetsLessRewards() {
-=======
-func (s *RewardsTestSuite) TestRewardForRemainingParticipantsGoUpWhenParticipantDropsOut() {
-	// SETUP
->>>>>>> f32fe673
 	require := s.Require()
 
 	block := int64(100)
@@ -2907,7 +2902,6 @@
 		s.addrs[0],
 		s.addrs[1],
 		s.addrs[2],
-<<<<<<< HEAD
 		s.addrs[3],
 		s.addrs[4],
 		s.addrs[5],
@@ -2917,21 +2911,12 @@
 		s.addrs[6],
 		s.addrs[7],
 		s.addrs[8],
-=======
-	}
-
-	workerAddrs := []sdk.AccAddress{
-		s.addrs[3],
-		s.addrs[4],
-		s.addrs[5],
->>>>>>> f32fe673
 	}
 
 	stake := cosmosMath.NewInt(1000).Mul(inference_synthesis.CosmosIntOneE18())
 
 	topicId0 := s.setUpTopicWithEpochLength(block, workerAddrs, reputer0Addrs, stake, alphaRegret, 1)
 
-<<<<<<< HEAD
 	reputer0Values := []TestWorkerValue{
 		{Address: s.addrs[0], Value: "0.1"},
 		{Address: s.addrs[1], Value: "0.1"},
@@ -2947,35 +2932,12 @@
 		{Address: s.addrs[8], Value: "0.1"},
 	}
 
-=======
-	// Define values to test
-	reputer0Values := []TestWorkerValue{
-		{Address: s.addrs[0], Value: "0.2"},
-		{Address: s.addrs[1], Value: "0.2"},
-		{Address: s.addrs[2], Value: "0.2"},
-	}
-
-	workerValues := []TestWorkerValue{
-		{Address: s.addrs[3], Value: "0.2"},
-		{Address: s.addrs[4], Value: "0.2"},
-		{Address: s.addrs[5], Value: "0.2"},
-	}
-
-	// Define second round values to test with one less reputer
-	reputer1Values := []TestWorkerValue{
-		{Address: s.addrs[0], Value: "0.2"},
-		{Address: s.addrs[1], Value: "0.2"},
-	}
-
-	// record the stakes before rewards
->>>>>>> f32fe673
 	reputer0_Stake0, err := s.emissionsKeeper.GetStakeOnReputerInTopic(s.ctx, topicId0, s.addrs[0].String())
 	require.NoError(err)
 	reputer1_Stake0, err := s.emissionsKeeper.GetStakeOnReputerInTopic(s.ctx, topicId0, s.addrs[1].String())
 	require.NoError(err)
 	reputer2_Stake0, err := s.emissionsKeeper.GetStakeOnReputerInTopic(s.ctx, topicId0, s.addrs[2].String())
 	require.NoError(err)
-<<<<<<< HEAD
 	reputer3_Stake0, err := s.emissionsKeeper.GetStakeOnReputerInTopic(s.ctx, topicId0, s.addrs[3].String())
 	require.NoError(err)
 	reputer4_Stake0, err := s.emissionsKeeper.GetStakeOnReputerInTopic(s.ctx, topicId0, s.addrs[4].String())
@@ -2983,10 +2945,6 @@
 	reputer5_Stake0, err := s.emissionsKeeper.GetStakeOnReputerInTopic(s.ctx, topicId0, s.addrs[5].String())
 	require.NoError(err)
 
-=======
-
-	// do work on the current block
->>>>>>> f32fe673
 	s.getRewardsDistribution(
 		topicId0,
 		block,
@@ -2997,29 +2955,17 @@
 		"0.1",
 	)
 
-<<<<<<< HEAD
 	s.MintTokensToModule(types.AlloraRewardsAccountName, cosmosMath.NewInt(1000))
 
 	err = s.emissionsAppModule.EndBlock(s.ctx)
 	require.NoError(err)
 
-=======
-	// create tokens to reward with
-	s.MintTokensToModule(types.AlloraRewardsAccountName, cosmosMath.NewInt(1000))
-
-	// force rewards to be distributed
-	err = s.emissionsAppModule.EndBlock(s.ctx)
-	require.NoError(err)
-
-	// record the updated stakes after rewards
->>>>>>> f32fe673
 	reputer0_Stake1, err := s.emissionsKeeper.GetStakeOnReputerInTopic(s.ctx, topicId0, s.addrs[0].String())
 	require.NoError(err)
 	reputer1_Stake1, err := s.emissionsKeeper.GetStakeOnReputerInTopic(s.ctx, topicId0, s.addrs[1].String())
 	require.NoError(err)
 	reputer2_Stake1, err := s.emissionsKeeper.GetStakeOnReputerInTopic(s.ctx, topicId0, s.addrs[2].String())
 	require.NoError(err)
-<<<<<<< HEAD
 	reputer3_Stake1, err := s.emissionsKeeper.GetStakeOnReputerInTopic(s.ctx, topicId0, s.addrs[3].String())
 	require.NoError(err)
 	reputer4_Stake1, err := s.emissionsKeeper.GetStakeOnReputerInTopic(s.ctx, topicId0, s.addrs[4].String())
@@ -3096,7 +3042,125 @@
 	reputer5_Stake0, err := s.emissionsKeeper.GetStakeOnReputerInTopic(s.ctx, topicId0, s.addrs[5].String())
 	require.NoError(err)
 
-=======
+	s.getRewardsDistribution(
+		topicId0,
+		block,
+		workerValues,
+		reputerValues,
+		workerAddrs[0],
+		"0.9",
+		"0.9",
+	)
+
+	s.MintTokensToModule(types.AlloraRewardsAccountName, cosmosMath.NewInt(1000))
+
+	err = s.emissionsAppModule.EndBlock(s.ctx)
+	require.NoError(err)
+
+	reputer0_Stake1, err := s.emissionsKeeper.GetStakeOnReputerInTopic(s.ctx, topicId0, s.addrs[0].String())
+	require.NoError(err)
+	reputer1_Stake1, err := s.emissionsKeeper.GetStakeOnReputerInTopic(s.ctx, topicId0, s.addrs[1].String())
+	require.NoError(err)
+	reputer2_Stake1, err := s.emissionsKeeper.GetStakeOnReputerInTopic(s.ctx, topicId0, s.addrs[2].String())
+	require.NoError(err)
+	reputer3_Stake1, err := s.emissionsKeeper.GetStakeOnReputerInTopic(s.ctx, topicId0, s.addrs[3].String())
+	require.NoError(err)
+	reputer4_Stake1, err := s.emissionsKeeper.GetStakeOnReputerInTopic(s.ctx, topicId0, s.addrs[4].String())
+	require.NoError(err)
+	reputer5_Stake1, err := s.emissionsKeeper.GetStakeOnReputerInTopic(s.ctx, topicId0, s.addrs[5].String())
+	require.NoError(err)
+
+	reputer0Reward := reputer0_Stake1.Sub(reputer0_Stake0)
+	reputer1Reward := reputer1_Stake1.Sub(reputer1_Stake0)
+	reputer2Reward := reputer2_Stake1.Sub(reputer2_Stake0)
+	reputer3Reward := reputer3_Stake1.Sub(reputer3_Stake0)
+	reputer4Reward := reputer4_Stake1.Sub(reputer4_Stake0)
+	reputer5Reward := reputer5_Stake1.Sub(reputer5_Stake0)
+
+	require.True(reputer0Reward.Equal(reputer1Reward))
+	require.True(reputer1Reward.Equal(reputer2Reward))
+	require.True(reputer2Reward.Equal(reputer3Reward))
+	require.True(reputer3Reward.Equal(reputer4Reward))
+	require.True(reputer5Reward.LT(reputer1Reward))
+}
+
+func (s *RewardsTestSuite) TestRewardForRemainingParticipantsGoUpWhenParticipantDropsOut() {
+	// SETUP
+	require := s.Require()
+
+	block := int64(100)
+	s.ctx = s.ctx.WithBlockHeight(block)
+
+	alphaRegret := alloraMath.MustNewDecFromString("0.1")
+
+	reputer0Addrs := []sdk.AccAddress{
+		s.addrs[0],
+		s.addrs[1],
+		s.addrs[2],
+	}
+
+	workerAddrs := []sdk.AccAddress{
+		s.addrs[3],
+		s.addrs[4],
+		s.addrs[5],
+	}
+
+	stake := cosmosMath.NewInt(1000).Mul(inference_synthesis.CosmosIntOneE18())
+
+	topicId0 := s.setUpTopicWithEpochLength(block, workerAddrs, reputer0Addrs, stake, alphaRegret, 1)
+
+	// Define values to test
+	reputer0Values := []TestWorkerValue{
+		{Address: s.addrs[0], Value: "0.2"},
+		{Address: s.addrs[1], Value: "0.2"},
+		{Address: s.addrs[2], Value: "0.2"},
+	}
+
+	workerValues := []TestWorkerValue{
+		{Address: s.addrs[3], Value: "0.2"},
+		{Address: s.addrs[4], Value: "0.2"},
+		{Address: s.addrs[5], Value: "0.2"},
+	}
+
+	// Define second round values to test with one less reputer
+	reputer1Values := []TestWorkerValue{
+		{Address: s.addrs[0], Value: "0.2"},
+		{Address: s.addrs[1], Value: "0.2"},
+	}
+
+	// record the stakes before rewards
+	reputer0_Stake0, err := s.emissionsKeeper.GetStakeOnReputerInTopic(s.ctx, topicId0, s.addrs[0].String())
+	require.NoError(err)
+	reputer1_Stake0, err := s.emissionsKeeper.GetStakeOnReputerInTopic(s.ctx, topicId0, s.addrs[1].String())
+	require.NoError(err)
+	reputer2_Stake0, err := s.emissionsKeeper.GetStakeOnReputerInTopic(s.ctx, topicId0, s.addrs[2].String())
+	require.NoError(err)
+
+	// do work on the current block
+	s.getRewardsDistribution(
+		topicId0,
+		block,
+		workerValues,
+		reputer0Values,
+		workerAddrs[0],
+		"0.1",
+		"0.1",
+	)
+
+	// create tokens to reward with
+	s.MintTokensToModule(types.AlloraRewardsAccountName, cosmosMath.NewInt(1000))
+
+	// force rewards to be distributed
+	err = s.emissionsAppModule.EndBlock(s.ctx)
+	require.NoError(err)
+
+	// record the updated stakes after rewards
+	reputer0_Stake1, err := s.emissionsKeeper.GetStakeOnReputerInTopic(s.ctx, topicId0, s.addrs[0].String())
+	require.NoError(err)
+	reputer1_Stake1, err := s.emissionsKeeper.GetStakeOnReputerInTopic(s.ctx, topicId0, s.addrs[1].String())
+	require.NoError(err)
+	reputer2_Stake1, err := s.emissionsKeeper.GetStakeOnReputerInTopic(s.ctx, topicId0, s.addrs[2].String())
+	require.NoError(err)
 
 	// calculate the rewards for each reputer
 	reputer0_Reward0 := reputer0_Stake1.Sub(reputer0_Stake0)
@@ -3120,49 +3184,10 @@
 	fundTopic(topicId0, s.addrs[0], topicFundAmount)
 
 	// do work on the current block, but with one less reputer
->>>>>>> f32fe673
 	s.getRewardsDistribution(
 		topicId0,
 		block,
 		workerValues,
-<<<<<<< HEAD
-		reputerValues,
-		workerAddrs[0],
-		"0.9",
-		"0.9",
-	)
-
-	s.MintTokensToModule(types.AlloraRewardsAccountName, cosmosMath.NewInt(1000))
-
-	err = s.emissionsAppModule.EndBlock(s.ctx)
-	require.NoError(err)
-
-	reputer0_Stake1, err := s.emissionsKeeper.GetStakeOnReputerInTopic(s.ctx, topicId0, s.addrs[0].String())
-	require.NoError(err)
-	reputer1_Stake1, err := s.emissionsKeeper.GetStakeOnReputerInTopic(s.ctx, topicId0, s.addrs[1].String())
-	require.NoError(err)
-	reputer2_Stake1, err := s.emissionsKeeper.GetStakeOnReputerInTopic(s.ctx, topicId0, s.addrs[2].String())
-	require.NoError(err)
-	reputer3_Stake1, err := s.emissionsKeeper.GetStakeOnReputerInTopic(s.ctx, topicId0, s.addrs[3].String())
-	require.NoError(err)
-	reputer4_Stake1, err := s.emissionsKeeper.GetStakeOnReputerInTopic(s.ctx, topicId0, s.addrs[4].String())
-	require.NoError(err)
-	reputer5_Stake1, err := s.emissionsKeeper.GetStakeOnReputerInTopic(s.ctx, topicId0, s.addrs[5].String())
-	require.NoError(err)
-
-	reputer0Reward := reputer0_Stake1.Sub(reputer0_Stake0)
-	reputer1Reward := reputer1_Stake1.Sub(reputer1_Stake0)
-	reputer2Reward := reputer2_Stake1.Sub(reputer2_Stake0)
-	reputer3Reward := reputer3_Stake1.Sub(reputer3_Stake0)
-	reputer4Reward := reputer4_Stake1.Sub(reputer4_Stake0)
-	reputer5Reward := reputer5_Stake1.Sub(reputer5_Stake0)
-
-	require.True(reputer0Reward.Equal(reputer1Reward))
-	require.True(reputer1Reward.Equal(reputer2Reward))
-	require.True(reputer2Reward.Equal(reputer3Reward))
-	require.True(reputer3Reward.Equal(reputer4Reward))
-	require.True(reputer5Reward.LT(reputer1Reward))
-=======
 		reputer1Values,
 		workerAddrs[0],
 		"0.1",
@@ -3199,5 +3224,4 @@
 	require.True(reputer1_Reward1.GT(reputer1_Reward0))
 	require.True(reputer2_Reward0.GT(cosmosMath.ZeroInt()))
 	require.True(reputer2_Reward1.Equal(cosmosMath.ZeroInt()))
->>>>>>> f32fe673
 }