package rewards_test

import (
	"testing"
	"time"

	"cosmossdk.io/core/header"
	"cosmossdk.io/log"
	cosmosMath "cosmossdk.io/math"
	storetypes "cosmossdk.io/store/types"
	"github.com/allora-network/allora-chain/app/params"
	alloraMath "github.com/allora-network/allora-chain/math"
	"github.com/allora-network/allora-chain/x/emissions/keeper"
	"github.com/allora-network/allora-chain/x/emissions/keeper/inference_synthesis"
	"github.com/allora-network/allora-chain/x/emissions/keeper/msgserver"
	"github.com/allora-network/allora-chain/x/emissions/module"
	"github.com/allora-network/allora-chain/x/emissions/module/rewards"
	"github.com/allora-network/allora-chain/x/emissions/types"
	"github.com/cometbft/cometbft/crypto/secp256k1"
	"github.com/cosmos/cosmos-sdk/codec/address"
	"github.com/cosmos/cosmos-sdk/runtime"
	"github.com/cosmos/cosmos-sdk/testutil"
	sdk "github.com/cosmos/cosmos-sdk/types"
	moduletestutil "github.com/cosmos/cosmos-sdk/types/module/testutil"
	auth "github.com/cosmos/cosmos-sdk/x/auth"
	authcodec "github.com/cosmos/cosmos-sdk/x/auth/codec"
	authkeeper "github.com/cosmos/cosmos-sdk/x/auth/keeper"
	authtypes "github.com/cosmos/cosmos-sdk/x/auth/types"
	"github.com/cosmos/cosmos-sdk/x/bank"
	bankkeeper "github.com/cosmos/cosmos-sdk/x/bank/keeper"
	govtypes "github.com/cosmos/cosmos-sdk/x/gov/types"
	"github.com/stretchr/testify/suite"
)

const (
	multiPerm  = "multiple permissions account"
	randomPerm = "random permission"
)

type RewardsTestSuite struct {
	suite.Suite

	ctx             sdk.Context
	accountKeeper   keeper.AccountKeeper
	bankKeeper      keeper.BankKeeper
	emissionsKeeper keeper.Keeper
	appModule       module.AppModule
	msgServer       types.MsgServer
	key             *storetypes.KVStoreKey
	privKeys        map[string]secp256k1.PrivKey
	addrs           []sdk.AccAddress
	addrsStr        []string
}

func (s *RewardsTestSuite) SetupTest() {
	key := storetypes.NewKVStoreKey("emissions")
	storeService := runtime.NewKVStoreService(key)
	testCtx := testutil.DefaultContextWithDB(s.T(), key, storetypes.NewTransientStoreKey("transient_test"))
	ctx := testCtx.Ctx.WithHeaderInfo(header.Info{Time: time.Now()})
	encCfg := moduletestutil.MakeTestEncodingConfig(auth.AppModuleBasic{}, bank.AppModuleBasic{}, module.AppModule{})
	addressCodec := address.NewBech32Codec(params.Bech32PrefixAccAddr)

	maccPerms := map[string][]string{
		"fee_collector":                 {"minter"},
		"mint":                          {"minter"},
		types.AlloraStakingAccountName:  {"burner", "minter", "staking"},
		types.AlloraRequestsAccountName: {"burner", "minter", "staking"},
		types.AlloraRewardsAccountName:  {"minter"},
		types.AlloraPendingRewardForDelegatorAccountName: {"minter"},
		"ecosystem":              {"minter"},
		"bonded_tokens_pool":     {"burner", "staking"},
		"not_bonded_tokens_pool": {"burner", "staking"},
		multiPerm:                {"burner", "minter", "staking"},
		randomPerm:               {"random"},
	}

	accountKeeper := authkeeper.NewAccountKeeper(
		encCfg.Codec,
		storeService,
		authtypes.ProtoBaseAccount,
		maccPerms,
		authcodec.NewBech32Codec(params.Bech32PrefixAccAddr),
		params.Bech32PrefixAccAddr,
		authtypes.NewModuleAddress("gov").String(),
	)
	bankKeeper := bankkeeper.NewBaseKeeper(
		encCfg.Codec,
		storeService,
		accountKeeper,
		map[string]bool{},
		authtypes.NewModuleAddress(govtypes.ModuleName).String(),
		log.NewNopLogger(),
	)
	emissionsKeeper := keeper.NewKeeper(
		encCfg.Codec,
		addressCodec,
		storeService,
		accountKeeper,
		bankKeeper,
		authtypes.FeeCollectorName)

	s.ctx = ctx
	s.accountKeeper = accountKeeper
	s.bankKeeper = bankKeeper
	s.emissionsKeeper = emissionsKeeper
	s.key = key
	appModule := module.NewAppModule(encCfg.Codec, s.emissionsKeeper)
	defaultGenesis := appModule.DefaultGenesis(encCfg.Codec)
	appModule.InitGenesis(ctx, encCfg.Codec, defaultGenesis)
	s.msgServer = msgserver.NewMsgServerImpl(s.emissionsKeeper)
	s.appModule = appModule

	// Create accounts and fund it
	var addrs []sdk.AccAddress = make([]sdk.AccAddress, 0)
	var addrsStr []string = make([]string, 0)
	var privKeys = make(map[string]secp256k1.PrivKey)
	for i := 0; i < 50; i++ {
		senderPrivKey := secp256k1.GenPrivKey()
		pubkey := senderPrivKey.PubKey().Address()

		// Add coins to account module
		s.FaucetAddress(10000000000, sdk.AccAddress(pubkey))
		addrs = append(addrs, sdk.AccAddress(pubkey))
		addrsStr = append(addrsStr, addrs[i].String())
		privKeys[addrsStr[i]] = senderPrivKey
	}
	s.addrs = addrs
	s.addrsStr = addrsStr
	s.privKeys = privKeys

	// Add all tests addresses in whitelists
	for _, addr := range s.addrs {
		s.emissionsKeeper.AddWhitelistAdmin(ctx, addr)
	}
}

func (s *RewardsTestSuite) FaucetAddress(amount int64, accAddress sdk.AccAddress) {
	initialStakeCoins := sdk.NewCoins(sdk.NewCoin(params.DefaultBondDenom, cosmosMath.NewInt(amount)))
	s.bankKeeper.MintCoins(s.ctx, types.AlloraStakingAccountName, initialStakeCoins)
	s.bankKeeper.SendCoinsFromModuleToAccount(s.ctx, types.AlloraStakingAccountName, accAddress, initialStakeCoins)
}

func TestModuleTestSuite(t *testing.T) {
	suite.Run(t, new(RewardsTestSuite))
}

func (s *RewardsTestSuite) TestStandardRewardEmission() {
	block := int64(600)
	s.ctx = s.ctx.WithBlockHeight(block)

	// Reputer Addresses
	reputerAddrs := []sdk.AccAddress{
		s.addrs[0],
		s.addrs[1],
		s.addrs[2],
		s.addrs[3],
		s.addrs[4],
	}

	// Worker Addresses
	workerAddrs := []sdk.AccAddress{
		s.addrs[5],
		s.addrs[6],
		s.addrs[7],
		s.addrs[8],
		s.addrs[9],
	}

	// Create topic
	newTopicMsg := &types.MsgCreateNewTopic{
		Creator:          reputerAddrs[0].String(),
		Metadata:         "test",
		LossLogic:        "logic",
		LossMethod:       "method",
		EpochLength:      10800,
		InferenceLogic:   "Ilogic",
		InferenceMethod:  "Imethod",
		DefaultArg:       "ETH",
		AlphaRegret:      alloraMath.NewDecFromInt64(10),
		PrewardReputer:   alloraMath.NewDecFromInt64(11),
		PrewardInference: alloraMath.NewDecFromInt64(12),
		PrewardForecast:  alloraMath.NewDecFromInt64(13),
		FTolerance:       alloraMath.NewDecFromInt64(14),
	}
	res, err := s.msgServer.CreateNewTopic(s.ctx, newTopicMsg)
	s.Require().NoError(err)

	// Get Topic Id
	topicId := res.TopicId

	// Register 5 workers
	for _, addr := range workerAddrs {
		workerRegMsg := &types.MsgRegister{
			Sender:       addr.String(),
			LibP2PKey:    "test",
			MultiAddress: "test",
			TopicId:      topicId,
			IsReputer:    false,
			Owner:        addr.String(),
		}
		_, err := s.msgServer.Register(s.ctx, workerRegMsg)
		s.Require().NoError(err)
	}

	// Register 5 reputers
	for _, addr := range reputerAddrs {
		reputerRegMsg := &types.MsgRegister{
			Sender:       addr.String(),
			LibP2PKey:    "test",
			MultiAddress: "test",
			TopicId:      topicId,
			IsReputer:    true,
			Owner:        addr.String(),
		}
		_, err := s.msgServer.Register(s.ctx, reputerRegMsg)
		s.Require().NoError(err)
	}

	cosmosOneE18 := inference_synthesis.CosmosUintOneE18()

	// Add Stake for reputers
	var stakes = []cosmosMath.Uint{
		cosmosMath.NewUint(1176644).Mul(cosmosOneE18),
		cosmosMath.NewUint(384623).Mul(cosmosOneE18),
		cosmosMath.NewUint(394676).Mul(cosmosOneE18),
		cosmosMath.NewUint(207999).Mul(cosmosOneE18),
		cosmosMath.NewUint(368582).Mul(cosmosOneE18),
	}
	for i, addr := range reputerAddrs {
		_, err := s.msgServer.AddStake(s.ctx, &types.MsgAddStake{
			Sender:  addr.String(),
			Amount:  stakes[i],
			TopicId: topicId,
		})
		s.Require().NoError(err)
	}

	// Insert unfullfiled nonces
	err = s.emissionsKeeper.AddWorkerNonce(s.ctx, topicId, &types.Nonce{
		BlockHeight: block,
	})
	s.Require().NoError(err)
	err = s.emissionsKeeper.AddReputerNonce(s.ctx, topicId, &types.Nonce{
		BlockHeight: block,
	}, &types.Nonce{
		BlockHeight: block,
	})
	s.Require().NoError(err)

	// Insert inference from workers
	inferenceBundles := GenerateWorkerDataBundles(s, block, topicId)
	_, err = s.msgServer.InsertBulkWorkerPayload(s.ctx, &types.MsgInsertBulkWorkerPayload{
		Sender:            workerAddrs[0].String(),
		Nonce:             &types.Nonce{BlockHeight: block},
		TopicId:           topicId,
		WorkerDataBundles: inferenceBundles,
	})
	s.Require().NoError(err)

	// Insert loss bundle from reputers
	lossBundles := GenerateLossBundles(s, block, topicId, reputerAddrs)
	_, err = s.msgServer.InsertBulkReputerPayload(s.ctx, &types.MsgInsertBulkReputerPayload{
		Sender:  reputerAddrs[0].String(),
		TopicId: topicId,
		ReputerRequestNonce: &types.ReputerRequestNonce{
			ReputerNonce: &types.Nonce{
				BlockHeight: block,
			},
			WorkerNonce: &types.Nonce{
				BlockHeight: block,
			},
		},
		ReputerValueBundles: lossBundles.ReputerValueBundles,
	})
	s.Require().NoError(err)

	block += 1
	s.ctx = s.ctx.WithBlockHeight(block)

	// Trigger end block - rewards distribution
	err = s.appModule.EndBlock(s.ctx)
	s.Require().NoError(err)
}

func (s *RewardsTestSuite) TestGenerateTasksRewardsShouldIncreaseRewardShareIfMoreParticipants() {
	block := int64(100)
	s.ctx = s.ctx.WithBlockHeight(block)

	reputerAddrs := []sdk.AccAddress{
		s.addrs[0],
		s.addrs[1],
		s.addrs[2],
	}

	workerAddrs := []sdk.AccAddress{
		s.addrs[5],
		s.addrs[6],
		s.addrs[7],
		s.addrs[8],
		s.addrs[9],
	}

	cosmosOneE18 := inference_synthesis.CosmosUintOneE18()

	stakes := []cosmosMath.Uint{
		cosmosMath.NewUint(1000000000000000000).Mul(cosmosOneE18),
		cosmosMath.NewUint(1000000000000000000).Mul(cosmosOneE18),
		cosmosMath.NewUint(1000000000000000000).Mul(cosmosOneE18),
	}

	// Create topic
	newTopicMsg := &types.MsgCreateNewTopic{
		Creator:          reputerAddrs[0].String(),
		Metadata:         "test",
		LossLogic:        "logic",
		LossMethod:       "method",
		EpochLength:      10800,
		InferenceLogic:   "Ilogic",
		InferenceMethod:  "Imethod",
		DefaultArg:       "ETH",
		AlphaRegret:      alloraMath.NewDecFromInt64(10),
		PrewardReputer:   alloraMath.NewDecFromInt64(11),
		PrewardInference: alloraMath.NewDecFromInt64(12),
		PrewardForecast:  alloraMath.NewDecFromInt64(13),
		FTolerance:       alloraMath.NewDecFromInt64(14),
	}
	res, err := s.msgServer.CreateNewTopic(s.ctx, newTopicMsg)
	s.Require().NoError(err)

	// Get Topic Id
	topicId := res.TopicId

	// Register 5 workers
	for _, addr := range workerAddrs {
		workerRegMsg := &types.MsgRegister{
			Sender:       addr.String(),
			LibP2PKey:    "test",
			MultiAddress: "test",
			TopicId:      topicId,
			IsReputer:    false,
			Owner:        addr.String(),
		}
		_, err := s.msgServer.Register(s.ctx, workerRegMsg)
		s.Require().NoError(err)
	}

	// Register 3 reputers
	for _, addr := range reputerAddrs {
		reputerRegMsg := &types.MsgRegister{
			Sender:       addr.String(),
			LibP2PKey:    "test",
			MultiAddress: "test",
			TopicId:      topicId,
			IsReputer:    true,
			Owner:        addr.String(),
		}
		_, err := s.msgServer.Register(s.ctx, reputerRegMsg)
		s.Require().NoError(err)
	}
	// Add Stake for reputers
	for i, addr := range reputerAddrs {
		_, err := s.msgServer.AddStake(s.ctx, &types.MsgAddStake{
			Sender:  addr.String(),
			Amount:  stakes[i],
			TopicId: topicId,
		})
		s.Require().NoError(err)
	}

	var initialStake int64 = 1000
	s.FaucetAddress(initialStake, reputerAddrs[0])
	fundTopicMessage := types.MsgFundTopic{
		Sender:    reputerAddrs[0].String(),
		TopicId:   topicId,
		Amount:    cosmosMath.NewInt(initialStake),
		ExtraData: []byte("Test"),
	}
	_, err = s.msgServer.FundTopic(s.ctx, &fundTopicMessage)
	s.Require().NoError(err)

	err = s.emissionsKeeper.AddWorkerNonce(s.ctx, topicId, &types.Nonce{
		BlockHeight: block,
	})
	s.Require().NoError(err)
	err = s.emissionsKeeper.AddReputerNonce(s.ctx, topicId, &types.Nonce{
		BlockHeight: block,
	}, &types.Nonce{
		BlockHeight: block,
	})
	s.Require().NoError(err)

	// Insert inference from workers
	inferenceBundles := GenerateWorkerDataBundles(s, block, topicId)
	_, err = s.msgServer.InsertBulkWorkerPayload(s.ctx, &types.MsgInsertBulkWorkerPayload{
		Sender:            workerAddrs[0].String(),
		Nonce:             &types.Nonce{BlockHeight: block},
		TopicId:           topicId,
		WorkerDataBundles: inferenceBundles,
	})
	s.Require().NoError(err)

	// Insert loss bundle from reputers
	lossBundles := GenerateLossBundles(s, block, topicId, reputerAddrs)
	_, err = s.msgServer.InsertBulkReputerPayload(s.ctx, &types.MsgInsertBulkReputerPayload{
		Sender:  reputerAddrs[0].String(),
		TopicId: topicId,
		ReputerRequestNonce: &types.ReputerRequestNonce{
			ReputerNonce: &types.Nonce{
				BlockHeight: block,
			},
			WorkerNonce: &types.Nonce{
				BlockHeight: block,
			},
		},
		ReputerValueBundles: lossBundles.ReputerValueBundles,
	})
	s.Require().NoError(err)

	topicTotalRewards := alloraMath.NewDecFromInt64(1000000)
	params, err := s.emissionsKeeper.GetParams(s.ctx)
	s.Require().NoError(err)

	firstRewardsDistribution, err := rewards.GenerateRewardsDistributionByTopicParticipant(s.ctx, s.emissionsKeeper, topicId, &topicTotalRewards, block, params)
	s.Require().NoError(err)

	firstTotalReputerReward := alloraMath.ZeroDec()
	for _, reward := range firstRewardsDistribution {
		if reward.Type == rewards.ReputerRewardType {
			firstTotalReputerReward, err = firstTotalReputerReward.Add(reward.Reward)
			s.Require().NoError(err)
		}
	}

	block += 1
	s.ctx = s.ctx.WithBlockHeight(block)

	// Add new reputers and stakes
	newReputerAddrs := []sdk.AccAddress{
		s.addrs[3],
		s.addrs[4],
	}
	reputerAddrs = append(reputerAddrs, newReputerAddrs...)

	// Add Stake for new reputers
	newStakes := []cosmosMath.Uint{
		cosmosMath.NewUint(1000000000000000000).Mul(cosmosOneE18),
		cosmosMath.NewUint(1000000000000000000).Mul(cosmosOneE18),
	}
	stakes = append(stakes, newStakes...)

	// Create new topic
	newTopicMsg = &types.MsgCreateNewTopic{
		Creator:          reputerAddrs[0].String(),
		Metadata:         "test",
		LossLogic:        "logic",
		LossMethod:       "method",
		EpochLength:      10800,
		InferenceLogic:   "Ilogic",
		InferenceMethod:  "Imethod",
		DefaultArg:       "ETH",
		AlphaRegret:      alloraMath.NewDecFromInt64(10),
		PrewardReputer:   alloraMath.NewDecFromInt64(11),
		PrewardInference: alloraMath.NewDecFromInt64(12),
		PrewardForecast:  alloraMath.NewDecFromInt64(13),
		FTolerance:       alloraMath.NewDecFromInt64(14),
	}
	res, err = s.msgServer.CreateNewTopic(s.ctx, newTopicMsg)
	s.Require().NoError(err)

	// Get Topic Id
	topicId = res.TopicId

	// Register 5 workers
	for _, addr := range workerAddrs {
		workerRegMsg := &types.MsgRegister{
			Sender:       addr.String(),
			LibP2PKey:    "test",
			MultiAddress: "test",
			TopicId:      topicId,
			IsReputer:    false,
			Owner:        addr.String(),
		}
		_, err := s.msgServer.Register(s.ctx, workerRegMsg)
		s.Require().NoError(err)
	}

	// Register 5 reputers
	for _, addr := range reputerAddrs {
		reputerRegMsg := &types.MsgRegister{
			Sender:       addr.String(),
			LibP2PKey:    "test",
			MultiAddress: "test",
			TopicId:      topicId,
			IsReputer:    true,
			Owner:        addr.String(),
		}
		_, err := s.msgServer.Register(s.ctx, reputerRegMsg)
		s.Require().NoError(err)
	}
	// Add Stake for reputers
	for i, addr := range reputerAddrs {
		_, err := s.msgServer.AddStake(s.ctx, &types.MsgAddStake{
			Sender:  addr.String(),
			Amount:  stakes[i],
			TopicId: topicId,
		})
		s.Require().NoError(err)
	}

	s.FaucetAddress(initialStake, reputerAddrs[0])

	fundTopicMessage = types.MsgFundTopic{
		Sender:    reputerAddrs[0].String(),
		TopicId:   topicId,
		Amount:    cosmosMath.NewInt(initialStake),
		ExtraData: []byte("Test"),
	}
	_, err = s.msgServer.FundTopic(s.ctx, &fundTopicMessage)
	s.Require().NoError(err)

	err = s.emissionsKeeper.AddWorkerNonce(s.ctx, topicId, &types.Nonce{
		BlockHeight: block,
	})
	s.Require().NoError(err)
	err = s.emissionsKeeper.AddReputerNonce(s.ctx, topicId, &types.Nonce{
		BlockHeight: block,
	}, &types.Nonce{
		BlockHeight: block,
	})
	s.Require().NoError(err)

	// Insert inference from workers
	inferenceBundles = GenerateWorkerDataBundles(s, block, topicId)
	_, err = s.msgServer.InsertBulkWorkerPayload(s.ctx, &types.MsgInsertBulkWorkerPayload{
		Sender:            workerAddrs[0].String(),
		Nonce:             &types.Nonce{BlockHeight: block},
		TopicId:           topicId,
		WorkerDataBundles: inferenceBundles,
	})
	s.Require().NoError(err)

	// Insert loss bundle from reputers
	lossBundles = GenerateLossBundles(s, block, topicId, reputerAddrs)
	_, err = s.msgServer.InsertBulkReputerPayload(s.ctx, &types.MsgInsertBulkReputerPayload{
		Sender:  reputerAddrs[0].String(),
		TopicId: topicId,
		ReputerRequestNonce: &types.ReputerRequestNonce{
			ReputerNonce: &types.Nonce{
				BlockHeight: block,
			},
			WorkerNonce: &types.Nonce{
				BlockHeight: block,
			},
		},
		ReputerValueBundles: lossBundles.ReputerValueBundles,
	})
	s.Require().NoError(err)

	secondRewardsDistribution, err := rewards.GenerateRewardsDistributionByTopicParticipant(s.ctx, s.emissionsKeeper, topicId, &topicTotalRewards, block, params)
	s.Require().NoError(err)

	secondTotalReputerReward := alloraMath.ZeroDec()
	for _, reward := range secondRewardsDistribution {
		if reward.Type == rewards.ReputerRewardType {
			secondTotalReputerReward, err = secondTotalReputerReward.Add(reward.Reward)
			s.Require().NoError(err)
		}
	}

	// Check if the reward share increased
	s.Require().True(secondTotalReputerReward.Gt(firstTotalReputerReward))
}

func (s *RewardsTestSuite) TestRewardsIncreasesBalance() {
	block := int64(600)
	s.ctx = s.ctx.WithBlockHeight(block)
	epochLength := int64(10800)

	// Reputer Addresses
	reputerAddrs := []sdk.AccAddress{
		s.addrs[0],
		s.addrs[1],
		s.addrs[2],
		s.addrs[3],
		s.addrs[4],
	}

	// Worker Addresses
	workerAddrs := []sdk.AccAddress{
		s.addrs[5],
		s.addrs[6],
		s.addrs[7],
		s.addrs[8],
		s.addrs[9],
	}

	// Create topic
	newTopicMsg := &types.MsgCreateNewTopic{
		Creator:          reputerAddrs[0].String(),
		Metadata:         "test",
		LossLogic:        "logic",
		LossMethod:       "method",
		EpochLength:      epochLength,
		InferenceLogic:   "Ilogic",
		InferenceMethod:  "Imethod",
		DefaultArg:       "ETH",
		AlphaRegret:      alloraMath.NewDecFromInt64(10),
		PrewardReputer:   alloraMath.NewDecFromInt64(11),
		PrewardInference: alloraMath.NewDecFromInt64(12),
		PrewardForecast:  alloraMath.NewDecFromInt64(13),
		FTolerance:       alloraMath.NewDecFromInt64(14),
	}
	res, err := s.msgServer.CreateNewTopic(s.ctx, newTopicMsg)
	s.Require().NoError(err)

	// Get Topic Id
	topicId := res.TopicId

	// Register 5 workers
	for _, addr := range workerAddrs {
		workerRegMsg := &types.MsgRegister{
			Sender:       addr.String(),
			LibP2PKey:    "test",
			MultiAddress: "test",
			TopicId:      topicId,
			IsReputer:    false,
			Owner:        addr.String(),
		}
		_, err := s.msgServer.Register(s.ctx, workerRegMsg)
		s.Require().NoError(err)
	}

	// Register 5 reputers
	for _, addr := range reputerAddrs {
		reputerRegMsg := &types.MsgRegister{
			Sender:       addr.String(),
			LibP2PKey:    "test",
			MultiAddress: "test",
			TopicId:      topicId,
			IsReputer:    true,
			Owner:        addr.String(),
		}
		_, err := s.msgServer.Register(s.ctx, reputerRegMsg)
		s.Require().NoError(err)
	}

	cosmosOneE18 := inference_synthesis.CosmosUintOneE18()

	// Add Stake for reputers
	var stakes = []cosmosMath.Uint{
		cosmosMath.NewUint(1176644).Mul(cosmosOneE18),
		cosmosMath.NewUint(384623).Mul(cosmosOneE18),
		cosmosMath.NewUint(394676).Mul(cosmosOneE18),
		cosmosMath.NewUint(207999).Mul(cosmosOneE18),
		cosmosMath.NewUint(368582).Mul(cosmosOneE18),
	}
	for i, addr := range reputerAddrs {
		_, err := s.msgServer.AddStake(s.ctx, &types.MsgAddStake{
			Sender:  addr.String(),
			Amount:  stakes[i],
			TopicId: topicId,
		})
		s.Require().NoError(err)
	}

	var initialStake int64 = 1000
	s.FaucetAddress(initialStake, reputerAddrs[0])

	fundTopicMessage := types.MsgFundTopic{
		Sender:    reputerAddrs[0].String(),
		TopicId:   topicId,
		Amount:    cosmosMath.NewInt(initialStake),
		ExtraData: []byte("Test"),
	}
	_, err = s.msgServer.FundTopic(s.ctx, &fundTopicMessage)
	s.Require().NoError(err)

	// Insert unfullfiled nonces
	err = s.emissionsKeeper.AddWorkerNonce(s.ctx, topicId, &types.Nonce{
		BlockHeight: block,
	})
	s.Require().NoError(err)
	err = s.emissionsKeeper.AddReputerNonce(s.ctx, topicId, &types.Nonce{
		BlockHeight: block,
	}, &types.Nonce{
		BlockHeight: block,
	})
	s.Require().NoError(err)

	reputerBalances := make([]sdk.Coin, 5)
	reputerStake := make([]cosmosMath.Uint, 5)
	for i, addr := range reputerAddrs {
		reputerBalances[i] = s.bankKeeper.GetBalance(s.ctx, addr, params.DefaultBondDenom)
		reputerStake[i], err = s.emissionsKeeper.GetStakeOnReputerInTopic(s.ctx, topicId, addr)
		s.Require().NoError(err)
	}

	workerBalances := make([]sdk.Coin, 5)
	for i, addr := range workerAddrs {
		workerBalances[i] = s.bankKeeper.GetBalance(s.ctx, addr, params.DefaultBondDenom)
	}

	// Insert inference from workers
	inferenceBundles := GenerateWorkerDataBundles(s, block, topicId)
	_, err = s.msgServer.InsertBulkWorkerPayload(s.ctx, &types.MsgInsertBulkWorkerPayload{
		Sender:            workerAddrs[0].String(),
		Nonce:             &types.Nonce{BlockHeight: block},
		TopicId:           topicId,
		WorkerDataBundles: inferenceBundles,
	})
	s.Require().NoError(err)

	// Insert loss bundle from reputers
	lossBundles := GenerateLossBundles(s, block, topicId, reputerAddrs)
	_, err = s.msgServer.InsertBulkReputerPayload(s.ctx, &types.MsgInsertBulkReputerPayload{
		Sender:  reputerAddrs[0].String(),
		TopicId: topicId,
		ReputerRequestNonce: &types.ReputerRequestNonce{
			ReputerNonce: &types.Nonce{
				BlockHeight: block,
			},
			WorkerNonce: &types.Nonce{
				BlockHeight: block,
			},
		},
		ReputerValueBundles: lossBundles.ReputerValueBundles,
	})
	s.Require().NoError(err)

	block += epochLength * 3
	s.ctx = s.ctx.WithBlockHeight(block)

	// Trigger end block - rewards distribution
	err = s.appModule.EndBlock(s.ctx)
	s.Require().NoError(err)

	for i, addr := range reputerAddrs {
		reputerStakeCurrent, err := s.emissionsKeeper.GetStakeOnReputerInTopic(s.ctx, topicId, addr)
		s.Require().NoError(err)
		s.Require().True(reputerStakeCurrent.GT(reputerStake[i]))
		s.Require().True(s.bankKeeper.GetBalance(s.ctx, addr, params.DefaultBondDenom).Amount.Equal(reputerBalances[i].Amount))
	}

	for i, addr := range workerAddrs {
		s.Require().True(s.bankKeeper.GetBalance(s.ctx, addr, params.DefaultBondDenom).Amount.GT(workerBalances[i].Amount))
	}
}

func (s *RewardsTestSuite) TestRewardsHandleStandardDeviationOfZero() {
	block := int64(600)
	s.ctx = s.ctx.WithBlockHeight(block)
	epochLength := int64(10800)

	// Reputer Addresses
	reputerAddrs := []sdk.AccAddress{
		s.addrs[0],
		s.addrs[1],
		s.addrs[2],
		s.addrs[3],
		s.addrs[4],
	}

	// Worker Addresses
	workerAddrs := []sdk.AccAddress{
		s.addrs[5],
		s.addrs[6],
		s.addrs[7],
		s.addrs[8],
		s.addrs[9],
	}

	// Create first topic
	newTopicMsg := &types.MsgCreateNewTopic{
		Creator:          reputerAddrs[0].String(),
		Metadata:         "test",
		LossLogic:        "logic",
		LossMethod:       "method",
		GroundTruthLag:   10,
		EpochLength:      epochLength,
		InferenceLogic:   "Ilogic",
		InferenceMethod:  "Imethod",
		DefaultArg:       "ETH",
		AlphaRegret:      alloraMath.NewDecFromInt64(10),
		PrewardReputer:   alloraMath.NewDecFromInt64(11),
		PrewardInference: alloraMath.NewDecFromInt64(12),
		PrewardForecast:  alloraMath.NewDecFromInt64(13),
		FTolerance:       alloraMath.NewDecFromInt64(14),
	}
	res, err := s.msgServer.CreateNewTopic(s.ctx, newTopicMsg)
	s.Require().NoError(err)
	// Get Topic Id for first topic
	topicId1 := res.TopicId
	res, err = s.msgServer.CreateNewTopic(s.ctx, newTopicMsg)
	s.Require().NoError(err)
	topicId2 := res.TopicId

	// Register 5 workers, first 3 for topic 1 and last 2 for topic 2
	for i, addr := range workerAddrs {
		workerRegMsg := &types.MsgRegister{
			Sender:       addr.String(),
			LibP2PKey:    "test",
			MultiAddress: "test",
			TopicId:      topicId1,
			IsReputer:    false,
			Owner:        addr.String(),
		}
		if i > 2 {
			workerRegMsg.TopicId = topicId2
		}
		_, err := s.msgServer.Register(s.ctx, workerRegMsg)
		s.Require().NoError(err)

	}

	// Register 5 reputers, first 3 for topic 1 and last 2 for topic 2
	for i, addr := range reputerAddrs {
		reputerRegMsg := &types.MsgRegister{
			Sender:       addr.String(),
			Owner:        addr.String(),
			LibP2PKey:    "test",
			MultiAddress: "test",
			TopicId:      topicId1,
			IsReputer:    true,
		}
		if i > 2 {
			reputerRegMsg.TopicId = topicId2
		}
		_, err := s.msgServer.Register(s.ctx, reputerRegMsg)
		s.Require().NoError(err)
	}

	cosmosOneE18 := inference_synthesis.CosmosUintOneE18()

	// Add Stake for reputers
	var stakes = []cosmosMath.Uint{
		cosmosMath.NewUint(1176644).Mul(cosmosOneE18),
		cosmosMath.NewUint(384623).Mul(cosmosOneE18),
		cosmosMath.NewUint(394676).Mul(cosmosOneE18),
		cosmosMath.NewUint(207999).Mul(cosmosOneE18),
		cosmosMath.NewUint(368582).Mul(cosmosOneE18),
	}
	for i, addr := range reputerAddrs {
		addStakeMsg := &types.MsgAddStake{
			Sender:  addr.String(),
			Amount:  stakes[i],
			TopicId: topicId1,
		}
		if i > 2 {
			addStakeMsg.TopicId = topicId2
		}
		_, err := s.msgServer.AddStake(s.ctx, addStakeMsg)
		s.Require().NoError(err)
	}

	// fund topic 1
	var initialStake int64 = 1000
	initialStakeCoins := sdk.NewCoins(sdk.NewCoin(params.DefaultBondDenom, cosmosMath.NewInt(initialStake)))
	s.bankKeeper.MintCoins(s.ctx, types.AlloraStakingAccountName, initialStakeCoins)
	s.bankKeeper.SendCoinsFromModuleToAccount(s.ctx, types.AlloraStakingAccountName, reputerAddrs[0], initialStakeCoins)
	fundTopicMessage := types.MsgFundTopic{
		Sender:    reputerAddrs[0].String(),
		TopicId:   topicId1,
		Amount:    cosmosMath.NewInt(initialStake),
		ExtraData: []byte("Test"),
	}
	_, err = s.msgServer.FundTopic(s.ctx, &fundTopicMessage)
	s.Require().NoError(err)

	// fund topic 2
	s.bankKeeper.MintCoins(s.ctx, types.AlloraStakingAccountName, initialStakeCoins)
	s.bankKeeper.SendCoinsFromModuleToAccount(s.ctx, types.AlloraStakingAccountName, reputerAddrs[0], initialStakeCoins)
	fundTopicMessage.TopicId = topicId2
	_, err = s.msgServer.FundTopic(s.ctx, &fundTopicMessage)
	s.Require().NoError(err)

	// Insert unfullfiled nonces
	err = s.emissionsKeeper.AddWorkerNonce(s.ctx, topicId1, &types.Nonce{
		BlockHeight: block,
	})
	s.Require().NoError(err)
	err = s.emissionsKeeper.AddReputerNonce(s.ctx, topicId1, &types.Nonce{
		BlockHeight: block,
	}, &types.Nonce{
		BlockHeight: block,
	})
	s.Require().NoError(err)
	err = s.emissionsKeeper.AddWorkerNonce(s.ctx, topicId2, &types.Nonce{
		BlockHeight: block,
	})
	s.Require().NoError(err)
	err = s.emissionsKeeper.AddReputerNonce(s.ctx, topicId2, &types.Nonce{
		BlockHeight: block,
	}, &types.Nonce{
		BlockHeight: block,
	})
	s.Require().NoError(err)

	reputerBalances := make([]sdk.Coin, 5)
	reputerStake := make([]cosmosMath.Uint, 5)
	for i, addr := range reputerAddrs {
		reputerBalances[i] = s.bankKeeper.GetBalance(s.ctx, addr, params.DefaultBondDenom)
		if i > 2 {
			reputerStake[i], err = s.emissionsKeeper.GetStakeOnReputerInTopic(s.ctx, topicId2, addr)
			s.Require().NoError(err)
		} else {
			reputerStake[i], err = s.emissionsKeeper.GetStakeOnReputerInTopic(s.ctx, topicId1, addr)
			s.Require().NoError(err)
		}
	}

	workerBalances := make([]sdk.Coin, 5)
	for i, addr := range workerAddrs {
		workerBalances[i] = s.bankKeeper.GetBalance(s.ctx, addr, params.DefaultBondDenom)
	}

	// Insert inference from workers
	inferenceBundles := GenerateWorkerDataBundles(s, block, topicId1)
	_, err = s.msgServer.InsertBulkWorkerPayload(s.ctx, &types.MsgInsertBulkWorkerPayload{
		Sender:            workerAddrs[0].String(),
		Nonce:             &types.Nonce{BlockHeight: block},
		TopicId:           topicId1,
		WorkerDataBundles: inferenceBundles,
	})
	s.Require().NoError(err)
	inferenceBundles2 := GenerateWorkerDataBundles(s, block, topicId2)
	_, err = s.msgServer.InsertBulkWorkerPayload(s.ctx, &types.MsgInsertBulkWorkerPayload{
		Sender:            workerAddrs[0].String(),
		Nonce:             &types.Nonce{BlockHeight: block},
		TopicId:           topicId2,
		WorkerDataBundles: inferenceBundles2,
	})
	s.Require().NoError(err)

	// Insert loss bundle from reputers
	lossBundles := GenerateLossBundles(s, block, topicId1, reputerAddrs)
	_, err = s.msgServer.InsertBulkReputerPayload(s.ctx, &types.MsgInsertBulkReputerPayload{
		Sender:  reputerAddrs[0].String(),
		TopicId: topicId1,
		ReputerRequestNonce: &types.ReputerRequestNonce{
			ReputerNonce: &types.Nonce{
				BlockHeight: block,
			},
			WorkerNonce: &types.Nonce{
				BlockHeight: block,
			},
		},
		ReputerValueBundles: lossBundles.ReputerValueBundles,
	})
	s.Require().NoError(err)
	lossBundles2 := GenerateLossBundles(s, block, topicId2, reputerAddrs)
	_, err = s.msgServer.InsertBulkReputerPayload(s.ctx, &types.MsgInsertBulkReputerPayload{
		Sender:  reputerAddrs[0].String(),
		TopicId: topicId2,
		ReputerRequestNonce: &types.ReputerRequestNonce{
			ReputerNonce: &types.Nonce{
				BlockHeight: block,
			},
			WorkerNonce: &types.Nonce{
				BlockHeight: block,
			},
		},
		ReputerValueBundles: lossBundles2.ReputerValueBundles,
	})
	s.Require().NoError(err)

	block += epochLength * 3
	s.ctx = s.ctx.WithBlockHeight(block)

	// Trigger end block - rewards distribution
	err = s.appModule.EndBlock(s.ctx)
	s.Require().NoError(err)
}

func (s *RewardsTestSuite) TestStandardRewardEmissionWithOneInfererAndOneReputer() {
	blockHeight := int64(600)
	s.ctx = s.ctx.WithBlockHeight(blockHeight)
	epochLength := int64(10800)

	// Reputer Addresses
	reputer := s.addrs[0]
	// Worker Addresses
	worker := s.addrs[5]

	// Create topic
	newTopicMsg := &types.MsgCreateNewTopic{
		Creator:          reputer.String(),
		Metadata:         "test",
		LossLogic:        "logic",
		LossMethod:       "method",
		EpochLength:      epochLength,
		InferenceLogic:   "Ilogic",
		InferenceMethod:  "Imethod",
		DefaultArg:       "ETH",
		AlphaRegret:      alloraMath.NewDecFromInt64(10),
		PrewardReputer:   alloraMath.NewDecFromInt64(11),
		PrewardInference: alloraMath.NewDecFromInt64(12),
		PrewardForecast:  alloraMath.NewDecFromInt64(13),
		FTolerance:       alloraMath.NewDecFromInt64(14),
	}
	res, err := s.msgServer.CreateNewTopic(s.ctx, newTopicMsg)
	s.Require().NoError(err)
	// Get Topic Id
	topicId := res.TopicId

	// Register 1 worker
	workerRegMsg := &types.MsgRegister{
		Sender:       worker.String(),
		LibP2PKey:    "test",
		MultiAddress: "test",
		TopicId:      topicId,
		IsReputer:    false,
		Owner:        worker.String(),
	}
	_, err = s.msgServer.Register(s.ctx, workerRegMsg)
	s.Require().NoError(err)

	// Register 1 reputer
	reputerRegMsg := &types.MsgRegister{
		Sender:       reputer.String(),
		LibP2PKey:    "test",
		MultiAddress: "test",
		TopicId:      topicId,
		IsReputer:    true,
		Owner:        reputer.String(),
	}
	_, err = s.msgServer.Register(s.ctx, reputerRegMsg)
	s.Require().NoError(err)

	cosmosOneE18 := inference_synthesis.CosmosUintOneE18()

	// Add Stake for reputer
	_, err = s.msgServer.AddStake(s.ctx, &types.MsgAddStake{
		Sender:  reputer.String(),
		Amount:  cosmosMath.NewUint(1176644).Mul(cosmosOneE18),
		TopicId: topicId,
	})
	s.Require().NoError(err)

	var initialStake int64 = 1000
	initialStakeCoins := sdk.NewCoins(sdk.NewCoin(params.DefaultBondDenom, cosmosMath.NewInt(initialStake)))
	s.bankKeeper.MintCoins(s.ctx, types.AlloraStakingAccountName, initialStakeCoins)
	s.bankKeeper.SendCoinsFromModuleToAccount(s.ctx, types.AlloraStakingAccountName, reputer, initialStakeCoins)
	fundTopicMessage := types.MsgFundTopic{
		Sender:    reputer.String(),
		TopicId:   topicId,
		Amount:    cosmosMath.NewInt(initialStake),
		ExtraData: []byte("Test"),
	}
	_, err = s.msgServer.FundTopic(s.ctx, &fundTopicMessage)
	s.Require().NoError(err)
	// Insert unfullfiled nonces
	err = s.emissionsKeeper.AddWorkerNonce(s.ctx, topicId, &types.Nonce{
		BlockHeight: blockHeight,
	})
	s.Require().NoError(err)
	err = s.emissionsKeeper.AddReputerNonce(s.ctx, topicId, &types.Nonce{
		BlockHeight: blockHeight,
	}, &types.Nonce{
		BlockHeight: blockHeight,
	})
	s.Require().NoError(err)

	// Insert inference from worker
	worker1InferenceForecastBundle := &types.InferenceForecastBundle{
		Inference: &types.Inference{
			TopicId:     topicId,
			BlockHeight: blockHeight,
			Inferer:     worker.String(),
			Value:       alloraMath.MustNewDecFromString("0.01127"),
		},
	}
	worker1Sig, err := GenerateWorkerSignature(s, worker1InferenceForecastBundle, worker)
	s.Require().NoError(err)
	worker1Bundle := &types.WorkerDataBundle{
		InferenceForecastsBundle:           worker1InferenceForecastBundle,
		InferencesForecastsBundleSignature: worker1Sig,
		Pubkey:                             GetAccPubKey(s, worker),
	}
	_, err = s.msgServer.InsertBulkWorkerPayload(s.ctx, &types.MsgInsertBulkWorkerPayload{
		Sender:            worker.String(),
		Nonce:             &types.Nonce{BlockHeight: blockHeight},
		TopicId:           topicId,
		WorkerDataBundles: []*types.WorkerDataBundle{worker1Bundle},
	})
	s.Require().NoError(err)

	// Insert loss bundle from reputer
	valueBundle := &types.ValueBundle{
		TopicId: topicId,
		ReputerRequestNonce: &types.ReputerRequestNonce{
			ReputerNonce: &types.Nonce{
				BlockHeight: blockHeight,
			},
			WorkerNonce: &types.Nonce{
				BlockHeight: blockHeight,
			},
		},
		Reputer:                reputer.String(),
		CombinedValue:          alloraMath.MustNewDecFromString("0.01127"),
		NaiveValue:             alloraMath.MustNewDecFromString("0.0116"),
		InfererValues:          []*types.WorkerAttributedValue{{Worker: worker.String(), Value: alloraMath.MustNewDecFromString("0.0112")}},
		ForecasterValues:       []*types.WorkerAttributedValue{},
		OneOutInfererValues:    []*types.WithheldWorkerAttributedValue{{Worker: worker.String(), Value: alloraMath.MustNewDecFromString("0.0112")}},
		OneOutForecasterValues: []*types.WithheldWorkerAttributedValue{},
		OneInForecasterValues:  []*types.WorkerAttributedValue{},
	}
	sig, err := GenerateReputerSignature(s, valueBundle, reputer)
	s.Require().NoError(err)
	reputerBundle := &types.ReputerValueBundle{
		Pubkey:      GetAccPubKey(s, reputer),
		Signature:   sig,
		ValueBundle: valueBundle,
	}
	_, err = s.msgServer.InsertBulkReputerPayload(s.ctx, &types.MsgInsertBulkReputerPayload{
		Sender:  reputer.String(),
		TopicId: topicId,
		ReputerRequestNonce: &types.ReputerRequestNonce{
			ReputerNonce: &types.Nonce{
				BlockHeight: blockHeight,
			},
			WorkerNonce: &types.Nonce{
				BlockHeight: blockHeight,
			},
		},
		ReputerValueBundles: []*types.ReputerValueBundle{reputerBundle},
	})
	s.Require().NoError(err)

	blockHeight += epochLength * 3
	s.ctx = s.ctx.WithBlockHeight(blockHeight)

	// Trigger end block - rewards distribution
	err = s.appModule.EndBlock(s.ctx)
	s.Require().NoError(err)
<<<<<<< HEAD
}

func (s *RewardsTestSuite) TestOnlyFewTopActorsGetReward() {
	block := int64(600)
	s.ctx = s.ctx.WithBlockHeight(block)
	epochLength := int64(10800)

	// Reputer Addresses
	var reputerAddrs = make([]sdk.AccAddress, 0)
	var workerAddrs = make([]sdk.AccAddress, 0)
	var stakes = make([]cosmosMath.Uint, 0)
	cosmosOneE18 := inference_synthesis.CosmosUintOneE18()

	for i := 0; i < 25; i++ {
		reputerAddrs = append(reputerAddrs, s.addrs[i])
		workerAddrs = append(workerAddrs, s.addrs[i+25])
		stakes = append(stakes, cosmosMath.NewUint(uint64(1000*(i+1))).Mul(cosmosOneE18))
	}

	// Create topic
	newTopicMsg := &types.MsgCreateNewTopic{
		Creator:          reputerAddrs[0].String(),
		Metadata:         "test",
		LossLogic:        "logic",
		EpochLength:      epochLength,
		InferenceLogic:   "Ilogic",
		InferenceMethod:  "Imethod",
		DefaultArg:       "ETH",
		AlphaRegret:      alloraMath.NewDecFromInt64(10),
		PrewardReputer:   alloraMath.NewDecFromInt64(11),
		PrewardInference: alloraMath.NewDecFromInt64(12),
		PrewardForecast:  alloraMath.NewDecFromInt64(13),
		FTolerance:       alloraMath.NewDecFromInt64(14),
	}
	res, err := s.msgServer.CreateNewTopic(s.ctx, newTopicMsg)
	s.Require().NoError(err)

	// Get Topic Id
	topicId := res.TopicId

	// Register 25 workers
	for _, addr := range workerAddrs {
		workerRegMsg := &types.MsgRegister{
			Sender:       addr.String(),
			LibP2PKey:    "test",
			MultiAddress: "test",
			TopicId:      topicId,
			IsReputer:    false,
			Owner:        addr.String(),
		}
		_, err := s.msgServer.Register(s.ctx, workerRegMsg)
		s.Require().NoError(err)
	}

	// Register 25 reputers
	for _, addr := range reputerAddrs {
		reputerRegMsg := &types.MsgRegister{
			Sender:       addr.String(),
			LibP2PKey:    "test",
			MultiAddress: "test",
			TopicId:      topicId,
			IsReputer:    true,
		}
		_, err := s.msgServer.Register(s.ctx, reputerRegMsg)
		s.Require().NoError(err)
	}

	for i, addr := range reputerAddrs {
		_, err := s.msgServer.AddStake(s.ctx, &types.MsgAddStake{
			Sender:  addr.String(),
			Amount:  stakes[i],
			TopicId: topicId,
		})
		s.Require().NoError(err)
	}

	var initialStake int64 = 1000
	s.FaucetAddress(initialStake, reputerAddrs[0])

	fundTopicMessage := types.MsgFundTopic{
		Sender:    reputerAddrs[0].String(),
		TopicId:   topicId,
		Amount:    cosmosMath.NewInt(initialStake),
		ExtraData: []byte("Test"),
	}
	_, err = s.msgServer.FundTopic(s.ctx, &fundTopicMessage)
	s.Require().NoError(err)

	// Insert unfullfiled nonces
	err = s.emissionsKeeper.AddWorkerNonce(s.ctx, topicId, &types.Nonce{
		BlockHeight: block,
	})
	s.Require().NoError(err)
	err = s.emissionsKeeper.AddReputerNonce(s.ctx, topicId, &types.Nonce{
		BlockHeight: block,
	}, &types.Nonce{
		BlockHeight: block,
	})
	s.Require().NoError(err)

	// Insert inference from workers
	inferenceBundles := GenerateHugeWorkerDataBundles(s, block, topicId, workerAddrs)
	_, err = s.msgServer.InsertBulkWorkerPayload(s.ctx, &types.MsgInsertBulkWorkerPayload{
		Sender:            workerAddrs[0].String(),
		Nonce:             &types.Nonce{BlockHeight: block},
		TopicId:           topicId,
		WorkerDataBundles: inferenceBundles,
	})
	s.Require().NoError(err)

	// Insert loss bundle from reputers
	lossBundles := GenerateHugeLossBundles(s, block, topicId, reputerAddrs, workerAddrs)
	_, err = s.msgServer.InsertBulkReputerPayload(s.ctx, &types.MsgInsertBulkReputerPayload{
		Sender:  reputerAddrs[0].String(),
		TopicId: topicId,
		ReputerRequestNonce: &types.ReputerRequestNonce{
			ReputerNonce: &types.Nonce{
				BlockHeight: block,
			},
			WorkerNonce: &types.Nonce{
				BlockHeight: block,
			},
		},
		ReputerValueBundles: lossBundles.ReputerValueBundles,
	})
	s.Require().NoError(err)

	params, err := s.emissionsKeeper.GetParams(s.ctx)
	s.Require().NoError(err)

	//scoresAtBlock, err := s.emissionsKeeper.GetReputersScoresAtBlock(s.ctx, topicId, block)
	//s.Require().Equal(len(scoresAtBlock.Scores), int(params.GetMaxTopReputersToReward()), "Only few Top reputers can get reward")

	networkLossBundles, err := s.emissionsKeeper.GetNetworkLossBundleAtBlock(s.ctx, topicId, block)
	s.Require().NoError(err)

	inferers, _, err := rewards.GetInferenceTaskRewardFractions(
		s.ctx,
		s.emissionsKeeper,
		topicId,
		block,
		params.PRewardSpread,
		networkLossBundles,
	)

	forecasts, _, err := rewards.GetForecastingTaskRewardFractions(
		s.ctx,
		s.emissionsKeeper,
		topicId,
		block,
		params.PRewardSpread,
		networkLossBundles,
	)
	s.Require().Equal(len(inferers), int(params.GetMaxTopWorkersToReward()), "Only few Top workers can get reward")
	s.Require().Equal(len(forecasts), int(params.GetMaxTopWorkersToReward()), "Only few Top workers can get reward")
=======
>>>>>>> a53b6d43

}<|MERGE_RESOLUTION|>--- conflicted
+++ resolved
@@ -1132,7 +1132,7 @@
 	// Trigger end block - rewards distribution
 	err = s.appModule.EndBlock(s.ctx)
 	s.Require().NoError(err)
-<<<<<<< HEAD
+
 }
 
 func (s *RewardsTestSuite) TestOnlyFewTopActorsGetReward() {
@@ -1288,7 +1288,5 @@
 	)
 	s.Require().Equal(len(inferers), int(params.GetMaxTopWorkersToReward()), "Only few Top workers can get reward")
 	s.Require().Equal(len(forecasts), int(params.GetMaxTopWorkersToReward()), "Only few Top workers can get reward")
-=======
->>>>>>> a53b6d43
 
 }