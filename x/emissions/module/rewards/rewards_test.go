package rewards_test

import (
	"testing"
	"time"

	"cosmossdk.io/core/header"
	"cosmossdk.io/log"
	cosmosMath "cosmossdk.io/math"
	storetypes "cosmossdk.io/store/types"
	"github.com/allora-network/allora-chain/app/params"
	alloraMath "github.com/allora-network/allora-chain/math"
	"github.com/allora-network/allora-chain/x/emissions/keeper"
	"github.com/allora-network/allora-chain/x/emissions/keeper/inference_synthesis"
	"github.com/allora-network/allora-chain/x/emissions/keeper/msgserver"
	"github.com/allora-network/allora-chain/x/emissions/module"
	"github.com/allora-network/allora-chain/x/emissions/module/rewards"
	"github.com/allora-network/allora-chain/x/emissions/types"
	"github.com/cometbft/cometbft/crypto/secp256k1"
	"github.com/cosmos/cosmos-sdk/codec/address"
	"github.com/cosmos/cosmos-sdk/runtime"
	"github.com/cosmos/cosmos-sdk/testutil"
	sdk "github.com/cosmos/cosmos-sdk/types"
	moduletestutil "github.com/cosmos/cosmos-sdk/types/module/testutil"
	auth "github.com/cosmos/cosmos-sdk/x/auth"
	authcodec "github.com/cosmos/cosmos-sdk/x/auth/codec"
	authkeeper "github.com/cosmos/cosmos-sdk/x/auth/keeper"
	authtypes "github.com/cosmos/cosmos-sdk/x/auth/types"
	"github.com/cosmos/cosmos-sdk/x/bank"
	bankkeeper "github.com/cosmos/cosmos-sdk/x/bank/keeper"
	govtypes "github.com/cosmos/cosmos-sdk/x/gov/types"
	"github.com/stretchr/testify/suite"
)

const (
	multiPerm  = "multiple permissions account"
	randomPerm = "random permission"
)

type RewardsTestSuite struct {
	suite.Suite

	ctx             sdk.Context
	accountKeeper   keeper.AccountKeeper
	bankKeeper      keeper.BankKeeper
	emissionsKeeper keeper.Keeper
	appModule       module.AppModule
	msgServer       types.MsgServer
	key             *storetypes.KVStoreKey
	privKeys        map[string]secp256k1.PrivKey
	addrs           []sdk.AccAddress
	addrsStr        []string
}

func (s *RewardsTestSuite) SetupTest() {
	key := storetypes.NewKVStoreKey("emissions")
	storeService := runtime.NewKVStoreService(key)
	testCtx := testutil.DefaultContextWithDB(s.T(), key, storetypes.NewTransientStoreKey("transient_test"))
	ctx := testCtx.Ctx.WithHeaderInfo(header.Info{Time: time.Now()})
	encCfg := moduletestutil.MakeTestEncodingConfig(auth.AppModuleBasic{}, bank.AppModuleBasic{}, module.AppModule{})
	addressCodec := address.NewBech32Codec(params.Bech32PrefixAccAddr)

	maccPerms := map[string][]string{
		"fee_collector":                 {"minter"},
		"mint":                          {"minter"},
		types.AlloraStakingAccountName:  {"burner", "minter", "staking"},
		types.AlloraRequestsAccountName: {"burner", "minter", "staking"},
		types.AlloraRewardsAccountName:  {"minter"},
		types.AlloraPendingRewardForDelegatorAccountName: {"minter"},
		"ecosystem":              {"minter"},
		"bonded_tokens_pool":     {"burner", "staking"},
		"not_bonded_tokens_pool": {"burner", "staking"},
		multiPerm:                {"burner", "minter", "staking"},
		randomPerm:               {"random"},
	}

	accountKeeper := authkeeper.NewAccountKeeper(
		encCfg.Codec,
		storeService,
		authtypes.ProtoBaseAccount,
		maccPerms,
		authcodec.NewBech32Codec(params.Bech32PrefixAccAddr),
		params.Bech32PrefixAccAddr,
		authtypes.NewModuleAddress("gov").String(),
	)
	bankKeeper := bankkeeper.NewBaseKeeper(
		encCfg.Codec,
		storeService,
		accountKeeper,
		map[string]bool{},
		authtypes.NewModuleAddress(govtypes.ModuleName).String(),
		log.NewNopLogger(),
	)
	emissionsKeeper := keeper.NewKeeper(
		encCfg.Codec,
		addressCodec,
		storeService,
		accountKeeper,
		bankKeeper,
		authtypes.FeeCollectorName)

	s.ctx = ctx
	s.accountKeeper = accountKeeper
	s.bankKeeper = bankKeeper
	s.emissionsKeeper = emissionsKeeper
	s.key = key
	appModule := module.NewAppModule(encCfg.Codec, s.emissionsKeeper)
	defaultGenesis := appModule.DefaultGenesis(encCfg.Codec)
	appModule.InitGenesis(ctx, encCfg.Codec, defaultGenesis)
	s.msgServer = msgserver.NewMsgServerImpl(s.emissionsKeeper)
	s.appModule = appModule

	// Add coins to account module
	amount := sdk.NewCoin(params.DefaultBondDenom, cosmosMath.NewInt(10000000000))
	err := s.bankKeeper.MintCoins(s.ctx, types.AlloraRewardsAccountName, sdk.NewCoins(amount))
	s.Require().NoError(err)

	// Create accounts and fund it
	var addrs []sdk.AccAddress = make([]sdk.AccAddress, 0)
	var addrsStr []string = make([]string, 0)
	var privKeys = make(map[string]secp256k1.PrivKey)
	for i := 0; i < 10; i++ {
		senderPrivKey := secp256k1.GenPrivKey()
		pubkey := senderPrivKey.PubKey().Address()
		err := s.bankKeeper.SendCoinsFromModuleToAccount(ctx, types.AlloraRewardsAccountName, sdk.AccAddress(pubkey), sdk.NewCoins(sdk.NewCoin(params.DefaultBondDenom, cosmosMath.NewInt(10000000))))
		s.Require().NoError(err)
		addrs = append(addrs, sdk.AccAddress(pubkey))
		addrsStr = append(addrsStr, addrs[i].String())
		privKeys[addrsStr[i]] = senderPrivKey
	}
	s.addrs = addrs
	s.addrsStr = addrsStr
	s.privKeys = privKeys

	// Add all tests addresses in whitelists
	for _, addr := range s.addrs {
		s.emissionsKeeper.AddWhitelistAdmin(ctx, addr)
	}
}

func TestModuleTestSuite(t *testing.T) {
	suite.Run(t, new(RewardsTestSuite))
}

func (s *RewardsTestSuite) TestStandardRewardEmission() {
	block := int64(600)
	s.ctx = s.ctx.WithBlockHeight(block)

	// Reputer Addresses
	reputerAddrs := []sdk.AccAddress{
		s.addrs[0],
		s.addrs[1],
		s.addrs[2],
		s.addrs[3],
		s.addrs[4],
	}

	// Worker Addresses
	workerAddrs := []sdk.AccAddress{
		s.addrs[5],
		s.addrs[6],
		s.addrs[7],
		s.addrs[8],
		s.addrs[9],
	}

	// Create topic
	newTopicMsg := &types.MsgCreateNewTopic{
		Creator:          reputerAddrs[0].String(),
		Metadata:         "test",
		LossLogic:        "logic",
		EpochLength:      10800,
		InferenceLogic:   "Ilogic",
		InferenceMethod:  "Imethod",
		DefaultArg:       "ETH",
		AlphaRegret:      alloraMath.NewDecFromInt64(10),
		PrewardReputer:   alloraMath.NewDecFromInt64(11),
		PrewardInference: alloraMath.NewDecFromInt64(12),
		PrewardForecast:  alloraMath.NewDecFromInt64(13),
		FTolerance:       alloraMath.NewDecFromInt64(14),
	}
	res, err := s.msgServer.CreateNewTopic(s.ctx, newTopicMsg)
	s.Require().NoError(err)

	// Get Topic Id
	topicId := res.TopicId

	// Register 5 workers
	for _, addr := range workerAddrs {
		workerRegMsg := &types.MsgRegister{
			Sender:       addr.String(),
			LibP2PKey:    "test",
			MultiAddress: "test",
			TopicId:      topicId,
			IsReputer:    false,
			Owner:        addr.String(),
		}
		_, err := s.msgServer.Register(s.ctx, workerRegMsg)
		s.Require().NoError(err)
	}

	// Register 5 reputers
	for _, addr := range reputerAddrs {
		reputerRegMsg := &types.MsgRegister{
			Sender:       addr.String(),
			LibP2PKey:    "test",
			MultiAddress: "test",
			TopicId:      topicId,
			IsReputer:    true,
		}
		_, err := s.msgServer.Register(s.ctx, reputerRegMsg)
		s.Require().NoError(err)
	}

	cosmosOneE18 := inference_synthesis.CosmosUintOneE18()

	// Add Stake for reputers
	var stakes = []cosmosMath.Uint{
		cosmosMath.NewUint(1176644).Mul(cosmosOneE18),
		cosmosMath.NewUint(384623).Mul(cosmosOneE18),
		cosmosMath.NewUint(394676).Mul(cosmosOneE18),
		cosmosMath.NewUint(207999).Mul(cosmosOneE18),
		cosmosMath.NewUint(368582).Mul(cosmosOneE18),
	}
	for i, addr := range reputerAddrs {
		_, err := s.msgServer.AddStake(s.ctx, &types.MsgAddStake{
			Sender:  addr.String(),
			Amount:  stakes[i],
			TopicId: topicId,
		})
		s.Require().NoError(err)
	}

	// Insert unfullfiled nonces
	err = s.emissionsKeeper.AddWorkerNonce(s.ctx, topicId, &types.Nonce{
		BlockHeight: block,
	})
	s.Require().NoError(err)
	err = s.emissionsKeeper.AddReputerNonce(s.ctx, topicId, &types.Nonce{
		BlockHeight: block,
	}, &types.Nonce{
		BlockHeight: block,
	})
	s.Require().NoError(err)

	// Insert inference from workers
	inferenceBundles := GenerateWorkerDataBundles(s, block, topicId)
	_, err = s.msgServer.InsertBulkWorkerPayload(s.ctx, &types.MsgInsertBulkWorkerPayload{
		Sender:            workerAddrs[0].String(),
		Nonce:             &types.Nonce{BlockHeight: block},
		TopicId:           topicId,
		WorkerDataBundles: inferenceBundles,
	})
	s.Require().NoError(err)

	// Insert loss bundle from reputers
	lossBundles := GenerateLossBundles(s, block, topicId, reputerAddrs)
	_, err = s.msgServer.InsertBulkReputerPayload(s.ctx, &types.MsgInsertBulkReputerPayload{
		Sender:  reputerAddrs[0].String(),
		TopicId: topicId,
		ReputerRequestNonce: &types.ReputerRequestNonce{
			ReputerNonce: &types.Nonce{
				BlockHeight: block,
			},
			WorkerNonce: &types.Nonce{
				BlockHeight: block,
			},
		},
		ReputerValueBundles: lossBundles.ReputerValueBundles,
	})
	s.Require().NoError(err)

	block += 1
	s.ctx = s.ctx.WithBlockHeight(block)

	// Trigger end block - rewards distribution
	err = s.appModule.EndBlock(s.ctx)
	s.Require().NoError(err)
}

func (s *RewardsTestSuite) TestGenerateTasksRewardsShouldIncreaseRewardShareIfMoreParticipants() {
	block := int64(100)
	s.ctx = s.ctx.WithBlockHeight(block)

	reputerAddrs := []sdk.AccAddress{
		s.addrs[0],
		s.addrs[1],
		s.addrs[2],
	}

	workerAddrs := []sdk.AccAddress{
		s.addrs[5],
		s.addrs[6],
		s.addrs[7],
		s.addrs[8],
		s.addrs[9],
	}

	cosmosOneE18 := inference_synthesis.CosmosUintOneE18()

	stakes := []cosmosMath.Uint{
		cosmosMath.NewUint(1000000000000000000).Mul(cosmosOneE18),
		cosmosMath.NewUint(1000000000000000000).Mul(cosmosOneE18),
		cosmosMath.NewUint(1000000000000000000).Mul(cosmosOneE18),
	}

	// Create topic
	newTopicMsg := &types.MsgCreateNewTopic{
		Creator:          reputerAddrs[0].String(),
		Metadata:         "test",
		LossLogic:        "logic",
		EpochLength:      10800,
		InferenceLogic:   "Ilogic",
		InferenceMethod:  "Imethod",
		DefaultArg:       "ETH",
		AlphaRegret:      alloraMath.NewDecFromInt64(10),
		PrewardReputer:   alloraMath.NewDecFromInt64(11),
		PrewardInference: alloraMath.NewDecFromInt64(12),
		PrewardForecast:  alloraMath.NewDecFromInt64(13),
		FTolerance:       alloraMath.NewDecFromInt64(14),
	}
	res, err := s.msgServer.CreateNewTopic(s.ctx, newTopicMsg)
	s.Require().NoError(err)

	// Get Topic Id
	topicId := res.TopicId

	// Register 5 workers
	for _, addr := range workerAddrs {
		workerRegMsg := &types.MsgRegister{
			Sender:       addr.String(),
			LibP2PKey:    "test",
			MultiAddress: "test",
			TopicId:      topicId,
			IsReputer:    false,
			Owner:        addr.String(),
		}
		_, err := s.msgServer.Register(s.ctx, workerRegMsg)
		s.Require().NoError(err)
	}

	// Register 3 reputers
	for _, addr := range reputerAddrs {
		reputerRegMsg := &types.MsgRegister{
			Sender:       addr.String(),
			LibP2PKey:    "test",
			MultiAddress: "test",
			TopicId:      topicId,
			IsReputer:    true,
		}
		_, err := s.msgServer.Register(s.ctx, reputerRegMsg)
		s.Require().NoError(err)
	}
	// Add Stake for reputers
	for i, addr := range reputerAddrs {
		_, err := s.msgServer.AddStake(s.ctx, &types.MsgAddStake{
			Sender:  addr.String(),
			Amount:  stakes[i],
			TopicId: topicId,
		})
		s.Require().NoError(err)
	}

	var initialStake int64 = 1000
	initialStakeCoins := sdk.NewCoins(sdk.NewCoin(params.DefaultBondDenom, cosmosMath.NewInt(initialStake)))
	s.bankKeeper.MintCoins(s.ctx, types.AlloraStakingAccountName, initialStakeCoins)
	s.bankKeeper.SendCoinsFromModuleToAccount(s.ctx, types.AlloraStakingAccountName, reputerAddrs[0], initialStakeCoins)
	fundTopicMessage := types.MsgFundTopic{
		Sender:    reputerAddrs[0].String(),
		TopicId:   topicId,
		Amount:    cosmosMath.NewInt(initialStake),
		ExtraData: []byte("Test"),
	}
	_, err = s.msgServer.FundTopic(s.ctx, &fundTopicMessage)
	s.Require().NoError(err)

	err = s.emissionsKeeper.AddWorkerNonce(s.ctx, topicId, &types.Nonce{
		BlockHeight: block,
	})
	s.Require().NoError(err)
	err = s.emissionsKeeper.AddReputerNonce(s.ctx, topicId, &types.Nonce{
		BlockHeight: block,
	}, &types.Nonce{
		BlockHeight: block,
	})
	s.Require().NoError(err)

	// Insert inference from workers
	inferenceBundles := GenerateWorkerDataBundles(s, block, topicId)
	_, err = s.msgServer.InsertBulkWorkerPayload(s.ctx, &types.MsgInsertBulkWorkerPayload{
		Sender:            workerAddrs[0].String(),
		Nonce:             &types.Nonce{BlockHeight: block},
		TopicId:           topicId,
		WorkerDataBundles: inferenceBundles,
	})
	s.Require().NoError(err)

	// Insert loss bundle from reputers
	lossBundles := GenerateLossBundles(s, block, topicId, reputerAddrs)
	_, err = s.msgServer.InsertBulkReputerPayload(s.ctx, &types.MsgInsertBulkReputerPayload{
		Sender:  reputerAddrs[0].String(),
		TopicId: topicId,
		ReputerRequestNonce: &types.ReputerRequestNonce{
			ReputerNonce: &types.Nonce{
				BlockHeight: block,
			},
			WorkerNonce: &types.Nonce{
				BlockHeight: block,
			},
		},
		ReputerValueBundles: lossBundles.ReputerValueBundles,
	})
	s.Require().NoError(err)

	topicTotalRewards := alloraMath.NewDecFromInt64(1000000)
	params, err := s.emissionsKeeper.GetParams(s.ctx)
	s.Require().NoError(err)

	firstRewardsDistribution, err := rewards.GenerateRewardsDistributionByTopicParticipant(s.ctx, s.emissionsKeeper, topicId, &topicTotalRewards, block, params)
	s.Require().NoError(err)

	firstTotalReputerReward := alloraMath.ZeroDec()
	for _, reward := range firstRewardsDistribution {
		if reward.Type == rewards.ReputerRewardType {
			firstTotalReputerReward, err = firstTotalReputerReward.Add(reward.Reward)
			s.Require().NoError(err)
		}
	}

	block += 1
	s.ctx = s.ctx.WithBlockHeight(block)

	// Add new reputers and stakes
	newReputerAddrs := []sdk.AccAddress{
		s.addrs[3],
		s.addrs[4],
	}
	reputerAddrs = append(reputerAddrs, newReputerAddrs...)

	// Add Stake for new reputers
	newStakes := []cosmosMath.Uint{
		cosmosMath.NewUint(1000000000000000000).Mul(cosmosOneE18),
		cosmosMath.NewUint(1000000000000000000).Mul(cosmosOneE18),
	}
	stakes = append(stakes, newStakes...)

	// Create new topic
	newTopicMsg = &types.MsgCreateNewTopic{
		Creator:          reputerAddrs[0].String(),
		Metadata:         "test",
		LossLogic:        "logic",
		EpochLength:      10800,
		InferenceLogic:   "Ilogic",
		InferenceMethod:  "Imethod",
		DefaultArg:       "ETH",
		AlphaRegret:      alloraMath.NewDecFromInt64(10),
		PrewardReputer:   alloraMath.NewDecFromInt64(11),
		PrewardInference: alloraMath.NewDecFromInt64(12),
		PrewardForecast:  alloraMath.NewDecFromInt64(13),
		FTolerance:       alloraMath.NewDecFromInt64(14),
	}
	res, err = s.msgServer.CreateNewTopic(s.ctx, newTopicMsg)
	s.Require().NoError(err)

	// Get Topic Id
	topicId = res.TopicId

	// Register 5 workers
	for _, addr := range workerAddrs {
		workerRegMsg := &types.MsgRegister{
			Sender:       addr.String(),
			LibP2PKey:    "test",
			MultiAddress: "test",
			TopicId:      topicId,
			IsReputer:    false,
			Owner:        addr.String(),
		}
		_, err := s.msgServer.Register(s.ctx, workerRegMsg)
		s.Require().NoError(err)
	}

	// Register 5 reputers
	for _, addr := range reputerAddrs {
		reputerRegMsg := &types.MsgRegister{
			Sender:       addr.String(),
			LibP2PKey:    "test",
			MultiAddress: "test",
			TopicId:      topicId,
			IsReputer:    true,
		}
		_, err := s.msgServer.Register(s.ctx, reputerRegMsg)
		s.Require().NoError(err)
	}
	// Add Stake for reputers
	for i, addr := range reputerAddrs {
		_, err := s.msgServer.AddStake(s.ctx, &types.MsgAddStake{
			Sender:  addr.String(),
			Amount:  stakes[i],
			TopicId: topicId,
		})
		s.Require().NoError(err)
	}

	s.bankKeeper.MintCoins(s.ctx, types.AlloraStakingAccountName, initialStakeCoins)
	s.bankKeeper.SendCoinsFromModuleToAccount(s.ctx, types.AlloraStakingAccountName, reputerAddrs[0], initialStakeCoins)
	fundTopicMessage = types.MsgFundTopic{
		Sender:    reputerAddrs[0].String(),
		TopicId:   topicId,
		Amount:    cosmosMath.NewInt(initialStake),
		ExtraData: []byte("Test"),
	}
	_, err = s.msgServer.FundTopic(s.ctx, &fundTopicMessage)
	s.Require().NoError(err)

	err = s.emissionsKeeper.AddWorkerNonce(s.ctx, topicId, &types.Nonce{
		BlockHeight: block,
	})
	s.Require().NoError(err)
	err = s.emissionsKeeper.AddReputerNonce(s.ctx, topicId, &types.Nonce{
		BlockHeight: block,
	}, &types.Nonce{
		BlockHeight: block,
	})
	s.Require().NoError(err)

	// Insert inference from workers
	inferenceBundles = GenerateWorkerDataBundles(s, block, topicId)
	_, err = s.msgServer.InsertBulkWorkerPayload(s.ctx, &types.MsgInsertBulkWorkerPayload{
		Sender:            workerAddrs[0].String(),
		Nonce:             &types.Nonce{BlockHeight: block},
		TopicId:           topicId,
		WorkerDataBundles: inferenceBundles,
	})
	s.Require().NoError(err)

	// Insert loss bundle from reputers
	lossBundles = GenerateLossBundles(s, block, topicId, reputerAddrs)
	_, err = s.msgServer.InsertBulkReputerPayload(s.ctx, &types.MsgInsertBulkReputerPayload{
		Sender:  reputerAddrs[0].String(),
		TopicId: topicId,
		ReputerRequestNonce: &types.ReputerRequestNonce{
			ReputerNonce: &types.Nonce{
				BlockHeight: block,
			},
			WorkerNonce: &types.Nonce{
				BlockHeight: block,
			},
		},
		ReputerValueBundles: lossBundles.ReputerValueBundles,
	})
	s.Require().NoError(err)

	secondRewardsDistribution, err := rewards.GenerateRewardsDistributionByTopicParticipant(s.ctx, s.emissionsKeeper, topicId, &topicTotalRewards, block, params)
	s.Require().NoError(err)

	secondTotalReputerReward := alloraMath.ZeroDec()
	for _, reward := range secondRewardsDistribution {
		if reward.Type == rewards.ReputerRewardType {
			secondTotalReputerReward, err = secondTotalReputerReward.Add(reward.Reward)
			s.Require().NoError(err)
		}
	}

	// Check if the reward share increased
	s.Require().True(secondTotalReputerReward.Gt(firstTotalReputerReward))
}

func (s *RewardsTestSuite) TestRewardsIncreasesBalance() {
	block := int64(600)
	s.ctx = s.ctx.WithBlockHeight(block)
	epochLength := int64(10800)

	// Reputer Addresses
	reputerAddrs := []sdk.AccAddress{
		s.addrs[0],
		s.addrs[1],
		s.addrs[2],
		s.addrs[3],
		s.addrs[4],
	}

	// Worker Addresses
	workerAddrs := []sdk.AccAddress{
		s.addrs[5],
		s.addrs[6],
		s.addrs[7],
		s.addrs[8],
		s.addrs[9],
	}

	// Create topic
	newTopicMsg := &types.MsgCreateNewTopic{
		Creator:          reputerAddrs[0].String(),
		Metadata:         "test",
		LossLogic:        "logic",
		EpochLength:      epochLength,
		InferenceLogic:   "Ilogic",
		InferenceMethod:  "Imethod",
		DefaultArg:       "ETH",
		AlphaRegret:      alloraMath.NewDecFromInt64(10),
		PrewardReputer:   alloraMath.NewDecFromInt64(11),
		PrewardInference: alloraMath.NewDecFromInt64(12),
		PrewardForecast:  alloraMath.NewDecFromInt64(13),
		FTolerance:       alloraMath.NewDecFromInt64(14),
	}
	res, err := s.msgServer.CreateNewTopic(s.ctx, newTopicMsg)
	s.Require().NoError(err)

	// Get Topic Id
	topicId := res.TopicId

	// Register 5 workers
	for _, addr := range workerAddrs {
		workerRegMsg := &types.MsgRegister{
			Sender:       addr.String(),
			LibP2PKey:    "test",
			MultiAddress: "test",
			TopicId:      topicId,
			IsReputer:    false,
			Owner:        addr.String(),
		}
		_, err := s.msgServer.Register(s.ctx, workerRegMsg)
		s.Require().NoError(err)
	}

	// Register 5 reputers
	for _, addr := range reputerAddrs {
		reputerRegMsg := &types.MsgRegister{
			Sender:       addr.String(),
			LibP2PKey:    "test",
			MultiAddress: "test",
			TopicId:      topicId,
			IsReputer:    true,
		}
		_, err := s.msgServer.Register(s.ctx, reputerRegMsg)
		s.Require().NoError(err)
	}

	cosmosOneE18 := inference_synthesis.CosmosUintOneE18()

	// Add Stake for reputers
	var stakes = []cosmosMath.Uint{
		cosmosMath.NewUint(1176644).Mul(cosmosOneE18),
		cosmosMath.NewUint(384623).Mul(cosmosOneE18),
		cosmosMath.NewUint(394676).Mul(cosmosOneE18),
		cosmosMath.NewUint(207999).Mul(cosmosOneE18),
		cosmosMath.NewUint(368582).Mul(cosmosOneE18),
	}
	for i, addr := range reputerAddrs {
		_, err := s.msgServer.AddStake(s.ctx, &types.MsgAddStake{
			Sender:  addr.String(),
			Amount:  stakes[i],
			TopicId: topicId,
		})
		s.Require().NoError(err)
	}

	var initialStake int64 = 1000
	initialStakeCoins := sdk.NewCoins(sdk.NewCoin(params.DefaultBondDenom, cosmosMath.NewInt(initialStake)))
	s.bankKeeper.MintCoins(s.ctx, types.AlloraStakingAccountName, initialStakeCoins)
	s.bankKeeper.SendCoinsFromModuleToAccount(s.ctx, types.AlloraStakingAccountName, reputerAddrs[0], initialStakeCoins)
	fundTopicMessage := types.MsgFundTopic{
		Sender:    reputerAddrs[0].String(),
		TopicId:   topicId,
		Amount:    cosmosMath.NewInt(initialStake),
		ExtraData: []byte("Test"),
	}
	_, err = s.msgServer.FundTopic(s.ctx, &fundTopicMessage)
	s.Require().NoError(err)

	// Insert unfullfiled nonces
	err = s.emissionsKeeper.AddWorkerNonce(s.ctx, topicId, &types.Nonce{
		BlockHeight: block,
	})
	s.Require().NoError(err)
	err = s.emissionsKeeper.AddReputerNonce(s.ctx, topicId, &types.Nonce{
		BlockHeight: block,
	}, &types.Nonce{
		BlockHeight: block,
	})
	s.Require().NoError(err)

	reputerBalances := make([]sdk.Coin, 5)
	reputerStake := make([]cosmosMath.Uint, 5)
	for i, addr := range reputerAddrs {
		reputerBalances[i] = s.bankKeeper.GetBalance(s.ctx, addr, params.DefaultBondDenom)
		reputerStake[i], err = s.emissionsKeeper.GetStakeOnReputerInTopic(s.ctx, topicId, addr)
		s.Require().NoError(err)
	}

	workerBalances := make([]sdk.Coin, 5)
	for i, addr := range workerAddrs {
		workerBalances[i] = s.bankKeeper.GetBalance(s.ctx, addr, params.DefaultBondDenom)
	}

	// Insert inference from workers
	inferenceBundles := GenerateWorkerDataBundles(s, block, topicId)
	_, err = s.msgServer.InsertBulkWorkerPayload(s.ctx, &types.MsgInsertBulkWorkerPayload{
		Sender:            workerAddrs[0].String(),
		Nonce:             &types.Nonce{BlockHeight: block},
		TopicId:           topicId,
		WorkerDataBundles: inferenceBundles,
	})
	s.Require().NoError(err)

	// Insert loss bundle from reputers
	lossBundles := GenerateLossBundles(s, block, topicId, reputerAddrs)
	_, err = s.msgServer.InsertBulkReputerPayload(s.ctx, &types.MsgInsertBulkReputerPayload{
		Sender:  reputerAddrs[0].String(),
		TopicId: topicId,
		ReputerRequestNonce: &types.ReputerRequestNonce{
			ReputerNonce: &types.Nonce{
				BlockHeight: block,
			},
			WorkerNonce: &types.Nonce{
				BlockHeight: block,
			},
		},
		ReputerValueBundles: lossBundles.ReputerValueBundles,
	})
	s.Require().NoError(err)

	block += epochLength * 3
	s.ctx = s.ctx.WithBlockHeight(block)

	// Trigger end block - rewards distribution
	err = s.appModule.EndBlock(s.ctx)
	s.Require().NoError(err)

	for i, addr := range reputerAddrs {
		reputerStakeCurrent, err := s.emissionsKeeper.GetStakeOnReputerInTopic(s.ctx, topicId, addr)
		s.Require().NoError(err)
		s.Require().True(reputerStakeCurrent.GT(reputerStake[i]))
		s.Require().True(s.bankKeeper.GetBalance(s.ctx, addr, params.DefaultBondDenom).Amount.Equal(reputerBalances[i].Amount))
	}

	for i, addr := range workerAddrs {
		s.Require().True(s.bankKeeper.GetBalance(s.ctx, addr, params.DefaultBondDenom).Amount.GT(workerBalances[i].Amount))
	}
}

<<<<<<< HEAD
func (s *RewardsTestSuite) TestRewardsGoUpForTopicWithGreaterProportionOfStake() {
	block := int64(600)
	s.ctx = s.ctx.WithBlockHeight(block)
	epochLength := int64(10800)

	// Reputer Addresses
	reputerAddrs := []sdk.AccAddress{
		s.addrs[0],
		s.addrs[1],
		s.addrs[2],
		s.addrs[3],
		s.addrs[4],
	}

	// Worker Addresses
	workerAddrs := []sdk.AccAddress{
		s.addrs[5],
		s.addrs[6],
		s.addrs[7],
		s.addrs[8],
		s.addrs[9],
	}

	// Create first topic
	newTopicMsg := &types.MsgCreateNewTopic{
		Creator:          reputerAddrs[0].String(),
=======
func (s *RewardsTestSuite) TestStandardRewardEmissionWithOneInfererAndOneReputer() {
	blockHeight := int64(600)
	s.ctx = s.ctx.WithBlockHeight(blockHeight)
	epochLength := int64(10800)

	// Reputer Addresses
	reputer := s.addrs[0]
	// Worker Addresses
	worker := s.addrs[5]

	// Create topic
	newTopicMsg := &types.MsgCreateNewTopic{
		Creator:          reputer.String(),
>>>>>>> 939f3ad6
		Metadata:         "test",
		LossLogic:        "logic",
		EpochLength:      epochLength,
		InferenceLogic:   "Ilogic",
		InferenceMethod:  "Imethod",
		DefaultArg:       "ETH",
		AlphaRegret:      alloraMath.NewDecFromInt64(10),
		PrewardReputer:   alloraMath.NewDecFromInt64(11),
		PrewardInference: alloraMath.NewDecFromInt64(12),
		PrewardForecast:  alloraMath.NewDecFromInt64(13),
		FTolerance:       alloraMath.NewDecFromInt64(14),
	}
	res, err := s.msgServer.CreateNewTopic(s.ctx, newTopicMsg)
	s.Require().NoError(err)

<<<<<<< HEAD
	// Get Topic Id for first topic
	topicId1 := res.TopicId
	res, err = s.msgServer.CreateNewTopic(s.ctx, newTopicMsg)
	s.Require().NoError(err)
	topicId2 := res.TopicId

	// Register 5 workers, first 3 for topic 1 and last 2 for topic 2
	for i, addr := range workerAddrs {
		workerRegMsg := &types.MsgRegister{
			Sender:       addr.String(),
			LibP2PKey:    "test",
			MultiAddress: "test",
			TopicId:      topicId1,
			IsReputer:    false,
			Owner:        addr.String(),
		}
		if i > 2 {
			workerRegMsg.TopicId = topicId2
		}
		_, err := s.msgServer.Register(s.ctx, workerRegMsg)
		s.Require().NoError(err)

	}

	// Register 5 reputers, first 3 for topic 1 and last 2 for topic 2
	for i, addr := range reputerAddrs {
		reputerRegMsg := &types.MsgRegister{
			Sender:       addr.String(),
			LibP2PKey:    "test",
			MultiAddress: "test",
			TopicId:      topicId1,
			IsReputer:    true,
		}
		if i > 2 {
			reputerRegMsg.TopicId = topicId2
		}
		_, err := s.msgServer.Register(s.ctx, reputerRegMsg)
		s.Require().NoError(err)
	}

	cosmosOneE18 := inference_synthesis.CosmosUintOneE18()

	// Add Stake for reputers
	var stakes = []cosmosMath.Uint{
		cosmosMath.NewUint(1176644).Mul(cosmosOneE18),
		cosmosMath.NewUint(384623).Mul(cosmosOneE18),
		cosmosMath.NewUint(394676).Mul(cosmosOneE18),
		cosmosMath.NewUint(207999).Mul(cosmosOneE18),
		cosmosMath.NewUint(368582).Mul(cosmosOneE18),
	}
	for i, addr := range reputerAddrs {
		addStakeMsg := &types.MsgAddStake{
			Sender:  addr.String(),
			Amount:  stakes[i],
			TopicId: topicId1,
		}
		if i > 2 {
			addStakeMsg.TopicId = topicId2
		}
		_, err := s.msgServer.AddStake(s.ctx, addStakeMsg)
		s.Require().NoError(err)
	}

	// fund topic 1
	var initialStake int64 = 1000
	initialStakeCoins := sdk.NewCoins(sdk.NewCoin(params.DefaultBondDenom, cosmosMath.NewInt(initialStake)))
	s.bankKeeper.MintCoins(s.ctx, types.AlloraStakingAccountName, initialStakeCoins)
	s.bankKeeper.SendCoinsFromModuleToAccount(s.ctx, types.AlloraStakingAccountName, reputerAddrs[0], initialStakeCoins)
	fundTopicMessage := types.MsgFundTopic{
		Sender:    reputerAddrs[0].String(),
		TopicId:   topicId1,
=======
	// Get Topic Id
	topicId := res.TopicId

	// Register 1 worker
	workerRegMsg := &types.MsgRegister{
		Sender:       worker.String(),
		LibP2PKey:    "test",
		MultiAddress: "test",
		TopicId:      topicId,
		IsReputer:    false,
		Owner:        worker.String(),
	}
	_, err = s.msgServer.Register(s.ctx, workerRegMsg)
	s.Require().NoError(err)

	// Register 1 reputer
	reputerRegMsg := &types.MsgRegister{
		Sender:       reputer.String(),
		LibP2PKey:    "test",
		MultiAddress: "test",
		TopicId:      topicId,
		IsReputer:    true,
	}
	_, err = s.msgServer.Register(s.ctx, reputerRegMsg)
	s.Require().NoError(err)

	cosmosOneE18 := inference_synthesis.CosmosUintOneE18()

	// Add Stake for reputer
	_, err = s.msgServer.AddStake(s.ctx, &types.MsgAddStake{
		Sender:  reputer.String(),
		Amount:  cosmosMath.NewUint(1176644).Mul(cosmosOneE18),
		TopicId: topicId,
	})
	s.Require().NoError(err)

	var initialStake int64 = 1000
	initialStakeCoins := sdk.NewCoins(sdk.NewCoin(params.DefaultBondDenom, cosmosMath.NewInt(initialStake)))
	s.bankKeeper.MintCoins(s.ctx, types.AlloraStakingAccountName, initialStakeCoins)
	s.bankKeeper.SendCoinsFromModuleToAccount(s.ctx, types.AlloraStakingAccountName, reputer, initialStakeCoins)
	fundTopicMessage := types.MsgFundTopic{
		Sender:    reputer.String(),
		TopicId:   topicId,
>>>>>>> 939f3ad6
		Amount:    cosmosMath.NewInt(initialStake),
		ExtraData: []byte("Test"),
	}
	_, err = s.msgServer.FundTopic(s.ctx, &fundTopicMessage)
	s.Require().NoError(err)

<<<<<<< HEAD
	// fund topic 2
	s.bankKeeper.MintCoins(s.ctx, types.AlloraStakingAccountName, initialStakeCoins)
	s.bankKeeper.SendCoinsFromModuleToAccount(s.ctx, types.AlloraStakingAccountName, reputerAddrs[0], initialStakeCoins)
	fundTopicMessage.TopicId = topicId2
	_, err = s.msgServer.FundTopic(s.ctx, &fundTopicMessage)
	s.Require().NoError(err)

	// Insert unfullfiled nonces
	err = s.emissionsKeeper.AddWorkerNonce(s.ctx, topicId1, &types.Nonce{
		BlockHeight: block,
	})
	s.Require().NoError(err)
	err = s.emissionsKeeper.AddReputerNonce(s.ctx, topicId1, &types.Nonce{
		BlockHeight: block,
	}, &types.Nonce{
		BlockHeight: block,
	})
	s.Require().NoError(err)
	err = s.emissionsKeeper.AddWorkerNonce(s.ctx, topicId2, &types.Nonce{
		BlockHeight: block,
	})
	s.Require().NoError(err)
	err = s.emissionsKeeper.AddReputerNonce(s.ctx, topicId2, &types.Nonce{
		BlockHeight: block,
	}, &types.Nonce{
		BlockHeight: block,
	})
	s.Require().NoError(err)

	reputerBalances := make([]sdk.Coin, 5)
	reputerStake := make([]cosmosMath.Uint, 5)
	for i, addr := range reputerAddrs {
		reputerBalances[i] = s.bankKeeper.GetBalance(s.ctx, addr, params.DefaultBondDenom)
		if i > 2 {
			reputerStake[i], err = s.emissionsKeeper.GetStakeOnReputerInTopic(s.ctx, topicId2, addr)
			s.Require().NoError(err)
		} else {
			reputerStake[i], err = s.emissionsKeeper.GetStakeOnReputerInTopic(s.ctx, topicId1, addr)
			s.Require().NoError(err)
		}
	}

	workerBalances := make([]sdk.Coin, 5)
	for i, addr := range workerAddrs {
		workerBalances[i] = s.bankKeeper.GetBalance(s.ctx, addr, params.DefaultBondDenom)
	}

	// Insert inference from workers
	inferenceBundles := GenerateWorkerDataBundles(s, block, topicId1)
	_, err = s.msgServer.InsertBulkWorkerPayload(s.ctx, &types.MsgInsertBulkWorkerPayload{
		Sender:            workerAddrs[0].String(),
		Nonce:             &types.Nonce{BlockHeight: block},
		TopicId:           topicId1,
		WorkerDataBundles: inferenceBundles,
	})
	s.Require().NoError(err)
	inferenceBundles2 := GenerateWorkerDataBundles(s, block, topicId2)
	_, err = s.msgServer.InsertBulkWorkerPayload(s.ctx, &types.MsgInsertBulkWorkerPayload{
		Sender:            workerAddrs[0].String(),
		Nonce:             &types.Nonce{BlockHeight: block},
		TopicId:           topicId2,
		WorkerDataBundles: inferenceBundles2,
	})
	s.Require().NoError(err)

	// Insert loss bundle from reputers
	lossBundles := GenerateLossBundles(s, block, topicId1, reputerAddrs)
	_, err = s.msgServer.InsertBulkReputerPayload(s.ctx, &types.MsgInsertBulkReputerPayload{
		Sender:  reputerAddrs[0].String(),
		TopicId: topicId1,
		ReputerRequestNonce: &types.ReputerRequestNonce{
			ReputerNonce: &types.Nonce{
				BlockHeight: block,
			},
			WorkerNonce: &types.Nonce{
				BlockHeight: block,
			},
		},
		ReputerValueBundles: lossBundles.ReputerValueBundles,
	})
	s.Require().NoError(err)
	lossBundles2 := GenerateLossBundles(s, block, topicId2, reputerAddrs)
	_, err = s.msgServer.InsertBulkReputerPayload(s.ctx, &types.MsgInsertBulkReputerPayload{
		Sender:  reputerAddrs[0].String(),
		TopicId: topicId2,
		ReputerRequestNonce: &types.ReputerRequestNonce{
			ReputerNonce: &types.Nonce{
				BlockHeight: block,
			},
			WorkerNonce: &types.Nonce{
				BlockHeight: block,
			},
		},
		ReputerValueBundles: lossBundles2.ReputerValueBundles,
	})
	s.Require().NoError(err)

	block += epochLength * 3
	s.ctx = s.ctx.WithBlockHeight(block)
=======
	// Insert unfullfiled nonces
	err = s.emissionsKeeper.AddWorkerNonce(s.ctx, topicId, &types.Nonce{
		BlockHeight: blockHeight,
	})
	s.Require().NoError(err)
	err = s.emissionsKeeper.AddReputerNonce(s.ctx, topicId, &types.Nonce{
		BlockHeight: blockHeight,
	}, &types.Nonce{
		BlockHeight: blockHeight,
	})
	s.Require().NoError(err)

	// Insert inference from worker
	worker1InferenceForecastBundle := &types.InferenceForecastBundle{
		Inference: &types.Inference{
			TopicId:     topicId,
			BlockHeight: blockHeight,
			Inferer:     worker.String(),
			Value:       alloraMath.MustNewDecFromString("0.01127"),
		},
	}
	worker1Sig, err := GenerateWorkerSignature(s, worker1InferenceForecastBundle, worker)
	s.Require().NoError(err)
	worker1Bundle := &types.WorkerDataBundle{
		InferenceForecastsBundle:           worker1InferenceForecastBundle,
		InferencesForecastsBundleSignature: worker1Sig,
		Pubkey:                             GetAccPubKey(s, worker),
	}
	_, err = s.msgServer.InsertBulkWorkerPayload(s.ctx, &types.MsgInsertBulkWorkerPayload{
		Sender:            worker.String(),
		Nonce:             &types.Nonce{BlockHeight: blockHeight},
		TopicId:           topicId,
		WorkerDataBundles: []*types.WorkerDataBundle{worker1Bundle},
	})
	s.Require().NoError(err)

	// Insert loss bundle from reputer
	valueBundle := &types.ValueBundle{
		TopicId: topicId,
		ReputerRequestNonce: &types.ReputerRequestNonce{
			ReputerNonce: &types.Nonce{
				BlockHeight: blockHeight,
			},
			WorkerNonce: &types.Nonce{
				BlockHeight: blockHeight,
			},
		},
		Reputer:                reputer.String(),
		CombinedValue:          alloraMath.MustNewDecFromString("0.01127"),
		NaiveValue:             alloraMath.MustNewDecFromString("0.0116"),
		InfererValues:          []*types.WorkerAttributedValue{{Worker: worker.String(), Value: alloraMath.MustNewDecFromString("0.0112")}},
		ForecasterValues:       []*types.WorkerAttributedValue{},
		OneOutInfererValues:    []*types.WithheldWorkerAttributedValue{{Worker: worker.String(), Value: alloraMath.MustNewDecFromString("0.0112")}},
		OneOutForecasterValues: []*types.WithheldWorkerAttributedValue{},
		OneInForecasterValues:  []*types.WorkerAttributedValue{},
	}
	sig, err := GenerateReputerSignature(s, valueBundle, reputer)
	s.Require().NoError(err)
	reputerBundle := &types.ReputerValueBundle{
		Pubkey:      GetAccPubKey(s, reputer),
		Signature:   sig,
		ValueBundle: valueBundle,
	}
	_, err = s.msgServer.InsertBulkReputerPayload(s.ctx, &types.MsgInsertBulkReputerPayload{
		Sender:  reputer.String(),
		TopicId: topicId,
		ReputerRequestNonce: &types.ReputerRequestNonce{
			ReputerNonce: &types.Nonce{
				BlockHeight: blockHeight,
			},
			WorkerNonce: &types.Nonce{
				BlockHeight: blockHeight,
			},
		},
		ReputerValueBundles: []*types.ReputerValueBundle{reputerBundle},
	})
	s.Require().NoError(err)

	blockHeight += epochLength * 3
	s.ctx = s.ctx.WithBlockHeight(blockHeight)
>>>>>>> 939f3ad6

	// Trigger end block - rewards distribution
	err = s.appModule.EndBlock(s.ctx)
	s.Require().NoError(err)
<<<<<<< HEAD

	for i, addr := range reputerAddrs {
		if i > 2 {
			reputerStakeCurrent, err := s.emissionsKeeper.GetStakeOnReputerInTopic(s.ctx, topicId2, addr)
			s.Require().NoError(err)
			s.Require().True(reputerStakeCurrent.GT(reputerStake[i]))
			s.Require().True(s.bankKeeper.GetBalance(s.ctx, addr, params.DefaultBondDenom).Amount.Equal(reputerBalances[i].Amount))
		} else {

			reputerStakeCurrent, err := s.emissionsKeeper.GetStakeOnReputerInTopic(s.ctx, topicId1, addr)
			s.Require().NoError(err)
			s.Require().True(reputerStakeCurrent.GT(reputerStake[i]))
			s.Require().True(s.bankKeeper.GetBalance(s.ctx, addr, params.DefaultBondDenom).Amount.Equal(reputerBalances[i].Amount))
		}
	}

	for i, addr := range workerAddrs {
		s.Require().True(s.bankKeeper.GetBalance(s.ctx, addr, params.DefaultBondDenom).Amount.GT(workerBalances[i].Amount))
	}
=======
>>>>>>> 939f3ad6
}<|MERGE_RESOLUTION|>--- conflicted
+++ resolved
@@ -739,7 +739,6 @@
 	}
 }
 
-<<<<<<< HEAD
 func (s *RewardsTestSuite) TestRewardsGoUpForTopicWithGreaterProportionOfStake() {
 	block := int64(600)
 	s.ctx = s.ctx.WithBlockHeight(block)
@@ -766,21 +765,6 @@
 	// Create first topic
 	newTopicMsg := &types.MsgCreateNewTopic{
 		Creator:          reputerAddrs[0].String(),
-=======
-func (s *RewardsTestSuite) TestStandardRewardEmissionWithOneInfererAndOneReputer() {
-	blockHeight := int64(600)
-	s.ctx = s.ctx.WithBlockHeight(blockHeight)
-	epochLength := int64(10800)
-
-	// Reputer Addresses
-	reputer := s.addrs[0]
-	// Worker Addresses
-	worker := s.addrs[5]
-
-	// Create topic
-	newTopicMsg := &types.MsgCreateNewTopic{
-		Creator:          reputer.String(),
->>>>>>> 939f3ad6
 		Metadata:         "test",
 		LossLogic:        "logic",
 		EpochLength:      epochLength,
@@ -795,8 +779,6 @@
 	}
 	res, err := s.msgServer.CreateNewTopic(s.ctx, newTopicMsg)
 	s.Require().NoError(err)
-
-<<<<<<< HEAD
 	// Get Topic Id for first topic
 	topicId1 := res.TopicId
 	res, err = s.msgServer.CreateNewTopic(s.ctx, newTopicMsg)
@@ -868,58 +850,12 @@
 	fundTopicMessage := types.MsgFundTopic{
 		Sender:    reputerAddrs[0].String(),
 		TopicId:   topicId1,
-=======
-	// Get Topic Id
-	topicId := res.TopicId
-
-	// Register 1 worker
-	workerRegMsg := &types.MsgRegister{
-		Sender:       worker.String(),
-		LibP2PKey:    "test",
-		MultiAddress: "test",
-		TopicId:      topicId,
-		IsReputer:    false,
-		Owner:        worker.String(),
-	}
-	_, err = s.msgServer.Register(s.ctx, workerRegMsg)
-	s.Require().NoError(err)
-
-	// Register 1 reputer
-	reputerRegMsg := &types.MsgRegister{
-		Sender:       reputer.String(),
-		LibP2PKey:    "test",
-		MultiAddress: "test",
-		TopicId:      topicId,
-		IsReputer:    true,
-	}
-	_, err = s.msgServer.Register(s.ctx, reputerRegMsg)
-	s.Require().NoError(err)
-
-	cosmosOneE18 := inference_synthesis.CosmosUintOneE18()
-
-	// Add Stake for reputer
-	_, err = s.msgServer.AddStake(s.ctx, &types.MsgAddStake{
-		Sender:  reputer.String(),
-		Amount:  cosmosMath.NewUint(1176644).Mul(cosmosOneE18),
-		TopicId: topicId,
-	})
-	s.Require().NoError(err)
-
-	var initialStake int64 = 1000
-	initialStakeCoins := sdk.NewCoins(sdk.NewCoin(params.DefaultBondDenom, cosmosMath.NewInt(initialStake)))
-	s.bankKeeper.MintCoins(s.ctx, types.AlloraStakingAccountName, initialStakeCoins)
-	s.bankKeeper.SendCoinsFromModuleToAccount(s.ctx, types.AlloraStakingAccountName, reputer, initialStakeCoins)
-	fundTopicMessage := types.MsgFundTopic{
-		Sender:    reputer.String(),
-		TopicId:   topicId,
->>>>>>> 939f3ad6
 		Amount:    cosmosMath.NewInt(initialStake),
 		ExtraData: []byte("Test"),
 	}
 	_, err = s.msgServer.FundTopic(s.ctx, &fundTopicMessage)
 	s.Require().NoError(err)
 
-<<<<<<< HEAD
 	// fund topic 2
 	s.bankKeeper.MintCoins(s.ctx, types.AlloraStakingAccountName, initialStakeCoins)
 	s.bankKeeper.SendCoinsFromModuleToAccount(s.ctx, types.AlloraStakingAccountName, reputerAddrs[0], initialStakeCoins)
@@ -1019,7 +955,107 @@
 
 	block += epochLength * 3
 	s.ctx = s.ctx.WithBlockHeight(block)
-=======
+
+	// Trigger end block - rewards distribution
+	err = s.appModule.EndBlock(s.ctx)
+	s.Require().NoError(err)
+
+	for i, addr := range reputerAddrs {
+		if i > 2 {
+			reputerStakeCurrent, err := s.emissionsKeeper.GetStakeOnReputerInTopic(s.ctx, topicId2, addr)
+			s.Require().NoError(err)
+			s.Require().True(reputerStakeCurrent.GT(reputerStake[i]))
+			s.Require().True(s.bankKeeper.GetBalance(s.ctx, addr, params.DefaultBondDenom).Amount.Equal(reputerBalances[i].Amount))
+		} else {
+
+			reputerStakeCurrent, err := s.emissionsKeeper.GetStakeOnReputerInTopic(s.ctx, topicId1, addr)
+			s.Require().NoError(err)
+			s.Require().True(reputerStakeCurrent.GT(reputerStake[i]))
+			s.Require().True(s.bankKeeper.GetBalance(s.ctx, addr, params.DefaultBondDenom).Amount.Equal(reputerBalances[i].Amount))
+		}
+	}
+
+	for i, addr := range workerAddrs {
+		s.Require().True(s.bankKeeper.GetBalance(s.ctx, addr, params.DefaultBondDenom).Amount.GT(workerBalances[i].Amount))
+	}
+
+}
+
+func (s *RewardsTestSuite) TestStandardRewardEmissionWithOneInfererAndOneReputer() {
+	blockHeight := int64(600)
+	s.ctx = s.ctx.WithBlockHeight(blockHeight)
+	epochLength := int64(10800)
+
+	// Reputer Addresses
+	reputer := s.addrs[0]
+	// Worker Addresses
+	worker := s.addrs[5]
+
+	// Create topic
+	newTopicMsg := &types.MsgCreateNewTopic{
+		Creator:          reputer.String(),
+		Metadata:         "test",
+		LossLogic:        "logic",
+		EpochLength:      epochLength,
+		InferenceLogic:   "Ilogic",
+		InferenceMethod:  "Imethod",
+		DefaultArg:       "ETH",
+		AlphaRegret:      alloraMath.NewDecFromInt64(10),
+		PrewardReputer:   alloraMath.NewDecFromInt64(11),
+		PrewardInference: alloraMath.NewDecFromInt64(12),
+		PrewardForecast:  alloraMath.NewDecFromInt64(13),
+		FTolerance:       alloraMath.NewDecFromInt64(14),
+	}
+	res, err := s.msgServer.CreateNewTopic(s.ctx, newTopicMsg)
+	s.Require().NoError(err)
+	// Get Topic Id
+	topicId := res.TopicId
+
+	// Register 1 worker
+	workerRegMsg := &types.MsgRegister{
+		Sender:       worker.String(),
+		LibP2PKey:    "test",
+		MultiAddress: "test",
+		TopicId:      topicId,
+		IsReputer:    false,
+		Owner:        worker.String(),
+	}
+	_, err = s.msgServer.Register(s.ctx, workerRegMsg)
+	s.Require().NoError(err)
+
+	// Register 1 reputer
+	reputerRegMsg := &types.MsgRegister{
+		Sender:       reputer.String(),
+		LibP2PKey:    "test",
+		MultiAddress: "test",
+		TopicId:      topicId,
+		IsReputer:    true,
+	}
+	_, err = s.msgServer.Register(s.ctx, reputerRegMsg)
+	s.Require().NoError(err)
+
+	cosmosOneE18 := inference_synthesis.CosmosUintOneE18()
+
+	// Add Stake for reputer
+	_, err = s.msgServer.AddStake(s.ctx, &types.MsgAddStake{
+		Sender:  reputer.String(),
+		Amount:  cosmosMath.NewUint(1176644).Mul(cosmosOneE18),
+		TopicId: topicId,
+	})
+	s.Require().NoError(err)
+
+	var initialStake int64 = 1000
+	initialStakeCoins := sdk.NewCoins(sdk.NewCoin(params.DefaultBondDenom, cosmosMath.NewInt(initialStake)))
+	s.bankKeeper.MintCoins(s.ctx, types.AlloraStakingAccountName, initialStakeCoins)
+	s.bankKeeper.SendCoinsFromModuleToAccount(s.ctx, types.AlloraStakingAccountName, reputer, initialStakeCoins)
+	fundTopicMessage := types.MsgFundTopic{
+		Sender:    reputer.String(),
+		TopicId:   topicId,
+		Amount:    cosmosMath.NewInt(initialStake),
+		ExtraData: []byte("Test"),
+	}
+	_, err = s.msgServer.FundTopic(s.ctx, &fundTopicMessage)
+	s.Require().NoError(err)
 	// Insert unfullfiled nonces
 	err = s.emissionsKeeper.AddWorkerNonce(s.ctx, topicId, &types.Nonce{
 		BlockHeight: blockHeight,
@@ -1100,31 +1136,9 @@
 
 	blockHeight += epochLength * 3
 	s.ctx = s.ctx.WithBlockHeight(blockHeight)
->>>>>>> 939f3ad6
 
 	// Trigger end block - rewards distribution
 	err = s.appModule.EndBlock(s.ctx)
 	s.Require().NoError(err)
-<<<<<<< HEAD
-
-	for i, addr := range reputerAddrs {
-		if i > 2 {
-			reputerStakeCurrent, err := s.emissionsKeeper.GetStakeOnReputerInTopic(s.ctx, topicId2, addr)
-			s.Require().NoError(err)
-			s.Require().True(reputerStakeCurrent.GT(reputerStake[i]))
-			s.Require().True(s.bankKeeper.GetBalance(s.ctx, addr, params.DefaultBondDenom).Amount.Equal(reputerBalances[i].Amount))
-		} else {
-
-			reputerStakeCurrent, err := s.emissionsKeeper.GetStakeOnReputerInTopic(s.ctx, topicId1, addr)
-			s.Require().NoError(err)
-			s.Require().True(reputerStakeCurrent.GT(reputerStake[i]))
-			s.Require().True(s.bankKeeper.GetBalance(s.ctx, addr, params.DefaultBondDenom).Amount.Equal(reputerBalances[i].Amount))
-		}
-	}
-
-	for i, addr := range workerAddrs {
-		s.Require().True(s.bankKeeper.GetBalance(s.ctx, addr, params.DefaultBondDenom).Amount.GT(workerBalances[i].Amount))
-	}
-=======
->>>>>>> 939f3ad6
+
 }