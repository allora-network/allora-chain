package rewards

import (
	"sort"

	"cosmossdk.io/errors"

	alloraMath "github.com/allora-network/allora-chain/math"
	"github.com/allora-network/allora-chain/x/emissions/types"
)

// StdDev calculates the standard deviation of a slice of `alloraMath.Dec`
// stdDev = sqrt((Σ(x - μ))^2/ N)
// where μ is mean and N is number of elements
func StdDev(data []alloraMath.Dec) (alloraMath.Dec, error) {
	mean := alloraMath.ZeroDec()
	var err error = nil
	for _, v := range data {
		mean, err = mean.Add(v)
		if err != nil {
			return alloraMath.Dec{}, err
		}
	}
	lenData := alloraMath.NewDecFromInt64(int64(len(data)))
	mean, err = mean.Quo(lenData)
	if err != nil {
		return alloraMath.Dec{}, err
	}
	sd := alloraMath.ZeroDec()
	for _, v := range data {
		vMinusMean, err := v.Sub(mean)
		if err != nil {
			return alloraMath.Dec{}, err
		}
		vMinusMeanSquared, err := vMinusMean.Mul(vMinusMean)
		if err != nil {
			return alloraMath.Dec{}, err
		}
		sd, err = sd.Add(vMinusMeanSquared)
		if err != nil {
			return alloraMath.Dec{}, err
		}
	}
	sdOverLen, err := sd.Quo(lenData)
	if err != nil {
		return alloraMath.Dec{}, err
	}
	sqrtSdOverLen, err := sdOverLen.Sqrt()
	if err != nil {
		return alloraMath.Dec{}, err
	}
	return sqrtSdOverLen, nil
}

// flatten converts a double slice of alloraMath.Dec to a single slice of alloraMath.Dec
func flatten(arr [][]alloraMath.Dec) []alloraMath.Dec {
	var flat []alloraMath.Dec
	for _, row := range arr {
		flat = append(flat, row...)
	}
	return flat
}

// RewardFractions without multiplication against total rewards are used to calculate entropy
// note the use of lowercase u as opposed to capital
// u_ij = M(Tij) / ∑_j M(T_ij)
// v_ik = M(Tik) / ∑_k M(T_ik)
func GetScoreFractions(
	latestWorkerScores []alloraMath.Dec,
	latestTimeStepsScores []alloraMath.Dec,
	pReward alloraMath.Dec,
) ([]alloraMath.Dec, error) {
	mappedValues, err := GetMappingFunctionValues(latestWorkerScores, latestTimeStepsScores, pReward)
	if err != nil {
		return nil, errors.Wrapf(err, "error in GetMappingFunctionValue")
	}
	ret := make([]alloraMath.Dec, len(mappedValues))
	mappedSum, err := alloraMath.SumDecSlice(mappedValues)
	if err != nil {
		return nil, errors.Wrapf(err, "error in SumDecSlice:")
	}
	for i, mappedValue := range mappedValues {
		ret[i], err = mappedValue.Quo(mappedSum)
		if err != nil {
			return nil, errors.Wrapf(err, "error doing division of mappedValues")
		}
	}
	return ret, nil
}

// Mapping function used by score fraction calculation
// M(T) = φ_p[ T / σ(T) ]
// phi is the phi function
// sigma is NOT the sigma function but rather represents standard deviation
func GetMappingFunctionValues(
	latestWorkerScores []alloraMath.Dec, // T - latest scores from workers
	latestTimeStepsScores []alloraMath.Dec, // σ(T) - scores for stdDev (from multiple workers/time steps)
	pReward alloraMath.Dec, // p
) ([]alloraMath.Dec, error) {
<<<<<<< HEAD
	stdDev := alloraMath.OneDec()
	if len(latestTimeStepsScores) <= 1 {
		var err error	
		stdDev, err = StdDev(latestTimeStepsScores)
		if err != nil {
			return nil, errors.Wrapf(err, "err getting stdDev")
		}
=======
	stdDev, err := StdDev(latestTimeStepsScores)
	if err != nil {
		return nil, errors.Wrapf(err, "err getting stdDev")
>>>>>>> cdcc65e9
	}
	ret := make([]alloraMath.Dec, len(latestWorkerScores))
	for i, score := range latestWorkerScores {
		frac, err := score.Quo(stdDev)
		if err != nil {
			return nil, err
		}
		ret[i], err = Phi(pReward, frac)
		if err != nil {
			return nil, errors.Wrapf(err, "err calculating phi")
		}
	}
	return ret, nil
}

<<<<<<< HEAD
// CalculateReputerRewardFractions calculates the reward fractions for each reputer based on their stakes, scores, and preward parameter.
=======
// GetReputerRewardFractions calculates the reward fractions for each reputer based on their stakes, scores, and preward parameter.
>>>>>>> cdcc65e9
// W_im
func CalculateReputerRewardFractions(
	stakes []alloraMath.Dec,
	scores []alloraMath.Dec,
	preward alloraMath.Dec,
) ([]alloraMath.Dec, error) {
	if len(stakes) != len(scores) {
		return nil, types.ErrInvalidSliceLength
	}

	var err error
	// Calculate (stakes * scores)^preward and sum of all fractions
	var totalFraction alloraMath.Dec
	fractions := make([]alloraMath.Dec, len(stakes))
	for i, stake := range stakes {
		stakeTimesScores, err := stake.Mul(scores[i])
		if err != nil {
			return []alloraMath.Dec{}, err
		}
		fractions[i], err = alloraMath.Pow(stakeTimesScores, preward)
		if err != nil {
			return []alloraMath.Dec{}, err
		}
		totalFraction, err = totalFraction.Add(fractions[i])
		if err != nil {
			return []alloraMath.Dec{}, err
		}
	}

	// Normalize fractions
	for i := range fractions {
		fractions[i], err = fractions[i].Quo(totalFraction)
		if err != nil {
			return []alloraMath.Dec{}, err
		}
	}

	return fractions, nil
}

// GetfUniqueAgg calculates the unique value or impact of each forecaster.
// ƒ^+
func GetfUniqueAgg(numForecasters alloraMath.Dec) (alloraMath.Dec, error) {
	numForecastersMinusOne, err := numForecasters.Sub(alloraMath.OneDec())
	if err != nil {
		return alloraMath.Dec{}, err
	}
	twoToTheNumForecastersMinusOne, err := alloraMath.Pow(
		alloraMath.NewDecFromInt64(2),
		numForecastersMinusOne,
	)
	if err != nil {
		return alloraMath.Dec{}, err
	}
	ret, err := alloraMath.OneDec().Quo(twoToTheNumForecastersMinusOne)
	if err != nil {
		return alloraMath.Dec{}, err
	}
	return ret, nil
}

// GetFinalWorkerScoreForecastTask calculates the worker score in forecast task.
// T_ik
func GetFinalWorkerScoreForecastTask(
	scoreOneIn,
	scoreOneOut,
	fUniqueAgg alloraMath.Dec,
) (alloraMath.Dec, error) {
	scoreInUnique, err := fUniqueAgg.Mul(scoreOneIn)
	if err != nil {
		return alloraMath.Dec{}, err
	}
	oneMinusUnique, err := alloraMath.OneDec().Sub(fUniqueAgg)
	if err != nil {
		return alloraMath.Dec{}, err
	}
	scoreOutUnique, err := oneMinusUnique.Mul(scoreOneOut)
	if err != nil {
		return alloraMath.Dec{}, err
	}
	ret, err := scoreInUnique.Add(scoreOutUnique)
	if err != nil {
		return alloraMath.Dec{}, err
	}
	return ret, nil
}

// GetWorkerScore calculates the worker score based on the losses and lossesCut.
// Consider the staked weighted inference loss and one-out loss to calculate the worker score.
// T_ij / T^-_ik / T^+_ik
func GetWorkerScore(losses, lossesOneOut alloraMath.Dec) (alloraMath.Dec, error) {
	log10LossesOneOut, err := alloraMath.Log10(lossesOneOut)
	if err != nil {
		return alloraMath.Dec{}, err
	}
	log10Losses, err := alloraMath.Log10(losses)
	if err != nil {
		return alloraMath.Dec{}, err
	}
	deltaLogLoss, err := log10LossesOneOut.Sub(log10Losses)
	if err != nil {
		return alloraMath.Dec{}, err
	}
	return deltaLogLoss, nil
}

// GetStakeWeightedLoss calculates the stake-weighted average loss.
// Consider the losses and the stake of each reputer to calculate the stake-weighted loss.
// The stake weighted loss is used to calculate the network-wide losses.
// L_i / L_ij / L_ik / L^-_i / L^-_il / L^+_ik
func GetStakeWeightedLoss(reputersStakes, reputersReportedLosses []alloraMath.Dec) (alloraMath.Dec, error) {
	if len(reputersStakes) != len(reputersReportedLosses) {
		return alloraMath.ZeroDec(), types.ErrInvalidSliceLength
	}
	var err error = nil

	totalStake := alloraMath.ZeroDec()
	for _, stake := range reputersStakes {
		totalStake, err = totalStake.Add(stake)
		if err != nil {
			return alloraMath.ZeroDec(), err
		}
	}

	stakeWeightedLoss := alloraMath.ZeroDec()
	for i, loss := range reputersReportedLosses {
		log10Loss, err := alloraMath.Log10(loss)
		if err != nil {
			return alloraMath.ZeroDec(), err
		}
		reputerStakesByLoss, err := reputersStakes[i].Mul(log10Loss)
		if err != nil {
			return alloraMath.ZeroDec(), err
		}
		weightedLoss, err := reputerStakesByLoss.Quo(totalStake)
		if err != nil {
			return alloraMath.ZeroDec(), err
		}
		stakeWeightedLoss, err = stakeWeightedLoss.Add(weightedLoss)
		if err != nil {
			return alloraMath.ZeroDec(), err
		}
	}
	ten := alloraMath.NewDecFromInt64(10)
	ret, err := alloraMath.Pow(ten, stakeWeightedLoss)
	if err != nil {
		return alloraMath.ZeroDec(), err
	}
	return ret, nil
}

// GetStakeWeightedLossMatrix calculates the stake-weighted
// geometric mean of the losses to generate the consensus vector.
// L_i - consensus loss vector
func GetStakeWeightedLossMatrix(
	reputersAdjustedStakes []alloraMath.Dec,
	reputersReportedLosses [][]alloraMath.Dec,
) ([]alloraMath.Dec, []alloraMath.Dec, error) {
	if len(reputersAdjustedStakes) == 0 || len(reputersReportedLosses) == 0 {
		return nil, nil, types.ErrInvalidSliceLength
	}
	var err error = nil

	// Ensure every loss array is non-empty and calculate geometric mean
	stakeWeightedLoss := make([]alloraMath.Dec, len(reputersReportedLosses[0]))
	mostDistantValues := make([]alloraMath.Dec, len(reputersReportedLosses[0]))
	for j := 0; j < len(reputersReportedLosses[0]); j++ {
		// Calculate total stake to consider
		// Skip stakes of reputers with NaN losses
		totalStakeToConsider := alloraMath.ZeroDec()
		for i, losses := range reputersReportedLosses {
			// Skip if loss is NaN
			if losses[j].IsNaN() {
				continue
			}

			totalStakeToConsider, err = totalStakeToConsider.Add(reputersAdjustedStakes[i])
			if err != nil {
				return nil, nil, err
			}
		}

		logSum := alloraMath.ZeroDec()
		for i, losses := range reputersReportedLosses {
			// Skip if loss is NaN
			if losses[j].IsNaN() {
				continue
			}

			logLosses, err := alloraMath.Log10(losses[j])
			if err != nil {
				return nil, nil, err
			}
			logLossesTimesStake, err := logLosses.Mul(reputersAdjustedStakes[i])
			if err != nil {
				return nil, nil, err
			}
			logLossesTimesStakeOverTotalStake, err := logLossesTimesStake.Quo(totalStakeToConsider)
			if err != nil {
				return nil, nil, err
			}
			logSum, err = logSum.Add(logLossesTimesStakeOverTotalStake)
			if err != nil {
				return nil, nil, err
			}
		}
		ten := alloraMath.NewDecFromInt64(10)
		stakeWeightedLoss[j], err = alloraMath.Pow(ten, logSum)
		if err != nil {
			return nil, nil, err
		}

		// Find most distant value from consensus value
		maxDistance, err := alloraMath.OneDec().Mul(alloraMath.MustNewDecFromString("-1")) // Initialize with an impossible value
		if err != nil {
			return nil, nil, err
		}
		for _, losses := range reputersReportedLosses {
			// Skip if loss is NaN
			if losses[j].IsNaN() {
				continue
			}

			logLosses, err := alloraMath.Log10(losses[j])
			if err != nil {
				return nil, nil, err
			}
			distance, err := logSum.Sub(logLosses)
			if err != nil {
				return nil, nil, err
			}
			if distance.Gt(maxDistance) {
				maxDistance = distance
				mostDistantValues[j] = losses[j]
			}
		}
	}

	return stakeWeightedLoss, mostDistantValues, nil
}

// GetConsensusScore calculates the proximity to consensus score for a reputer.
// T_im
func GetConsensusScore(reputerLosses, consensusLosses, mostDistantValues []alloraMath.Dec) (alloraMath.Dec, error) {
	fTolerance := alloraMath.MustNewDecFromString("0.01") // TODO: Use module param
	if len(reputerLosses) != len(consensusLosses) {
		return alloraMath.ZeroDec(), types.ErrInvalidSliceLength
	}

	var err error = nil
	var sumLogConsensusSquared alloraMath.Dec = alloraMath.ZeroDec()
	for _, cLoss := range consensusLosses {
		log10CLoss, err := alloraMath.Log10(cLoss)
		if err != nil {
			return alloraMath.ZeroDec(), err
		}
		log10CLossSquared, err := log10CLoss.Mul(log10CLoss)
		if err != nil {
			return alloraMath.ZeroDec(), err
		}
		sumLogConsensusSquared, err = sumLogConsensusSquared.Add(log10CLossSquared)
		if err != nil {
			return alloraMath.ZeroDec(), err
		}
	}
	consensusNorm, err := sumLogConsensusSquared.Sqrt()
	if err != nil {
		return alloraMath.ZeroDec(), err
	}

	var distanceSquared alloraMath.Dec
	for i, rLoss := range reputerLosses {
		// Attribute most distant value if loss is NaN
		if rLoss.IsNaN() {
			rLoss = mostDistantValues[i]
		}
		rLossOverConsensusLoss, err := rLoss.Quo(consensusLosses[i])
		if err != nil {
			return alloraMath.ZeroDec(), err
		}
		log10RLossOverCLoss, err := alloraMath.Log10(rLossOverConsensusLoss)
		if err != nil {
			return alloraMath.ZeroDec(), err
		}
		log10RLossOverCLossSquared, err := log10RLossOverCLoss.Mul(log10RLossOverCLoss) // == Pow(x,2)
		if err != nil {
			return alloraMath.ZeroDec(), err
		}
		distanceSquared, err = distanceSquared.Add(log10RLossOverCLossSquared)
		if err != nil {
			return alloraMath.ZeroDec(), err
		}
	}
	distance, err := distanceSquared.Sqrt()
	if err != nil {
		return alloraMath.ZeroDec(), err
	}
	distanceOverConsensusNorm, err := distance.Quo(consensusNorm)
	if err != nil {
		return alloraMath.ZeroDec(), err
	}
	distanceOverConsensusNormPlusFTolerance, err := distanceOverConsensusNorm.Add(fTolerance)
	if err != nil {
		return alloraMath.ZeroDec(), err
	}
	score, err := alloraMath.OneDec().Quo(distanceOverConsensusNormPlusFTolerance)
	if err != nil {
		return alloraMath.ZeroDec(), err
	}
	return score, nil
}

// GetAllConsensusScores calculates the proximity to consensus score for all reputers.
// calculates:
// T_i - stake weighted total consensus
// returns:
// T_im - reputer score (proximity to consensus)
func GetAllConsensusScores(
	allLosses [][]alloraMath.Dec,
	stakes []alloraMath.Dec,
	allListeningCoefficients []alloraMath.Dec,
	numReputers int64,
	sharpness alloraMath.Dec,
) ([]alloraMath.Dec, error) {
	// Get adjusted stakes
	var adjustedStakes []alloraMath.Dec
	for i, reputerStake := range stakes {
		adjustedStake, err := GetAdjustedStake(
			reputerStake,
			stakes,
			allListeningCoefficients[i],
			allListeningCoefficients,
			alloraMath.NewDecFromInt64(numReputers),
			sharpness,
		)
		if err != nil {
			return nil, errors.Wrapf(err, "error in GetAdjustedStake")
		}
		adjustedStakes = append(adjustedStakes, adjustedStake)
	}

	// Get consensus loss vector and retrieve most distant values from
	consensus, mostDistantValues, err := GetStakeWeightedLossMatrix(adjustedStakes, allLosses)
	if err != nil {
		return nil, errors.Wrapf(err, "error in GetStakeWeightedLossMatrix")
	}

	// Get reputers scores
	scores := make([]alloraMath.Dec, numReputers)
	for i := int64(0); i < numReputers; i++ {
		losses := allLosses[i]
		scores[i], err = GetConsensusScore(losses, consensus, mostDistantValues)
		if err != nil {
			return nil, errors.Wrapf(err, "error in GetConsensusScore")
		}
	}

	return scores, nil
}

// GetAllReputersOutput calculates the final scores and adjusted listening coefficients for all reputers.
// This function iteratively adjusts the listening coefficients based on a gradient descent method to minimize
// the difference between each reputer's losses and the consensus losses, taking into account each reputer's stake.
// returns:
// T_im - reputer score (proximity to consensus)
// a_im - listening coefficients
func GetAllReputersOutput(
	allLosses [][]alloraMath.Dec,
	stakes []alloraMath.Dec,
	initialCoefficients []alloraMath.Dec,
	numReputers int64,
	learningRate alloraMath.Dec,
	sharpness alloraMath.Dec,
	gradientDescentMaxIters uint64,
) ([]alloraMath.Dec, []alloraMath.Dec, error) {
	coefficients := make([]alloraMath.Dec, len(initialCoefficients))
	copy(coefficients, initialCoefficients)

	oldCoefficients := make([]alloraMath.Dec, numReputers)
	maxGradientThreshold := alloraMath.MustNewDecFromString("0.001")
	minStakeFraction := alloraMath.MustNewDecFromString("0.5")
	var i uint64 = 0
	var maxGradient alloraMath.Dec = alloraMath.OneDec()
	finalScores := make([]alloraMath.Dec, numReputers)

	for maxGradient.Gt(maxGradientThreshold) && i < gradientDescentMaxIters {
		copy(oldCoefficients, coefficients)
		gradient := make([]alloraMath.Dec, numReputers)
		newScores := make([]alloraMath.Dec, numReputers)

		for l := range coefficients {
			dcoeff := alloraMath.MustNewDecFromString("0.001")
			if coefficients[l].Equal(alloraMath.OneDec()) {
				dcoeff = alloraMath.MustNewDecFromString("-0.001")
			}
			coeffs := make([]alloraMath.Dec, len(coefficients))
			copy(coeffs, coefficients)

			scores, err := GetAllConsensusScores(allLosses, stakes, coeffs, numReputers, sharpness)
			if err != nil {
				return nil, nil, errors.Wrapf(err, "error in GetAllConsensusScores")
			}
			coeffs2 := make([]alloraMath.Dec, len(coeffs))
			copy(coeffs2, coeffs)
			coeffs2[l], err = coeffs2[l].Add(dcoeff)
			if err != nil {
				return nil, nil, err
			}

			scores2, err := GetAllConsensusScores(allLosses, stakes, coeffs2, numReputers, sharpness)
			if err != nil {
				return nil, nil, errors.Wrapf(err, "error in GetAllConsensusScores")
			}
			sumScores, err := alloraMath.SumDecSlice(scores)
			if err != nil {
				return nil, nil, err
			}
			sumScores2, err := alloraMath.SumDecSlice(scores2)
			if err != nil {
				return nil, nil, err
			}
			sumScoresOverSumScores2, err := sumScores.Quo(sumScores2)
			if err != nil {
				return nil, nil, err
			}
			oneMinusSumScoresOverSumScores2, err := alloraMath.OneDec().Sub(sumScoresOverSumScores2)
			if err != nil {
				return nil, nil, err
			}
			gradient[l], err = oneMinusSumScoresOverSumScores2.Quo(dcoeff)
			if err != nil {
				return nil, nil, err
			}
			copy(newScores, scores)
		}

		newCoefficients := make([]alloraMath.Dec, len(coefficients))
		for j := range coefficients {
			learningRateTimesGradient, err := learningRate.Mul(gradient[j])
			if err != nil {
				return nil, nil, err
			}
			coefficientsPlusLearningRateTimesGradient, err := coefficients[j].Add(learningRateTimesGradient)
			if err != nil {
				return nil, nil, err
			}
			newCoefficients[j] = alloraMath.Min(
				alloraMath.Max(
					coefficientsPlusLearningRateTimesGradient,
					alloraMath.ZeroDec(),
				),
				alloraMath.OneDec(),
			)
		}

		sumStakes, err := alloraMath.SumDecSlice(stakes)
		if err != nil {
			return nil, nil, err
		}
		oldWeighted, err := sumWeighted(oldCoefficients, stakes)
		if err != nil {
			return nil, nil, err
		}
		listenedStakeFractionOld, err := oldWeighted.Quo(sumStakes)
		if err != nil {
			return nil, nil, err
		}
		newWeighted, err := sumWeighted(newCoefficients, stakes)
		if err != nil {
			return nil, nil, err
		}
		listenedStakeFraction, err := newWeighted.Quo(sumStakes)
		if err != nil {
			return nil, nil, err
		}
		if listenedStakeFraction.Lt(minStakeFraction) {
			for l := range coefficients {
				coeffDiff, err := coefficients[l].Sub(oldCoefficients[l])
				if err != nil {
					return nil, nil, err
				}
				listenedDiff, err := minStakeFraction.Sub(listenedStakeFractionOld)
				if err != nil {
					return nil, nil, err
				}
				stakedFracDiff, err := listenedStakeFraction.Sub(listenedStakeFractionOld)
				if err != nil {
					return nil, nil, err
				}
				coeffDiffTimesListenedDiff, err := coeffDiff.Mul(listenedDiff)
				if err != nil {
					return nil, nil, err
				}
				coefDiffTimesListenedDiffOverStakedFracDiff, err := coeffDiffTimesListenedDiff.Quo(stakedFracDiff)
				if err != nil {
					return nil, nil, err
				}
				coefficients[l], err = oldCoefficients[l].Add(coefDiffTimesListenedDiffOverStakedFracDiff)
				if err != nil {
					return nil, nil, err
				}
			}
		} else {
			coefficients = newCoefficients
		}
		maxAbsDiffCoeff, err := maxAbsDifference(coefficients, oldCoefficients)
		if err != nil {
			return nil, nil, err
		}
		maxGradient, err = maxAbsDiffCoeff.Quo(learningRate)
		if err != nil {
			return nil, nil, err
		}

		copy(finalScores, newScores)
		i++
	}

	return finalScores, coefficients, nil
}

// sumWeighted calculates the weighted sum of values based on the given weights.
// The length of weights and values must be the same.
func sumWeighted(weights, values []alloraMath.Dec) (alloraMath.Dec, error) {
	var sum alloraMath.Dec
	for i, weight := range weights {
		var err error = nil
		weightTimesValue, err := weight.Mul(values[i])
		if err != nil {
			return alloraMath.Dec{}, err
		}
		sum, err = sum.Add(weightTimesValue)
		if err != nil {
			return alloraMath.Dec{}, err
		}
	}
	return sum, nil
}

// maxAbsDifference calculates the maximum absolute difference value
// between every pair of values in two slices of alloraMath.Dec.
// it assumes that a and b are of the same length
func maxAbsDifference(a, b []alloraMath.Dec) (alloraMath.Dec, error) {
	maxDiff := alloraMath.ZeroDec()
	for i := range a {
		subtraction, err := a[i].Sub(b[i])
		if err != nil {
			return alloraMath.Dec{}, err
		}
		diff := subtraction.Abs()
		if diff.Gt(maxDiff) {
			maxDiff = diff
		}
	}
	return maxDiff, nil
}

// Implements the potential function phi for the module
// this is equation 6 from the litepaper:
// ϕ_p(x) = (ln(1 + e^x))^p
func Phi(p, x alloraMath.Dec) (alloraMath.Dec, error) {
	eToTheX, err := alloraMath.Exp(x)
	if err != nil {
		return alloraMath.Dec{}, err
	}
	onePlusEToTheX, err := alloraMath.OneDec().Add(eToTheX)
	if err != nil {
		return alloraMath.Dec{}, err
	}
	naturalLog, err := alloraMath.Ln(onePlusEToTheX)
	if err != nil {
		return alloraMath.Dec{}, err
	}
	result, err := alloraMath.Pow(naturalLog, p)
	if err != nil {
		return alloraMath.Dec{}, err
	}
	return result, nil
}

// Adjusted stake for calculating consensus S hat
// ^S_im = 1 - ϕ_1^−1(η) * ϕ1[ −η * (((N_r * a_im * S_im) / (Σ_m(a_im * S_im))) − 1 )]
// we use eta = 20 as the fiducial value decided in the paper
// phi_1 refers to the phi function with p = 1
// INPUTS:
// This function expects that allStakes (S_im)
// and allListeningCoefficients are slices of the same length (a_im)
// and the index to each slice corresponds to the same reputer
func GetAdjustedStake(
	stake alloraMath.Dec,
	allStakes []alloraMath.Dec,
	listeningCoefficient alloraMath.Dec,
	allListeningCoefficients []alloraMath.Dec,
	numReputers alloraMath.Dec,
	sharpness alloraMath.Dec,
) (alloraMath.Dec, error) {
	if len(allStakes) != len(allListeningCoefficients) ||
		len(allStakes) == 0 ||
		len(allListeningCoefficients) == 0 {
		return alloraMath.ZeroDec(), types.ErrAdjustedStakeInvalidSliceLength
	}
	denominator, err := sumWeighted(allListeningCoefficients, allStakes)
	if err != nil {
		return alloraMath.ZeroDec(), err
	}
	numReputersTimesListeningCoefficent, err := numReputers.Mul(listeningCoefficient)
	if err != nil {
		return alloraMath.ZeroDec(), err
	}
	numerator, err := numReputersTimesListeningCoefficent.Mul(stake)
	if err != nil {
		return alloraMath.ZeroDec(), err
	}
	stakeFraction, err := numerator.Quo(denominator)
	if err != nil {
		return alloraMath.ZeroDec(), err
	}
	stakeFraction, err = stakeFraction.Sub(alloraMath.OneDec())
	if err != nil {
		return alloraMath.ZeroDec(), err
	}
	negativeEta, err := sharpness.Mul(alloraMath.NewDecFromInt64(-1))
	if err != nil {
		return alloraMath.ZeroDec(), err
	}
	stakeFraction, err = stakeFraction.Mul(negativeEta)
	if err != nil {
		return alloraMath.ZeroDec(), err
	}

	phi_1_stakeFraction, err := Phi(alloraMath.OneDec(), stakeFraction)
	if err != nil {
		return alloraMath.ZeroDec(), err
	}
	phi_1_Eta, err := Phi(alloraMath.OneDec(), sharpness)
	if err != nil {
		return alloraMath.ZeroDec(), err
	}
	if phi_1_Eta.Equal(alloraMath.ZeroDec()) {
		return alloraMath.ZeroDec(), types.ErrPhiCannotBeZero
	}
	// phi_1_Eta is taken to the -1 power
	// and then multiplied by phi_1_stakeFraction
	// so we can just treat it as phi_1_stakeFraction / phi_1_Eta
	phiVal, err := phi_1_stakeFraction.Quo(phi_1_Eta)
	if err != nil {
		return alloraMath.ZeroDec(), err
	}
	ret, err := alloraMath.OneDec().Sub(phiVal)
	if err != nil {
		return alloraMath.ZeroDec(), err
	}
	return ret, nil
}

// f_ij, f_ik, and f_im are all reward fractions
// that require computing the ratio of one participant to all participants
// yes this is extremely simple math
// yes we write a separate function for it anyway. The compiler can inline it if necessary
// normalizeToArray = value / sum(allValues)
// this covers equations
// f_ij =  (̃U_ij) / ∑_j(̃Uij)
// f_ik = (̃Vik) / ∑_k(̃Vik)
// f_im =  (̃Wim) / ∑_m(̃Wim)
func ModifiedRewardFractions(rewardFractions []alloraMath.Dec) ([]alloraMath.Dec, error) {
	sumValues, err := alloraMath.SumDecSlice(rewardFractions)
	if err != nil {
		return nil, err
	}
	ret := make([]alloraMath.Dec, len(rewardFractions))
	for i, value := range rewardFractions {
		ret[i], err = value.Quo(sumValues)
		if err != nil {
			return nil, err
		}
	}
	return ret, nil
}

// We define a modified entropy for each class
// ({F_i, G_i, H_i} for the inference, forecasting, and reputer tasks, respectively
// Fi = - ∑_j( f_ij * ln(f_ij) * (N_{i,eff} / N_i)^β )
// Gi = - ∑_k( f_ik * ln(f_ik) * (N_{f,eff} / N_f)^β )
// Hi = - ∑_m( f_im * ln(f_im) * (N_{r,eff} / N_r)^β )
// we use beta = 0.25 as a fiducial value
func Entropy(
	rewardFractionsPerActor []alloraMath.Dec, // an array of every f_{ij}, f_{ik}, or f_{im}
	numberRatio alloraMath.Dec, // N_{i, eff}, N_{f,eff} or N_{r,eff}
	numParticipants alloraMath.Dec, // N_i
	beta alloraMath.Dec, // β
) (alloraMath.Dec, error) {
	multiplier, err := numberRatio.Quo(numParticipants)
	if err != nil {
		return alloraMath.Dec{}, err
	}
	multiplier, err = alloraMath.Pow(multiplier, beta)
	if err != nil {
		return alloraMath.Dec{}, err
	}

	sum := alloraMath.ZeroDec()
	for _, f := range rewardFractionsPerActor {
		lnF, err := alloraMath.Ln(f)
		if err != nil {
			return alloraMath.Dec{}, err
		}
		fLnF, err := f.Mul(lnF)
		if err != nil {
			return alloraMath.Dec{}, err
		}
		sum, err = sum.Add(fLnF)
		if err != nil {
			return alloraMath.Dec{}, err
		}
	}

	inverseSum, err := sum.Mul(alloraMath.NewDecFromInt64(-1))
	if err != nil {
		return alloraMath.Dec{}, err
	}
	ret, err := inverseSum.Mul(multiplier)
	if err != nil {
		return alloraMath.Dec{}, err
	}
	return ret, nil
}

// The number ratio term captures the number of participants in the network
// to prevent sybil attacks in the rewards distribution
// This function captures
// N_{i,eff} = 1 / ∑_j( f_ij^2 )
// N_{f,eff} = 1 / ∑_k( f_ik^2 )
// N_{r,eff} = 1 / ∑_m( f_im^2 )
func NumberRatio(rewardFractions []alloraMath.Dec) (alloraMath.Dec, error) {
	if len(rewardFractions) == 0 {
		return alloraMath.Dec{}, types.ErrNumberRatioInvalidSliceLength
	}
	sum := alloraMath.ZeroDec()
	for _, f := range rewardFractions {
		fSquared, err := f.Mul(f)
		if err != nil {
			return alloraMath.Dec{}, err
		}
		sum, err = sum.Add(fSquared)
		if err != nil {
			return alloraMath.Dec{}, err
		}
	}
	if sum.Equal(alloraMath.ZeroDec()) {
		return alloraMath.Dec{}, types.ErrNumberRatioDivideByZero
	}
	ret, err := alloraMath.OneDec().Quo(sum)
	if err != nil {
		return alloraMath.Dec{}, err
	}
	return ret, nil
}

// sigmoid function
// σ(x) = 1/(1+e^{-x}) = e^x/(1+e^x)
func Sigmoid(x alloraMath.Dec) (alloraMath.Dec, error) {
	expX, err := alloraMath.Exp(x)
	if err != nil {
		return alloraMath.Dec{}, err
	}
	onePlusExpX, err := alloraMath.OneDec().Add(expX)
	if err != nil {
		return alloraMath.Dec{}, err
	}
	ret, nil := expX.Quo(onePlusExpX)
	if err != nil {
		return alloraMath.Dec{}, err
	}
	return ret, nil
}

// ExtractValues extracts all alloraMath.Dec values from a ValueBundle.
func ExtractValues(bundle *types.ValueBundle) []alloraMath.Dec {
	var values []alloraMath.Dec

	// Extract direct alloraMath.Dec values
	values = append(values, bundle.CombinedValue, bundle.NaiveValue)

	// Sort and Extract values from slices of ValueBundle
	sort.Slice(bundle.InfererValues, func(i, j int) bool {
		return bundle.InfererValues[i].Worker < bundle.InfererValues[j].Worker
	})
	for _, v := range bundle.InfererValues {
		values = append(values, v.Value)
	}
	sort.Slice(bundle.ForecasterValues, func(i, j int) bool {
		return bundle.ForecasterValues[i].Worker < bundle.ForecasterValues[j].Worker
	})
	for _, v := range bundle.ForecasterValues {
		values = append(values, v.Value)
	}
	sort.Slice(bundle.OneOutInfererValues, func(i, j int) bool {
		return bundle.OneOutInfererValues[i].Worker < bundle.OneOutInfererValues[j].Worker
	})
	for _, v := range bundle.OneOutInfererValues {
		values = append(values, v.Value)
	}
	sort.Slice(bundle.OneOutForecasterValues, func(i, j int) bool {
		return bundle.OneOutForecasterValues[i].Worker < bundle.OneOutForecasterValues[j].Worker
	})
	for _, v := range bundle.OneOutForecasterValues {
		values = append(values, v.Value)
	}
	sort.Slice(bundle.OneInForecasterValues, func(i, j int) bool {
		return bundle.OneInForecasterValues[i].Worker < bundle.OneInForecasterValues[j].Worker
	})
	for _, v := range bundle.OneInForecasterValues {
		values = append(values, v.Value)
	}

	return values
}<|MERGE_RESOLUTION|>--- conflicted
+++ resolved
@@ -97,19 +97,13 @@
 	latestTimeStepsScores []alloraMath.Dec, // σ(T) - scores for stdDev (from multiple workers/time steps)
 	pReward alloraMath.Dec, // p
 ) ([]alloraMath.Dec, error) {
-<<<<<<< HEAD
 	stdDev := alloraMath.OneDec()
 	if len(latestTimeStepsScores) <= 1 {
-		var err error	
+		var err error
 		stdDev, err = StdDev(latestTimeStepsScores)
 		if err != nil {
 			return nil, errors.Wrapf(err, "err getting stdDev")
 		}
-=======
-	stdDev, err := StdDev(latestTimeStepsScores)
-	if err != nil {
-		return nil, errors.Wrapf(err, "err getting stdDev")
->>>>>>> cdcc65e9
 	}
 	ret := make([]alloraMath.Dec, len(latestWorkerScores))
 	for i, score := range latestWorkerScores {
@@ -125,11 +119,7 @@
 	return ret, nil
 }
 
-<<<<<<< HEAD
 // CalculateReputerRewardFractions calculates the reward fractions for each reputer based on their stakes, scores, and preward parameter.
-=======
-// GetReputerRewardFractions calculates the reward fractions for each reputer based on their stakes, scores, and preward parameter.
->>>>>>> cdcc65e9
 // W_im
 func CalculateReputerRewardFractions(
 	stakes []alloraMath.Dec,
