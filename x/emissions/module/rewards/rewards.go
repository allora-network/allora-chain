package rewards

import (
	"fmt"

	"cosmossdk.io/errors"
	cosmosMath "cosmossdk.io/math"
	"github.com/allora-network/allora-chain/app/params"
	alloraMath "github.com/allora-network/allora-chain/math"
	"github.com/allora-network/allora-chain/x/emissions/keeper"
	"github.com/allora-network/allora-chain/x/emissions/types"
	sdk "github.com/cosmos/cosmos-sdk/types"
)

func EmitRewards(ctx sdk.Context, k keeper.Keeper, blockHeight BlockHeight, weights map[uint64]*alloraMath.Dec, sumWeight alloraMath.Dec, totalRevenue cosmosMath.Int) error {
	totalReward, err := k.GetTotalRewardToDistribute(ctx)
	ctx.Logger().Debug(fmt.Sprintf("Reward to distribute this epoch: %s", totalReward.String()))
	if err != nil {
		return errors.Wrapf(err, "failed to get total reward to distribute")
	}
	if totalReward.IsZero() {
		ctx.Logger().Warn("The total scheduled rewards to distribute this epoch are zero!")
		return nil
	}

	moduleParams, err := k.GetParams(ctx)
	if err != nil {
		return errors.Wrapf(err, "failed to get module params")
	}

	sortedTopics := alloraMath.GetSortedKeys(weights)

	// Distribute rewards between topics
	topicRewards, err := GenerateRewardsDistributionByTopic(ctx, k, moduleParams.MaxTopicsPerBlock, blockHeight, totalReward, weights, sortedTopics, sumWeight, totalRevenue)
	if err != nil {
		return errors.Wrapf(err, "failed to generate total reward by topic")
		// Will return nil if there are no topics to reward
	} else if topicRewards == nil {
		return nil
	}

	totalRewardToStakedReputers := alloraMath.ZeroDec()
	// for every topic
	for _, topicId := range sortedTopics {
		topicReward := topicRewards[topicId]
		if topicReward == nil {
			ctx.Logger().Warn(fmt.Sprintf("Topic %d has no reward, skipping", topicId))
			continue
		}
		// Get topic reward nonce/block height
		topicRewardNonce, err := k.GetTopicRewardNonce(ctx, topicId)
		// If the topic has no reward nonce, skip it
		if err != nil || topicRewardNonce == 0 {
			continue
		}

		// Distribute rewards between topic participants
		totalRewardsDistribution, rewardInTopicToReputers, err := GenerateRewardsDistributionByTopicParticipant(ctx, k, topicId, topicReward, topicRewardNonce, moduleParams)
		if err != nil {
			topicRewardString := "nil"
			ctx.Logger().Warn(
				fmt.Sprintf(
					"Failed to Generate Rewards for Topic, Skipping:\nTopic Id %d\nTopic Reward Amount %s\nError:\n%s\n\n",
					topicId,
					topicRewardString,
					err.Error(),
				),
			)
			continue
		}
		totalRewardToStakedReputers, err = totalRewardToStakedReputers.Add(rewardInTopicToReputers)
		if err != nil {
			return errors.Wrapf(
				err,
				"Error finding sum of rewards to Reputers:\n%s\n%s",
				totalRewardToStakedReputers.String(),
				rewardInTopicToReputers.String(),
			)
		}

		// Pay out rewards to topic participants
		payoutErrors := payoutRewards(ctx, k, totalRewardsDistribution)
		if len(payoutErrors) > 0 {
			for _, err := range payoutErrors {
				ctx.Logger().Warn(
					fmt.Sprintf(
						"Failed to pay out rewards to participant in Topic:\nTopic Id %d\nTopic Reward Amount %s\nError:\n%s\n\n",
						topicId,
						topicReward.String(),
						err.Error(),
					),
				)
			}
			continue
		}

		// Prune records after rewards have been paid out
		err = pruneRecordsAfterRewards(ctx, k, moduleParams.MinEpochLengthRecordLimit, topicId, topicRewardNonce)
		if err != nil {
			ctx.Logger().Warn(
				fmt.Sprintf(
					"Failed to prune records after rewards for Topic, Skipping:\nTopic Id %d\nTopic Reward Amount %s\nError:\n%s\n\n",
					topicId,
					topicReward.String(),
					err.Error(),
				),
			)
			continue
		}
	}
<<<<<<< HEAD
	if !totalReward.IsZero() && uint64(blockHeight)%moduleParams.BlocksPerMonth == 0 {
=======
	ctx.Logger().Debug(
		fmt.Sprintf("Paid out %s to staked reputers over %d topics",
			totalRewardToStakedReputers.String(),
			len(topicRewards)))
	blocksPerMonth, err := k.GetParamsBlocksPerMonth(ctx)
	if err != nil {
		return errors.Wrapf(err, "failed to get blocks per month")
	}
	if !totalReward.IsZero() && uint64(blockHeight)%blocksPerMonth == 0 {
>>>>>>> 13d37bd0
		// set the previous percentage reward to staked reputers
		// for the mint module to be able to control the inflation rate to that actor
		percentageToStakedReputers, err := totalRewardToStakedReputers.Quo(totalReward)
		if err != nil {
			return errors.Wrapf(err, "failed to calculate percentage to staked reputers")
		}
		err = k.SetPreviousPercentageRewardToStakedReputers(ctx, percentageToStakedReputers)
		if err != nil {
			return errors.Wrapf(err, "failed to set previous percentage reward to staked reputers")
		}
	}

	return nil
}

func GenerateRewardsDistributionByTopic(
	ctx sdk.Context,
	k keeper.Keeper,
	maxTopicsPerBlock uint64,
	blockHeight BlockHeight,
	totalReward alloraMath.Dec,
	weights map[uint64]*alloraMath.Dec,
	sortedTopics []uint64,
	sumWeight alloraMath.Dec,
	totalRevenue cosmosMath.Int,
) (map[uint64]*alloraMath.Dec, error) {
	if sumWeight.IsZero() {
		ctx.Logger().Warn("No weights, no rewards!")
		return nil, nil
	}
	// Filter out topics that are not reward-ready, inactivate if needed
	// Update sum weight and revenue
	weightsOfActiveTopics, sumWeight, err := FilterAndInactivateTopicsUpdatingSums(
		ctx,
		k,
		weights,
		sortedTopics,
		sumWeight,
		totalReward,
		blockHeight,
	)
	if err != nil {
		return nil, errors.Wrapf(err, "failed to inactivate topics and update sums")
	}
	if sumWeight.IsZero() {
		ctx.Logger().Warn("No filtered weights, no rewards!")
		return nil, nil
	}

	// Sort remaining active topics by weight desc and skim the top via SortTopicsByReturnDescWithRandomTiebreaker() and param MaxTopicsPerBlock
	weightsOfTopActiveTopics, _ := SkimTopTopicsByWeightDesc(ctx, weightsOfActiveTopics, maxTopicsPerBlock, blockHeight)

	// Return the revenue to those topics that didn't make the cut
	// Loop though sortedTopics and if the topic is not in sortedTopics, add to running revenue sum
	sumRevenueOfBottomTopics := cosmosMath.ZeroInt()
	sumWeightOfBottomTopics := alloraMath.ZeroDec()
	for _, topicId := range sortedTopics {
		// If the topic is in weightsOfActiveTopics but not in weightsOfTopActiveTopics, add its revenue to the running sum
		if _, isActive := weightsOfActiveTopics[topicId]; isActive {
			if _, isTop := weightsOfTopActiveTopics[topicId]; !isTop {
				topicFeeRevenue, err := k.GetTopicFeeRevenue(ctx, topicId)
				if err != nil {
					return nil, errors.Wrapf(err, "failed to get topic fee revenue")
				}
				sumRevenueOfBottomTopics = sumRevenueOfBottomTopics.Add(topicFeeRevenue.Revenue)
				sumWeightOfBottomTopics, err = sumWeightOfBottomTopics.Add(*weights[topicId])
				if err != nil {
					return nil, errors.Wrapf(err, "failed to add weight to sum")
				}
			} else {
				// For topics that are active and top, they will get their rewards paid out this block.
				// Everybody else doesn't. Therefore, for topics that have topicFeeRevenue but havent received rewards,
				// we don't reset their topic fee revenue, effectively "double counting" their topic fee revenue
				//  giving them a chance to earn rewards in future blocks as they accumulate more fees.
				//
				// This call must come after GetTopicFeeRevenue() is last called per topic in
				// GetAndOptionallyUpdateActiveTopicWeights -> GetCurrentTopicWeight
				// because otherwise the returned revenue would be zero
				err = k.ResetTopicFeeRevenue(ctx, topicId, blockHeight)
				if err != nil {
					return nil, errors.Wrapf(err, "failed to reset topic fee revenue")
				}
			}
		}
		ctx.Logger().Debug("Topic ID: ", topicId, " is not in weightsOfActiveTopics")
	}

	sortedTopTopics := alloraMath.GetSortedKeys(weightsOfTopActiveTopics)

	weightOfTopTopics, err := sumWeight.Sub(sumWeightOfBottomTopics)
	if err != nil {
		return nil, errors.Wrapf(err, "failed to subtract weight of bottom topics from sum")
	}
	// Revenue (above) is what was earned by topics in this timestep. Rewards are what are actually paid to topics => participants
	// The reward and revenue calculations are coupled here to minimize excessive
	topicRewards, err := CalcTopicRewards(ctx, k, weightsOfTopActiveTopics, sortedTopTopics, weightOfTopTopics, totalReward)
	if err != nil {
		return nil, errors.Wrapf(err, "failed to calculate topic rewards")
	}

	return topicRewards, nil
}

func removeFromSumWeightAndRevenue(
	sumWeight alloraMath.Dec,
	weight *alloraMath.Dec,
) (alloraMath.Dec, error) {
	// Update sum weight and revenue -- We won't be deducting fees from inactive topics, as we won't be churning them
	// i.e. we'll neither emit their worker/reputer requests or calculate rewards for its participants this epoch
	sumWeight, err := sumWeight.Sub(*weight)
	if err != nil {
		return alloraMath.Dec{}, errors.Wrapf(err, "failed to subtract weight from sum")
	}
	return sumWeight, nil
}

func FilterAndInactivateTopicsUpdatingSums(
	ctx sdk.Context,
	k keeper.Keeper,
	weights map[uint64]*alloraMath.Dec,
	sortedTopics []uint64,
	sumWeight alloraMath.Dec,
	totalReward alloraMath.Dec,
	blockHeight BlockHeight,
) (
	map[uint64]*alloraMath.Dec,
	alloraMath.Dec,
	error,
) {
	moduleParams, err := k.GetParams(ctx)
	if err != nil {
		return nil, alloraMath.Dec{}, errors.Wrapf(err, "failed to get min topic weight")
	}

	weightsOfActiveTopics := make(map[TopicId]*alloraMath.Dec)
	for _, topicId := range sortedTopics {
		weight := weights[topicId]
		// Filter out if not reward-ready
		// Check topic has an unfulfilled reward nonce
		rewardNonce, err := k.GetTopicRewardNonce(ctx, topicId)
		filterOutTopic := false
		filterOutErrorMessage := ""
		if err != nil {
			ctx.Logger().Warn(fmt.Sprintf("Error getting reputer request nonces: %s", err.Error()))
			filterOutTopic = true
			filterOutErrorMessage = "failed to remove from sum weight and revenue"
		}
		if rewardNonce == 0 {
			ctx.Logger().Warn("Reward nonce is 0")
			filterOutTopic = true
			filterOutErrorMessage = "failed to remove nil-reputer-nonce topic from sum weight and revenue"
		}

		// Inactivate and skip the topic if its weight is below the globally-set minimum
		if weight.Lt(moduleParams.MinTopicWeight) {
			ctx.Logger().Warn(fmt.Sprintf("Topic weight is below the minimum: %d", topicId))
			err = k.InactivateTopic(ctx, topicId)
			if err != nil {
				return nil, alloraMath.Dec{}, errors.Wrapf(err, "failed to inactivate topic")
			}

			// This way we won't double count from this earlier epoch revenue the next time this topic is activated
			// This must come after GetTopicFeeRevenue() is last called per topic because otherwise the returned revenue will be zero
			err = k.ResetTopicFeeRevenue(ctx, topicId, blockHeight)
			if err != nil {
				return nil, alloraMath.Dec{}, errors.Wrapf(err, "failed to reset topic fee revenue")
			}

			// Update sum weight and revenue -- We won't be deducting fees from inactive topics, as we won't be churning them
			// i.e. we'll neither emit their worker/reputer requests or calculate rewards for its participants this epoch
			filterOutTopic = true
			filterOutErrorMessage = "failed to remove inactivated from sum weight and revenue"
		}
		if filterOutTopic {
			sumWeight, err = removeFromSumWeightAndRevenue(sumWeight, weight)
			if err != nil {
				return nil, alloraMath.Dec{}, errors.Wrapf(err, filterOutErrorMessage)
			}
		} else {
			weightsOfActiveTopics[topicId] = weight
		}
	}
	return weightsOfActiveTopics, sumWeight, nil
}

func CalcTopicRewards(
	ctx sdk.Context,
	k keeper.Keeper,
	weights map[uint64]*alloraMath.Dec,
	sortedTopics []uint64,
	sumWeight alloraMath.Dec,
	totalReward alloraMath.Dec,
) (
	map[uint64]*alloraMath.Dec,
	error,
) {
	topicRewards := make(map[TopicId]*alloraMath.Dec)
	for _, topicId := range sortedTopics {
		weight := weights[topicId]
		topicRewardFraction, err := GetTopicRewardFraction(weight, sumWeight)
		if err != nil {
			return nil, errors.Wrapf(err, "topic reward fraction error")
		}
		topicReward, err := GetTopicReward(topicRewardFraction, totalReward)
		if err != nil {
			return nil, errors.Wrapf(err, "topic reward error")
		}
		topicRewards[topicId] = &topicReward
	}
	return topicRewards, nil
}

func GenerateRewardsDistributionByTopicParticipant(
	ctx sdk.Context,
	k keeper.Keeper,
	topicId uint64,
	topicReward *alloraMath.Dec,
	blockHeight int64,
	moduleParams types.Params,
) (
	totalRewardsDistribution []TaskRewards,
	taskReputerReward alloraMath.Dec,
	err error,
) {
	if topicReward == nil {
		return nil, alloraMath.Dec{}, types.ErrInvalidReward
	}
	bundles, err := k.GetReputerLossBundlesAtBlock(ctx, topicId, blockHeight)
	if err != nil {
		return []TaskRewards{}, alloraMath.Dec{}, errors.Wrapf(err, "failed to get network loss bundle at block %d", blockHeight)
	}

	lossBundles, err := k.GetNetworkLossBundleAtBlock(ctx, topicId, blockHeight)
	if err != nil {
		return []TaskRewards{}, alloraMath.Dec{}, errors.Wrapf(err, "failed to get network loss bundle at block %d", blockHeight)
	}

	// Calculate and Set the reputer scores
	reputerScores, err := GenerateReputerScores(ctx, k, topicId, blockHeight, *bundles)
	if err != nil {
		return nil, alloraMath.Dec{}, err
	}

	// Calculate and Set the worker scores for their inference work
	infererScores, err := GenerateInferenceScores(ctx, k, topicId, blockHeight, *lossBundles)
	if err != nil {
		return nil, alloraMath.Dec{}, err
	}

	// Calculate and Set the worker scores for their forecast work
	forecasterScores, err := GenerateForecastScores(ctx, k, topicId, blockHeight, *lossBundles)
	if err != nil {
		return nil, alloraMath.Dec{}, err
	}

	// Get reputer participants' addresses and reward fractions to be used in the reward round for topic
	reputers, reputersRewardFractions, err := GetReputersRewardFractions(ctx, k, topicId, moduleParams.PRewardSpread, reputerScores)
	if err != nil {
		return []TaskRewards{}, alloraMath.Dec{}, errors.Wrapf(err, "failed to get reputer reward round data")
	}

	// Get reputer task entropy
	reputerEntropy, err := GetReputerTaskEntropy(
		ctx,
		k,
		topicId,
		moduleParams.TaskRewardAlpha,
		moduleParams.BetaEntropy,
		reputers,
		reputersRewardFractions,
	)
	if err != nil {
		return []TaskRewards{}, alloraMath.Dec{}, errors.Wrapf(err, "failed to get reputer task entropy")
	}

	// Get inferer reward fractions
	inferers, inferersRewardFractions, err := GetInferenceTaskRewardFractions(
		ctx,
		k,
		topicId,
		blockHeight,
		moduleParams.PRewardSpread,
		infererScores,
	)
	if err != nil {
		return []TaskRewards{}, alloraMath.Dec{}, errors.Wrapf(err, "failed to get inferer reward fractions")
	}

	// Get inference entropy
	inferenceEntropy, err := GetInferenceTaskEntropy(
		ctx,
		k,
		topicId,
		moduleParams.TaskRewardAlpha,
		moduleParams.BetaEntropy,
		inferers,
		inferersRewardFractions,
	)
	if err != nil {
		return []TaskRewards{}, alloraMath.Dec{}, errors.Wrapf(err, "failed to get inference task entropy")
	}

	// Get forecaster reward fractions
	forecasters, forecastersRewardFractions, err := GetForecastingTaskRewardFractions(
		ctx,
		k,
		topicId,
		blockHeight,
		moduleParams.PRewardSpread,
		forecasterScores,
	)
	if err != nil {
		return []TaskRewards{}, alloraMath.Dec{}, errors.Wrapf(err, "failed to get forecaster reward fractions")
	}

	var forecastingEntropy alloraMath.Dec
	if len(forecasters) > 0 && len(inferers) > 1 {
		// Get forecasting entropy
		forecastingEntropy, err = GetForecastingTaskEntropy(
			ctx,
			k,
			topicId,
			moduleParams.TaskRewardAlpha,
			moduleParams.BetaEntropy,
			forecasters,
			forecastersRewardFractions,
		)
		if err != nil {
			return []TaskRewards{}, alloraMath.Dec{}, err
		}
	} else {
		// If there are no forecasters, set forecasting entropy to zero
		forecastingEntropy = alloraMath.ZeroDec()
	}

	// Get Total Rewards for Reputation task
	taskReputerReward, err = GetRewardForReputerTaskInTopic(
		inferenceEntropy,
		forecastingEntropy,
		reputerEntropy,
		topicReward,
	)
	if err != nil {
		return []TaskRewards{}, alloraMath.Dec{}, errors.Wrapf(err, "failed to get reward for reputer task in topic")
	}

	// Get Total Rewards for Inference task
	taskInferenceReward, err := GetRewardForInferenceTaskInTopic(
		lossBundles.NaiveValue,
		lossBundles.CombinedValue,
		inferenceEntropy,
		forecastingEntropy,
		reputerEntropy,
		topicReward,
		moduleParams.SigmoidA,
		moduleParams.SigmoidB,
	)
	if err != nil {
		return []TaskRewards{}, alloraMath.Dec{}, errors.Wrapf(err, "failed to get reward for inference task in topic")
	}

	// Get Total Rewards for Forecasting task
	taskForecastingReward, err := GetRewardForForecastingTaskInTopic(
		lossBundles.NaiveValue,
		lossBundles.CombinedValue,
		inferenceEntropy,
		forecastingEntropy,
		reputerEntropy,
		topicReward,
		moduleParams.SigmoidA,
		moduleParams.SigmoidB,
	)
	if err != nil {
		return []TaskRewards{}, alloraMath.Dec{}, errors.Wrapf(err, "failed to get reward for forecasting task in topic")
	}

	totalRewardsDistribution = make([]TaskRewards, 0)

	// Get Distribution of Rewards per Reputer
	reputerRewards, err := GetRewardPerReputer(
		ctx,
		k,
		topicId,
		taskReputerReward,
		reputers,
		reputersRewardFractions,
	)
	if err != nil {
		return []TaskRewards{}, alloraMath.Dec{}, errors.Wrapf(err, "failed to get reputer rewards")
	}
	totalRewardsDistribution = append(totalRewardsDistribution, reputerRewards...)

	// Get Distribution of Rewards per Worker - Inference Task
	inferenceRewards, err := GetRewardPerWorker(
		topicId,
		WorkerInferenceRewardType,
		taskInferenceReward,
		inferers,
		inferersRewardFractions,
	)
	if err != nil {
		return []TaskRewards{}, alloraMath.Dec{}, errors.Wrapf(err, "failed to get inference rewards")
	}
	totalRewardsDistribution = append(totalRewardsDistribution, inferenceRewards...)

	// Get Distribution of Rewards per Worker - Forecast Task
	forecastRewards, err := GetRewardPerWorker(
		topicId,
		WorkerForecastRewardType,
		taskForecastingReward,
		forecasters,
		forecastersRewardFractions,
	)
	if err != nil {
		return []TaskRewards{}, alloraMath.Dec{}, errors.Wrapf(err, "failed to get forecast rewards")
	}
	totalRewardsDistribution = append(totalRewardsDistribution, forecastRewards...)

	return totalRewardsDistribution, taskReputerReward, nil
}

// pay out the rewards to the participants
// this function moves tokens from the rewards module to the participants
// if it fails to pay a particular participant, it will continue to the next participant
func payoutRewards(
	ctx sdk.Context,
	k keeper.Keeper,
	rewards []TaskRewards,
) []error {
	ret := make([]error, 0)
	for _, reward := range rewards {
		if reward.Reward.IsZero() {
			continue
		}

		rewardInt := reward.Reward.Abs().SdkIntTrim()
		coins := sdk.NewCoins(sdk.NewCoin(params.DefaultBondDenom, rewardInt))

		if reward.Type == ReputerRewardType {
			err := k.SendCoinsFromModuleToModule(ctx, types.AlloraRewardsAccountName, types.AlloraStakingAccountName, coins)
			if err != nil {
				ret = append(ret, errors.Wrapf(
					err,
					"failed to send coins from rewards module to staking module: %s",
					coins.String(),
				))
				continue
			}
			err = k.AddStake(ctx, reward.TopicId, reward.Address, cosmosMath.Int(rewardInt))
			if err != nil {
				ret = append(ret, errors.Wrapf(err, "failed to add stake %s: %s", reward.Address, rewardInt.String()))
				continue
			}
		} else {
			accAddress, err := sdk.AccAddressFromBech32(reward.Address)
			if err != nil {
				ret = append(ret, errors.Wrapf(err, "failed to decode payout address: %s", reward.Address))
				continue
			}
			err = k.BankKeeper().SendCoinsFromModuleToAccount(
				ctx,
				types.AlloraRewardsAccountName,
				accAddress,
				coins,
			)
			if err != nil {
				ret = append(ret, errors.Wrapf(
					err,
					"failed to send coins from rewards module to payout address %s, %s",
					types.AlloraRewardsAccountName,
					reward.Address,
				))
				continue
			}
		}
	}

	return ret
}

func pruneRecordsAfterRewards(
	ctx sdk.Context,
	k keeper.Keeper,
	minEpochLengthRecordLimit int64,
	topicId uint64,
	topicRewardNonce int64,
) error {
	// Delete topic reward nonce
	err := k.DeleteTopicRewardNonce(ctx, topicId)
	if err != nil {
		return errors.Wrapf(err, "failed to delete topic reward nonce")
	}

	// Get oldest unfulfilled nonce - delete everything behind it
	unfulfilledNonces, err := k.GetUnfulfilledReputerNonces(ctx, topicId)
	if err != nil {
		return err
	}

	// Assume the oldest nonce is the topic reward nonce
	oldestNonce := topicRewardNonce
	// If there are unfulfilled nonces, find the oldest one
	if len(unfulfilledNonces.Nonces) > 0 {
		oldestNonce = unfulfilledNonces.Nonces[0].ReputerNonce.BlockHeight
		for _, nonce := range unfulfilledNonces.Nonces {
			if nonce.ReputerNonce.BlockHeight < oldestNonce {
				oldestNonce = nonce.ReputerNonce.BlockHeight
			}
		}
	}

	topic, err := k.GetTopic(ctx, topicId)
	if err != nil {
		return errors.Wrapf(err, "failed to get topic")
	}

	// Prune records x EpochsLengths behind the oldest nonce
	// This is to leave the necessary data for the remaining
	// unfulfilled nonces to be fulfilled
	oldestNonce -= minEpochLengthRecordLimit * topic.EpochLength

	// Prune old records after rewards have been paid out
	err = k.PruneRecordsAfterRewards(ctx, topicId, oldestNonce)
	if err != nil {
		return errors.Wrapf(err, "failed to prune records after rewards")
	}

	return nil
}<|MERGE_RESOLUTION|>--- conflicted
+++ resolved
@@ -108,19 +108,11 @@
 			continue
 		}
 	}
-<<<<<<< HEAD
-	if !totalReward.IsZero() && uint64(blockHeight)%moduleParams.BlocksPerMonth == 0 {
-=======
 	ctx.Logger().Debug(
 		fmt.Sprintf("Paid out %s to staked reputers over %d topics",
 			totalRewardToStakedReputers.String(),
 			len(topicRewards)))
-	blocksPerMonth, err := k.GetParamsBlocksPerMonth(ctx)
-	if err != nil {
-		return errors.Wrapf(err, "failed to get blocks per month")
-	}
-	if !totalReward.IsZero() && uint64(blockHeight)%blocksPerMonth == 0 {
->>>>>>> 13d37bd0
+	if !totalReward.IsZero() && uint64(blockHeight)%moduleParams.BlocksPerMonth == 0 {
 		// set the previous percentage reward to staked reputers
 		// for the mint module to be able to control the inflation rate to that actor
 		percentageToStakedReputers, err := totalRewardToStakedReputers.Quo(totalReward)
