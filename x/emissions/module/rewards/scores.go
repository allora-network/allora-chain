--- conflicted
+++ resolved
@@ -26,15 +26,11 @@
 	// Ensure all workers are present in the reported losses
 	// This is necessary to ensure that all workers are accounted for in the final scores
 	// If a worker is missing from the reported losses, it will be added with a NaN value
-<<<<<<< HEAD
 	reportedLosses = EnsureWorkerPresence(reportedLosses)
-=======
-	reportedLosses = ensureWorkerPresence(reportedLosses)
 	topic, err := keeper.GetTopic(ctx, topicId)
 	if err != nil {
 		return []types.Score{}, errors.Wrapf(err, "Error getting topic")
 	}
->>>>>>> e602dac6
 
 	// Fetch reputers data
 	var reputers []string
