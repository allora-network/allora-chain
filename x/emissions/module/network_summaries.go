package module

import (
	"fmt"
	"math"

	cosmosMath "cosmossdk.io/math"
	"github.com/allora-network/allora-chain/x/emissions/keeper"
	emissions "github.com/allora-network/allora-chain/x/emissions/types"
	sdk "github.com/cosmos/cosmos-sdk/types"
)

/**
 * This file contains the logic from the Inference Synthesis Section of the litepaper,
 * which combine current inferences, forecasts, previous losses and regrets
 * into current network losses and regrets.
 */

// Implements function phi prime from litepaper
// φ'_p(x) = p * (ln(1 + e^x))^(p-1) * e^x / (1 + e^x)
func gradient(p float64, x float64) (float64, error) {
	if math.IsNaN(p) || math.IsInf(p, 0) || math.IsNaN(x) || math.IsInf(x, 0) {
		return 0, emissions.ErrPhiInvalidInput
	}
	eToTheX := math.Exp(x)
	onePlusEToTheX := 1 + eToTheX
	if math.IsInf(onePlusEToTheX, 0) {
		return 0, emissions.ErrEToTheXExponentiationIsInfinity
	}
	naturalLog := math.Log(onePlusEToTheX)
	result := math.Pow(naturalLog, p-1)
	if math.IsInf(result, 0) {
		return 0, emissions.ErrLnToThePExponentiationIsInfinity
	}
	// should theoretically never be possible with the above checks
	if math.IsNaN(result) {
		return 0, emissions.ErrPhiResultIsNaN
	}
	result = (p * result * eToTheX) / onePlusEToTheX
	return result, nil
}

<<<<<<< HEAD
// Calculate the forecast-implied inferences at a given time using eq3-8 from the litepaper
// and the given inferences, forecasts and network losses.
=======
// Calculate the forecast-implied inferences I_ik given inferences, forecasts and network losses.
// Calculates R_ijk, w_ijk, and I_ik for each forecast k and forecast element (forcast of worker loss) j
>>>>>>> d2733a26
//
// Forecast without inference => weight in calculation of I_ik and I_i set to 0. Use latest available regret R_i-1,l
// Inference without forecast => only weight in calculation of I_ik set to 0
func CalcForcastImpliedInferencesAtTime(
	ctx sdk.Context,
	k keeper.Keeper,
	topicId TopicId,
	inferences *emissions.Inferences,
	forecasts *emissions.Forecasts,
<<<<<<< HEAD
	networkLossBundle *emissions.LossBundle) ([]emissions.Inference, error) {
=======
	networkLossBundle *emissions.LossBundle,
	epsilon float64,
	pInferenceSynthesis float64) ([]emissions.Inference, error) {
>>>>>>> d2733a26
	// Map each worker to the inference they submitted
	inferenceByWorker := make(map[string]*emissions.Inference)
	for _, inference := range inferences.Inferences {
		inferenceByWorker[inference.Worker] = inference
	}
	// Possibly add a small value to previous network loss avoid infinite logarithm
	networkCombinedLoss := networkLossBundle.CombinedLoss.Uint64()
	if networkCombinedLoss == 0 {
		// Take max of epsilon and 1 to avoid division by 0
		networkCombinedLoss = uint64(math.Max(epsilon, 1))
	}

	// "k" here is the index of the forecaster's report among many reports
<<<<<<< HEAD
	// Forecast-implied inferences per forecaster; litepaper eq3
=======
	// For each forecast, and for each forecast element, calculate forecast-implied inferences I_ik
>>>>>>> d2733a26
	I_i := make([]emissions.Inference, len(forecasts.Forecasts))
	for k, forecast := range forecasts.Forecasts {
		if len(forecast.ForecastElements) > 0 {
			// Filter away all forecast elements that do not have an associated inference (match by worker)
			// Will effectively set weight in formulas for forcast-implied inference I_ik and network inference I_i to 0 for forecasts without inferences
			forecastElementsWithInferences := make([]*emissions.ForecastElement, 0)
			// Track workers with inferences => We only add the first forecast element per forecast per inferer
			inferenceWorkers := make(map[string]bool)
			for _, el := range forecast.ForecastElements {
				if _, ok := inferenceByWorker[el.Inferer]; ok && !inferenceWorkers[el.Inferer] {
					forecastElementsWithInferences = append(forecastElementsWithInferences, el)
					inferenceWorkers[el.Inferer] = true
				}
			}

			// Approximate forecast regrets of the network inference
			R_ik := make([]float64, len(forecastElementsWithInferences))
			// Weights used to map inferences to forecast-implied inferences
			w_ik := make([]float64, len(forecastElementsWithInferences))

			// Define variable to store maximum regret for forecast k
			maxjRijk := float64(forecastElementsWithInferences[0].Value.Uint64())
			for j, el := range forecastElementsWithInferences {
				// Calculate the approximate forecast regret of the network inference
				R_ik[j] = math.Log10(float64(networkCombinedLoss / el.Value.Uint64())) // forecasted regrets R_ijk = log10(L_i / L_ijk)
				if R_ik[j] > maxjRijk {
					maxjRijk = R_ik[j]
				}
			}

<<<<<<< HEAD
			// Calculate normalized regrets per forecaster then weights per forecaster
			for j, _ := range forecastElementsWithInferences {
				R_ik[j] = R_ik[j] / maxjRijk       // eq8
				w_ijk, err := gradient(p, R_ik[j]) // eq5
=======
			// Calculate normalized forecasted regrets per forecaster R_ijk then weights w_ijk per forecaster
			for j := range forecastElementsWithInferences {
				R_ik[j] = R_ik[j] / maxjRijk                         // \hatR_ijk = R_ijk / |max_{j'}(R_ijk)|
				w_ijk, err := gradient(pInferenceSynthesis, R_ik[j]) // w_ijk = φ'_p(\hatR_ijk)
>>>>>>> d2733a26
				if err != nil {
					fmt.Println("Error calculating gradient: ", err)
					return nil, err
				}
				w_ik[j] = w_ijk
			}

			// Calculate the forecast-implied inferences I_ik
			weightSum := 0.0
			weightInferenceDotProduct := 0.0
			for j, w_ijk := range w_ik {
				weightInferenceDotProduct += w_ijk * float64(inferenceByWorker[forecast.ForecastElements[j].Inferer].Value.Uint64())
				weightSum += w_ijk
			}
			I_i[k] = emissions.Inference{
				Worker: forecast.Forecaster,
				Value:  cosmosMath.NewUint(uint64(weightInferenceDotProduct / weightSum)),
			}
		}
	}

	// A value of 0 => no inference corresponded to any of the forecasts from a forecaster
	return I_i, nil
}

<<<<<<< HEAD
// Calculate the forecast-implied inferences at a given time using eq3-8 from the litepaper,
// inferences and forecasts from the worker update at or just after the given time, and
// losses from the loss update just before the given time.
func GetAndCalcForcastImpliedInferencesAtTime(
	ctx sdk.Context,
	k keeper.Keeper,
	topicId TopicId,
	time uint64) ([]emissions.Inference, error) {
	// Get inferences from worker update at or just after the given time
	inferences, err := k.GetInferencesAtOrAfterTime(ctx, topicId, time)
=======
// Gathers inferences and forecasts from the worker update at or just after the given time, and
// losses from the loss update just before the given time.
// Then invokes calculation of the forecast-implied inferences using the Inference Synthesis formula from the litepaper.
func GetAndCalcForcastImpliedInferencesAtBlock(
	ctx sdk.Context,
	k keeper.Keeper,
	topicId TopicId,
	blockHeight BlockHeight) ([]emissions.Inference, error) {
	// Get inferences from worker update at or just after the given time
	inferences, err := k.GetInferencesAtOrAfterBlock(ctx, topicId, blockHeight)
>>>>>>> d2733a26
	if err != nil {
		fmt.Println("Error getting inferences: ", err)
		return nil, err
	}
	// Get forecasts from worker update at or just after the given time
<<<<<<< HEAD
	forecasts, err := k.GetForecastsAtOrAfterTime(ctx, topicId, time)
=======
	forecasts, err := k.GetForecastsAtOrAfterBlock(ctx, topicId, blockHeight)
>>>>>>> d2733a26
	if err != nil {
		fmt.Println("Error getting forecasts: ", err)
		return nil, err
	}
	// Get losses from loss update just before the given time
<<<<<<< HEAD
	networkLossBundle, err := k.GetNetworkLossBundleAtOrBeforeTime(ctx, topicId, time)
=======
	networkLossBundle, err := k.GetNetworkLossBundleAtOrBeforeBlock(ctx, topicId, blockHeight)
>>>>>>> d2733a26
	if err != nil {
		fmt.Println("Error getting network losses: ", err)
		return nil, err
	}

<<<<<<< HEAD
	return CalcForcastImpliedInferencesAtTime(ctx, k, topicId, inferences, forecasts, networkLossBundle)
}

// Calculates eq9-11 from the litepaper using the given inferences, forecast-implied inferences, and network regrets
=======
	epsilon, err := k.GetParamsEpsilon(ctx)
	if err != nil {
		fmt.Println("Error getting epsilon: ", err)
		return nil, err
	}

	pInferenceSynthesis, err := k.GetParamsPInferenceSynthesis(ctx)
	if err != nil {
		fmt.Println("Error getting epsilon: ", err)
		return nil, err
	}

	return CalcForcastImpliedInferencesAtTime(ctx, k, topicId, inferences, forecasts, networkLossBundle, epsilon.MustFloat64(), pInferenceSynthesis.MustFloat64())
}

// Calculates network combined inference I_i, network per worker regret R_i-1,l, and weights w_il from the litepaper:
// I_i = Σ_l w_il I_il / Σ_l w_il
// w_il = φ'_p(\hatR_i-1,l)
// \hatR_i-1,l = R_i-1,l / |max_{l'}(R_i-1,l')|
// given inferences, forecast-implied inferences, and network regrets
>>>>>>> d2733a26
func CalcNetworkCombinedInference(
	ctx sdk.Context,
	k keeper.Keeper,
	topicId TopicId,
	inferences *emissions.Inferences,
	forecastImpliedInferences []emissions.Inference,
<<<<<<< HEAD
	regrets *emissions.WorkerRegrets) (float64, error) {
=======
	regrets *emissions.WorkerRegrets,
	epsilon float64,
	pInferenceSynthesis float64) (float64, error) {
>>>>>>> d2733a26
	// Map each worker to their inference
	inferenceByWorker := make(map[string]*emissions.Inference)
	for _, inference := range inferences.Inferences {
		inferenceByWorker[inference.Worker] = inference
	}
	// Map each worker to their forecast-implied inference
	forecastImpliedInferenceByWorker := make(map[string]*emissions.Inference)
	for _, inference := range forecastImpliedInferences {
		forecastImpliedInferenceByWorker[inference.Worker] = &inference
	}

<<<<<<< HEAD
	// Find the maximum regret admitted by any worker for an inference or forecast task; used in eq11
	maxPreviousRegret := float32(eta) // averts div by 0 error
	for _, regret := range regrets.WorkerRegrets {
		// If inference regret is not null, use it to calculate the maximum regret
		if maxPreviousRegret < regret.InferenceRegret && regret.InferenceRegret > eta {
			maxPreviousRegret = regret.InferenceRegret
		}
		// If forecast regret is not null, use it to calculate the maximum regret
		if maxPreviousRegret < regret.ForecastRegret && regret.InferenceRegret > eta {
=======
	// Find the maximum regret admitted by any worker for an inference or forecast task; used in calculating the network combined inference
	maxPreviousRegret := float32(epsilon) // averts div by 0 error
	for _, regret := range regrets.WorkerRegrets {
		// If inference regret is not null, use it to calculate the maximum regret
		if maxPreviousRegret < regret.InferenceRegret && float64(regret.InferenceRegret) > epsilon {
			maxPreviousRegret = regret.InferenceRegret
		}
		// If forecast regret is not null, use it to calculate the maximum regret
		if maxPreviousRegret < regret.ForecastRegret && float64(regret.ForecastRegret) > epsilon {
>>>>>>> d2733a26
			maxPreviousRegret = regret.ForecastRegret
		}
	}

<<<<<<< HEAD
	// Calculate the network combined inference; eq9-11
	unnormalizedI_i := float64(0)
	sumWeights := 0.0
	for _, regret := range regrets.WorkerRegrets {
		weight, err := gradient(p, float64(regret.InferenceRegret/maxPreviousRegret)) // eq11 then eq10
=======
	// Calculate the network combined inference and network worker regrets
	unnormalizedI_i := float64(0)
	sumWeights := 0.0
	for _, regret := range regrets.WorkerRegrets {
		// normalize worker regret then calculate gradient => weight per worker for network combined inference
		weight, err := gradient(pInferenceSynthesis, float64(regret.InferenceRegret/maxPreviousRegret))
>>>>>>> d2733a26
		if err != nil {
			fmt.Println("Error calculating gradient: ", err)
			return float64(0), err
		}
<<<<<<< HEAD
		unnormalizedI_i += weight * float64(inferenceByWorker[regret.Worker].Value.Uint64()) // pt1/2 of eq9
		sumWeights += weight

		weight, err = gradient(p, float64(regret.InferenceRegret/maxPreviousRegret)) // eq11 then eq10
		if err != nil {
			fmt.Println("Error calculating gradient: ", err)
			return float64(0), err
		}
		unnormalizedI_i += weight * float64(forecastImpliedInferenceByWorker[regret.Worker].Value.Uint64()) // pt1/2 of eq9
=======
		unnormalizedI_i += weight * float64(inferenceByWorker[regret.Worker].Value.Uint64()) // numerator of network combined inference calculation
>>>>>>> d2733a26
		sumWeights += weight
	}

	// Normalize the network combined inference
<<<<<<< HEAD
	if sumWeights < eta {
		return 0, emissions.ErrSumWeightsLessThanEta
	}
	return unnormalizedI_i / sumWeights, nil // pt2/2 of eq9
}

// Calculates eq9-11 from the litepaper using the forecast-implied inferences as of the given time
// and the network regrets admitted by workers at or just before the given time.
=======
	if sumWeights < epsilon {
		return 0, emissions.ErrSumWeightsLessThanEta
	}
	return unnormalizedI_i / sumWeights, nil // divide numerator by denominator to get network combined inference
}

// Gathers inferences, forecast-implied inferences as of the given block
// and the network regrets admitted by workers at or just before the given time,
// then invokes calculation of network combined inference I_i, network per worker regret R_i-1,l, and weights w_il from the litepaper.
>>>>>>> d2733a26
func GetAndCalcNetworkCombinedInference(
	ctx sdk.Context,
	k keeper.Keeper,
	topicId TopicId,
<<<<<<< HEAD
	time uint64) (float64, error) {
	// Get inferences from worker update at or just after the given time
	inferences, err := k.GetInferencesAtOrAfterTime(ctx, topicId, time)
=======
	blockHeight BlockHeight) (float64, error) {
	// Get inferences from worker update at or just after the given block
	inferences, err := k.GetInferencesAtOrAfterBlock(ctx, topicId, blockHeight)
>>>>>>> d2733a26
	if err != nil {
		fmt.Println("Error getting inferences: ", err)
		return float64(0), err
	}
<<<<<<< HEAD
	// Get regrets admitted by workers just before the given time
	regrets, err := k.GetNetworkRegretsAtOrBeforeTime(ctx, topicId, time)
=======
	// Get regrets admitted by workers just before the given block
	regrets, err := k.GetNetworkRegretsAtOrBeforeBlock(ctx, topicId, blockHeight)
>>>>>>> d2733a26
	if err != nil {
		fmt.Println("Error getting network regrets: ", err)
		return float64(0), err
	}
<<<<<<< HEAD
	// Get forecast-implied inferences at the given time
	forecastImpliedInferences, err := GetAndCalcForcastImpliedInferencesAtTime(ctx, k, topicId, time)
=======
	// Get forecast-implied inferences at the given block
	forecastImpliedInferences, err := GetAndCalcForcastImpliedInferencesAtBlock(ctx, k, topicId, blockHeight)
>>>>>>> d2733a26
	if err != nil {
		fmt.Println("Error getting forecast implied inferences: ", err)
		return float64(0), err
	}

<<<<<<< HEAD
	return CalcNetworkCombinedInference(ctx, k, topicId, inferences, forecastImpliedInferences, regrets)
=======
	epsilon, err := k.GetParamsEpsilon(ctx)
	if err != nil {
		fmt.Println("Error getting epsilon: ", err)
		return float64(0), err
	}

	pInferenceSynthesis, err := k.GetParamsPInferenceSynthesis(ctx)
	if err != nil {
		fmt.Println("Error getting epsilon: ", err)
		return float64(0), err
	}

	return CalcNetworkCombinedInference(ctx, k, topicId, inferences, forecastImpliedInferences, regrets, epsilon.MustFloat64(), pInferenceSynthesis.MustFloat64())
>>>>>>> d2733a26
}<|MERGE_RESOLUTION|>--- conflicted
+++ resolved
@@ -40,13 +40,8 @@
 	return result, nil
 }
 
-<<<<<<< HEAD
-// Calculate the forecast-implied inferences at a given time using eq3-8 from the litepaper
-// and the given inferences, forecasts and network losses.
-=======
 // Calculate the forecast-implied inferences I_ik given inferences, forecasts and network losses.
 // Calculates R_ijk, w_ijk, and I_ik for each forecast k and forecast element (forcast of worker loss) j
->>>>>>> d2733a26
 //
 // Forecast without inference => weight in calculation of I_ik and I_i set to 0. Use latest available regret R_i-1,l
 // Inference without forecast => only weight in calculation of I_ik set to 0
@@ -56,13 +51,9 @@
 	topicId TopicId,
 	inferences *emissions.Inferences,
 	forecasts *emissions.Forecasts,
-<<<<<<< HEAD
-	networkLossBundle *emissions.LossBundle) ([]emissions.Inference, error) {
-=======
 	networkLossBundle *emissions.LossBundle,
 	epsilon float64,
 	pInferenceSynthesis float64) ([]emissions.Inference, error) {
->>>>>>> d2733a26
 	// Map each worker to the inference they submitted
 	inferenceByWorker := make(map[string]*emissions.Inference)
 	for _, inference := range inferences.Inferences {
@@ -76,11 +67,7 @@
 	}
 
 	// "k" here is the index of the forecaster's report among many reports
-<<<<<<< HEAD
-	// Forecast-implied inferences per forecaster; litepaper eq3
-=======
 	// For each forecast, and for each forecast element, calculate forecast-implied inferences I_ik
->>>>>>> d2733a26
 	I_i := make([]emissions.Inference, len(forecasts.Forecasts))
 	for k, forecast := range forecasts.Forecasts {
 		if len(forecast.ForecastElements) > 0 {
@@ -111,17 +98,10 @@
 				}
 			}
 
-<<<<<<< HEAD
-			// Calculate normalized regrets per forecaster then weights per forecaster
-			for j, _ := range forecastElementsWithInferences {
-				R_ik[j] = R_ik[j] / maxjRijk       // eq8
-				w_ijk, err := gradient(p, R_ik[j]) // eq5
-=======
 			// Calculate normalized forecasted regrets per forecaster R_ijk then weights w_ijk per forecaster
 			for j := range forecastElementsWithInferences {
 				R_ik[j] = R_ik[j] / maxjRijk                         // \hatR_ijk = R_ijk / |max_{j'}(R_ijk)|
 				w_ijk, err := gradient(pInferenceSynthesis, R_ik[j]) // w_ijk = φ'_p(\hatR_ijk)
->>>>>>> d2733a26
 				if err != nil {
 					fmt.Println("Error calculating gradient: ", err)
 					return nil, err
@@ -147,18 +127,6 @@
 	return I_i, nil
 }
 
-<<<<<<< HEAD
-// Calculate the forecast-implied inferences at a given time using eq3-8 from the litepaper,
-// inferences and forecasts from the worker update at or just after the given time, and
-// losses from the loss update just before the given time.
-func GetAndCalcForcastImpliedInferencesAtTime(
-	ctx sdk.Context,
-	k keeper.Keeper,
-	topicId TopicId,
-	time uint64) ([]emissions.Inference, error) {
-	// Get inferences from worker update at or just after the given time
-	inferences, err := k.GetInferencesAtOrAfterTime(ctx, topicId, time)
-=======
 // Gathers inferences and forecasts from the worker update at or just after the given time, and
 // losses from the loss update just before the given time.
 // Then invokes calculation of the forecast-implied inferences using the Inference Synthesis formula from the litepaper.
@@ -169,38 +137,23 @@
 	blockHeight BlockHeight) ([]emissions.Inference, error) {
 	// Get inferences from worker update at or just after the given time
 	inferences, err := k.GetInferencesAtOrAfterBlock(ctx, topicId, blockHeight)
->>>>>>> d2733a26
 	if err != nil {
 		fmt.Println("Error getting inferences: ", err)
 		return nil, err
 	}
 	// Get forecasts from worker update at or just after the given time
-<<<<<<< HEAD
-	forecasts, err := k.GetForecastsAtOrAfterTime(ctx, topicId, time)
-=======
 	forecasts, err := k.GetForecastsAtOrAfterBlock(ctx, topicId, blockHeight)
->>>>>>> d2733a26
 	if err != nil {
 		fmt.Println("Error getting forecasts: ", err)
 		return nil, err
 	}
 	// Get losses from loss update just before the given time
-<<<<<<< HEAD
-	networkLossBundle, err := k.GetNetworkLossBundleAtOrBeforeTime(ctx, topicId, time)
-=======
 	networkLossBundle, err := k.GetNetworkLossBundleAtOrBeforeBlock(ctx, topicId, blockHeight)
->>>>>>> d2733a26
 	if err != nil {
 		fmt.Println("Error getting network losses: ", err)
 		return nil, err
 	}
 
-<<<<<<< HEAD
-	return CalcForcastImpliedInferencesAtTime(ctx, k, topicId, inferences, forecasts, networkLossBundle)
-}
-
-// Calculates eq9-11 from the litepaper using the given inferences, forecast-implied inferences, and network regrets
-=======
 	epsilon, err := k.GetParamsEpsilon(ctx)
 	if err != nil {
 		fmt.Println("Error getting epsilon: ", err)
@@ -221,20 +174,15 @@
 // w_il = φ'_p(\hatR_i-1,l)
 // \hatR_i-1,l = R_i-1,l / |max_{l'}(R_i-1,l')|
 // given inferences, forecast-implied inferences, and network regrets
->>>>>>> d2733a26
 func CalcNetworkCombinedInference(
 	ctx sdk.Context,
 	k keeper.Keeper,
 	topicId TopicId,
 	inferences *emissions.Inferences,
 	forecastImpliedInferences []emissions.Inference,
-<<<<<<< HEAD
-	regrets *emissions.WorkerRegrets) (float64, error) {
-=======
 	regrets *emissions.WorkerRegrets,
 	epsilon float64,
 	pInferenceSynthesis float64) (float64, error) {
->>>>>>> d2733a26
 	// Map each worker to their inference
 	inferenceByWorker := make(map[string]*emissions.Inference)
 	for _, inference := range inferences.Inferences {
@@ -246,17 +194,6 @@
 		forecastImpliedInferenceByWorker[inference.Worker] = &inference
 	}
 
-<<<<<<< HEAD
-	// Find the maximum regret admitted by any worker for an inference or forecast task; used in eq11
-	maxPreviousRegret := float32(eta) // averts div by 0 error
-	for _, regret := range regrets.WorkerRegrets {
-		// If inference regret is not null, use it to calculate the maximum regret
-		if maxPreviousRegret < regret.InferenceRegret && regret.InferenceRegret > eta {
-			maxPreviousRegret = regret.InferenceRegret
-		}
-		// If forecast regret is not null, use it to calculate the maximum regret
-		if maxPreviousRegret < regret.ForecastRegret && regret.InferenceRegret > eta {
-=======
 	// Find the maximum regret admitted by any worker for an inference or forecast task; used in calculating the network combined inference
 	maxPreviousRegret := float32(epsilon) // averts div by 0 error
 	for _, regret := range regrets.WorkerRegrets {
@@ -266,56 +203,25 @@
 		}
 		// If forecast regret is not null, use it to calculate the maximum regret
 		if maxPreviousRegret < regret.ForecastRegret && float64(regret.ForecastRegret) > epsilon {
->>>>>>> d2733a26
 			maxPreviousRegret = regret.ForecastRegret
 		}
 	}
 
-<<<<<<< HEAD
-	// Calculate the network combined inference; eq9-11
-	unnormalizedI_i := float64(0)
-	sumWeights := 0.0
-	for _, regret := range regrets.WorkerRegrets {
-		weight, err := gradient(p, float64(regret.InferenceRegret/maxPreviousRegret)) // eq11 then eq10
-=======
 	// Calculate the network combined inference and network worker regrets
 	unnormalizedI_i := float64(0)
 	sumWeights := 0.0
 	for _, regret := range regrets.WorkerRegrets {
 		// normalize worker regret then calculate gradient => weight per worker for network combined inference
 		weight, err := gradient(pInferenceSynthesis, float64(regret.InferenceRegret/maxPreviousRegret))
->>>>>>> d2733a26
 		if err != nil {
 			fmt.Println("Error calculating gradient: ", err)
 			return float64(0), err
 		}
-<<<<<<< HEAD
-		unnormalizedI_i += weight * float64(inferenceByWorker[regret.Worker].Value.Uint64()) // pt1/2 of eq9
+		unnormalizedI_i += weight * float64(inferenceByWorker[regret.Worker].Value.Uint64()) // numerator of network combined inference calculation
 		sumWeights += weight
-
-		weight, err = gradient(p, float64(regret.InferenceRegret/maxPreviousRegret)) // eq11 then eq10
-		if err != nil {
-			fmt.Println("Error calculating gradient: ", err)
-			return float64(0), err
-		}
-		unnormalizedI_i += weight * float64(forecastImpliedInferenceByWorker[regret.Worker].Value.Uint64()) // pt1/2 of eq9
-=======
-		unnormalizedI_i += weight * float64(inferenceByWorker[regret.Worker].Value.Uint64()) // numerator of network combined inference calculation
->>>>>>> d2733a26
-		sumWeights += weight
 	}
 
 	// Normalize the network combined inference
-<<<<<<< HEAD
-	if sumWeights < eta {
-		return 0, emissions.ErrSumWeightsLessThanEta
-	}
-	return unnormalizedI_i / sumWeights, nil // pt2/2 of eq9
-}
-
-// Calculates eq9-11 from the litepaper using the forecast-implied inferences as of the given time
-// and the network regrets admitted by workers at or just before the given time.
-=======
 	if sumWeights < epsilon {
 		return 0, emissions.ErrSumWeightsLessThanEta
 	}
@@ -325,50 +231,30 @@
 // Gathers inferences, forecast-implied inferences as of the given block
 // and the network regrets admitted by workers at or just before the given time,
 // then invokes calculation of network combined inference I_i, network per worker regret R_i-1,l, and weights w_il from the litepaper.
->>>>>>> d2733a26
 func GetAndCalcNetworkCombinedInference(
 	ctx sdk.Context,
 	k keeper.Keeper,
 	topicId TopicId,
-<<<<<<< HEAD
-	time uint64) (float64, error) {
-	// Get inferences from worker update at or just after the given time
-	inferences, err := k.GetInferencesAtOrAfterTime(ctx, topicId, time)
-=======
 	blockHeight BlockHeight) (float64, error) {
 	// Get inferences from worker update at or just after the given block
 	inferences, err := k.GetInferencesAtOrAfterBlock(ctx, topicId, blockHeight)
->>>>>>> d2733a26
 	if err != nil {
 		fmt.Println("Error getting inferences: ", err)
 		return float64(0), err
 	}
-<<<<<<< HEAD
-	// Get regrets admitted by workers just before the given time
-	regrets, err := k.GetNetworkRegretsAtOrBeforeTime(ctx, topicId, time)
-=======
 	// Get regrets admitted by workers just before the given block
 	regrets, err := k.GetNetworkRegretsAtOrBeforeBlock(ctx, topicId, blockHeight)
->>>>>>> d2733a26
 	if err != nil {
 		fmt.Println("Error getting network regrets: ", err)
 		return float64(0), err
 	}
-<<<<<<< HEAD
-	// Get forecast-implied inferences at the given time
-	forecastImpliedInferences, err := GetAndCalcForcastImpliedInferencesAtTime(ctx, k, topicId, time)
-=======
 	// Get forecast-implied inferences at the given block
 	forecastImpliedInferences, err := GetAndCalcForcastImpliedInferencesAtBlock(ctx, k, topicId, blockHeight)
->>>>>>> d2733a26
 	if err != nil {
 		fmt.Println("Error getting forecast implied inferences: ", err)
 		return float64(0), err
 	}
 
-<<<<<<< HEAD
-	return CalcNetworkCombinedInference(ctx, k, topicId, inferences, forecastImpliedInferences, regrets)
-=======
 	epsilon, err := k.GetParamsEpsilon(ctx)
 	if err != nil {
 		fmt.Println("Error getting epsilon: ", err)
@@ -382,5 +268,4 @@
 	}
 
 	return CalcNetworkCombinedInference(ctx, k, topicId, inferences, forecastImpliedInferences, regrets, epsilon.MustFloat64(), pInferenceSynthesis.MustFloat64())
->>>>>>> d2733a26
 }