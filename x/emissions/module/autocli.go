--- conflicted
+++ resolved
@@ -123,17 +123,19 @@
 				},
 				{
 					RpcMethod: "GetMempoolInferenceRequest",
-					Use:       "inference-request [topic_id] [request_id]",
-					Short:     "Get a specific Inference Request and demand left in the mempool by topic id and request id",
-					PositionalArgs: []*autocliv1.PositionalArgDescriptor{
-						{ProtoField: "topic_id"},
+					Use:       "inference-request [request_id]",
+					Short:     "Get a specific Inference Request and demand left in the mempool by request id",
+					PositionalArgs: []*autocliv1.PositionalArgDescriptor{
 						{ProtoField: "request_id"},
 					},
 				},
 				{
 					RpcMethod: "GetMempoolInferenceRequestsByTopic",
 					Use:       "all-inference-requests",
-					Short:     "Get Inference Requests by topic and demand left for each request in mempool",
+					Short:     "Get Inference Requests by topic and unmet demand left for each request in mempool",
+					PositionalArgs: []*autocliv1.PositionalArgDescriptor{
+						{ProtoField: "topic_id"},
+					},
 				},
 				{
 					RpcMethod: "GetTopicUnmetDemand",
@@ -285,47 +287,41 @@
 					},
 				},
 				{
-<<<<<<< HEAD
+					RpcMethod: "DelegateStake",
+					Use:       "delegate-stake [sender] [topic_id] [reputer] [amount]",
+					Short:     "Delegate stake [amount] to a reputer for a topic",
+					PositionalArgs: []*autocliv1.PositionalArgDescriptor{
+						{ProtoField: "sender"},
+						{ProtoField: "topic_id"},
+						{ProtoField: "reputer"},
+						{ProtoField: "amount"},
+					},
+				},
+				{
+					RpcMethod: "StartRemoveDelegateStake",
+					Use:       "start-remove-delegate-stake [sender] [topic_id] [reputer] [amount]",
+					Short:     "Modify sender's [reputer] delegate stake position by removing [amount] stake from a topic [topic_id] from a reputer [reputer]",
+					PositionalArgs: []*autocliv1.PositionalArgDescriptor{
+						{ProtoField: "sender"},
+						{ProtoField: "topic_id"},
+						{ProtoField: "reputer"},
+						{ProtoField: "amount"},
+					},
+				},
+				{
+					RpcMethod: "ConfirmRemoveDelegateStake",
+					Use:       "confirm-remove-delegate-stake [sender] [topic_id] [reputer]",
+					Short:     "Proceed with removing stake from a stakeTarget [reputer] back to the sender",
+					PositionalArgs: []*autocliv1.PositionalArgDescriptor{
+						{ProtoField: "sender"},
+						{ProtoField: "topic_id"},
+						{ProtoField: "reputer"},
+					},
+				},
+				{
 					RpcMethod: "ActivateTopic",
 					Use:       "activate-topic [sender] [topic_id]",
 					Short:     "Activate a topic that has become inactivated",
-=======
-					RpcMethod: "DelegateStake",
-					Use:       "delegate-stake [sender] [topic_id] [reputer] [amount]",
-					Short:     "Delegate stake [amount] to a reputer for a topic",
-					PositionalArgs: []*autocliv1.PositionalArgDescriptor{
-						{ProtoField: "sender"},
-						{ProtoField: "topic_id"},
-						{ProtoField: "reputer"},
-						{ProtoField: "amount"},
-					},
-				},
-				{
-					RpcMethod: "StartRemoveDelegateStake",
-					Use:       "start-remove-delegate-stake [sender] [topic_id] [reputer] [amount]",
-					Short:     "Modify sender's [reputer] delegate stake position by removing [amount] stake from a topic [topic_id] from a reputer [reputer]",
-					PositionalArgs: []*autocliv1.PositionalArgDescriptor{
-						{ProtoField: "sender"},
-						{ProtoField: "topic_id"},
-						{ProtoField: "reputer"},
-						{ProtoField: "amount"},
-					},
-				},
-				{
-					RpcMethod: "ConfirmRemoveDelegateStake",
-					Use:       "confirm-remove-delegate-stake [sender] [topic_id] [reputer]",
-					Short:     "Proceed with removing stake from a stakeTarget [reputer] back to the sender",
-					PositionalArgs: []*autocliv1.PositionalArgDescriptor{
-						{ProtoField: "sender"},
-						{ProtoField: "topic_id"},
-						{ProtoField: "reputer"},
-					},
-				},
-				{
-					RpcMethod: "ReactivateTopic",
-					Use:       "reactivate-topic [sender] [topic_id]",
-					Short:     "Reactivate a topic that has become inactivated",
->>>>>>> d837fe7c
 					PositionalArgs: []*autocliv1.PositionalArgDescriptor{
 						{ProtoField: "sender"},
 						{ProtoField: "topic_id"},
@@ -333,11 +329,11 @@
 				},
 				{
 					RpcMethod: "RequestInference",
-					Use:       "request-inference [sender] [requests]",
-					Short:     "Request a batch of inferences to be kicked off",
-					PositionalArgs: []*autocliv1.PositionalArgDescriptor{
-						{ProtoField: "sender"},
-						{ProtoField: "requests"},
+					Use:       "request-inference [sender] [request]",
+					Short:     "Request an inference ",
+					PositionalArgs: []*autocliv1.PositionalArgDescriptor{
+						{ProtoField: "sender"},
+						{ProtoField: "request"},
 					},
 				},
 				{
