package module

import (
	autocliv1 "cosmossdk.io/api/cosmos/autocli/v1"
	statev1 "github.com/allora-network/allora-chain/x/emissions/api/v1"
)

// AutoCLIOptions implements the autocli.HasAutoCLIConfig interface.
func (am AppModule) AutoCLIOptions() *autocliv1.ModuleOptions {
	return &autocliv1.ModuleOptions{
		Query: &autocliv1.ServiceCommandDescriptor{
			Service: statev1.Query_ServiceDesc.ServiceName,
			RpcCommandOptions: []*autocliv1.RpcCommandOptions{
				{
					RpcMethod: "Params",
					Use:       "params",
					Short:     "Get the current module parameters",
				},
				{
					RpcMethod: "GetNextTopicId",
					Use:       "next-topic-id",
					Short:     "Get next topic id",
				},
				{
					RpcMethod: "GetTopic",
					Use:       "topic [topic_id]",
					Short:     "Get topic by topic id",
					PositionalArgs: []*autocliv1.PositionalArgDescriptor{
						{ProtoField: "topic_id"},
					},
				},
				{
					RpcMethod: "GetActiveTopics",
					Use:       "active-topics [pagination]",
					Short:     "Get Active Topics",
					PositionalArgs: []*autocliv1.PositionalArgDescriptor{
						{ProtoField: "pagination"},
					},
				},
				{
					RpcMethod: "GetReputerStakeInTopic",
					Use:       "reputer-topic-stake [address] [topic_id]",
					Short:     "Get reputer stake in a topic, including stake delegated to them in that topic",
					PositionalArgs: []*autocliv1.PositionalArgDescriptor{
						{ProtoField: "address"},
						{ProtoField: "topic_id"},
					},
				},
				{
					RpcMethod: "GetDelegateStakeInTopicInReputer",
					Use:       "reputer-topic-stake [reputer_address] [topic_id]",
					Short:     "Get total delegate stake in a reputer in a topic",
					PositionalArgs: []*autocliv1.PositionalArgDescriptor{
						{ProtoField: "reputer_address"},
						{ProtoField: "topic_id"},
					},
				},
				{
					RpcMethod: "GetStakeFromDelegatorInTopicInReputer",
					Use:       "delegate-topic-stake-in-reputer [delegator_address] [reputer_address] [topic_id]",
					Short:     "Get amount of stake from delegator in a topic for a reputer",
					PositionalArgs: []*autocliv1.PositionalArgDescriptor{
						{ProtoField: "delegator_address"},
						{ProtoField: "reputer_address"},
						{ProtoField: "topic_id"},
					},
				},
				{
					RpcMethod: "GetStakeFromDelegatorInTopic",
					Use:       "delegator-topic-stake [delegator_address] [topic_id]",
					Short:     "Get Account Stake in a topic",
					PositionalArgs: []*autocliv1.PositionalArgDescriptor{
						{ProtoField: "delegator_address"},
						{ProtoField: "topic_id"},
					},
				},
				{
					RpcMethod: "GetWorkerLatestInferenceByTopicId",
					Use:       "worker-latest-inference [topic_id] [worker_address]",
					Short:     "Get the latest inference for a given worker and topic",
					PositionalArgs: []*autocliv1.PositionalArgDescriptor{
						{ProtoField: "topic_id"},
						{ProtoField: "worker_address"},
					},
				},
				{
					RpcMethod: "GetInferencesAtBlock",
					Use:       "inference [topic_id] [block_height]",
					Short:     "Get All Inferences produced for a topic in a particular timestamp",
					PositionalArgs: []*autocliv1.PositionalArgDescriptor{
						{ProtoField: "topic_id"},
						{ProtoField: "block_height"},
					},
				},
				{
					RpcMethod: "GetWorkerNodeInfo",
					Use:       "worker-info [libp2p_key]",
					Short:     "Get node info for worker node libp2p key",
					PositionalArgs: []*autocliv1.PositionalArgDescriptor{
						{ProtoField: "libp2p_key"},
					},
				},
				{
					RpcMethod: "GetReputerNodeInfo",
					Use:       "reputer-info [libp2p_key]",
					Short:     "Get node info for reputer node libp2p key",
					PositionalArgs: []*autocliv1.PositionalArgDescriptor{
						{ProtoField: "libp2p_key"},
					},
				},
				{
					RpcMethod: "GetWorkerAddressByP2PKey",
					Use:       "worker-address [libp2p_key]",
					Short:     "Get Worker Address by libp2p key",
					PositionalArgs: []*autocliv1.PositionalArgDescriptor{
						{ProtoField: "libp2p_key"},
					},
				},
				{
					RpcMethod: "GetReputerAddressByP2PKey",
					Use:       "reputer-address [libp2p_key]",
					Short:     "Get Reputer Address by libp2p key",
					PositionalArgs: []*autocliv1.PositionalArgDescriptor{
						{ProtoField: "libp2p_key"},
					},
				},
				{
					RpcMethod: "IsWorkerRegisteredInTopicId",
					Use:       "is-worker-registered [topic_id] [address]",
					Short:     "True if worker is registered in the topic",
					PositionalArgs: []*autocliv1.PositionalArgDescriptor{
						{ProtoField: "topic_id"},
						{ProtoField: "address"},
					},
				},
				{
					RpcMethod: "IsReputerRegisteredInTopicId",
					Use:       "is-reputer-registered [topic_id] [address]",
					Short:     "True if reputer is registered in the topic",
					PositionalArgs: []*autocliv1.PositionalArgDescriptor{
						{ProtoField: "topic_id"},
						{ProtoField: "address"},
					},
				},
				{
					RpcMethod: "GetTotalStake",
					Use:       "total-stake",
					Short:     "Get the total amount of staked tokens by all participants in the network",
				},
				{
					RpcMethod: "GetForecastsAtBlock",
					Use:       "get-forecasts-at-block [topic_id] [block]",
					Short:     "Get the Forecasts for a topic at block height ",
					PositionalArgs: []*autocliv1.PositionalArgDescriptor{
						{ProtoField: "topic_id"},
						{ProtoField: "block_height"},
					},
				},
				{
					RpcMethod: "GetNetworkInferencesAtBlock",
					Use:       "get-network-inferences-at-block [topic_id] [block]",
					Short:     "Get the Network Inferences for a topic at block height ",
					PositionalArgs: []*autocliv1.PositionalArgDescriptor{
						{ProtoField: "topic_id"},
						{ProtoField: "block_height"},
					},
				},
				{
					RpcMethod: "GetNetworkLossBundleAtBlock",
					Use:       "get-network-loss-bundle-at-block [topic_id] [block]",
					Short:     "Get the network loss bundle for a topic at block height ",
					PositionalArgs: []*autocliv1.PositionalArgDescriptor{
						{ProtoField: "topic_id"},
						{ProtoField: "block_height"},
					},
				},
			},
		},
		Tx: &autocliv1.ServiceCommandDescriptor{
			Service: statev1.Msg_ServiceDesc.ServiceName,
			RpcCommandOptions: []*autocliv1.RpcCommandOptions{
				{
					RpcMethod: "UpdateParams",
					Use:       "update-params [sender] [params]",
					Short:     "Update params of the network",
					PositionalArgs: []*autocliv1.PositionalArgDescriptor{
						{ProtoField: "sender"},
						{ProtoField: "params"},
					},
				},
				{
					RpcMethod: "CreateNewTopic",
					Use:       "create-topic [creator] [metadata] [loss_logic] [loss_method] [inference_logic] [inference_method] [epoch_length] [ground_truth_lag] [default_arg] [pnorm] [alpha_regret] [preward_reputer] [preward_inference] [preward_forecast] [f_tolerance]",
					Short:     "Add a new topic to the network",
					PositionalArgs: []*autocliv1.PositionalArgDescriptor{
						{ProtoField: "creator"},
						{ProtoField: "metadata"},
						{ProtoField: "loss_logic"},
						{ProtoField: "loss_method"},
						{ProtoField: "inference_logic"},
						{ProtoField: "inference_method"},
						{ProtoField: "epoch_length"},
						{ProtoField: "ground_truth_lag"},
						{ProtoField: "default_arg"},
						{ProtoField: "pnorm"},
						{ProtoField: "alpha_regret"},
						{ProtoField: "preward_reputer"},
						{ProtoField: "preward_inference"},
						{ProtoField: "preward_forecast"},
						{ProtoField: "f_tolerance"},
					},
				},
				{
					RpcMethod: "Register",
					Use:       "register [creator] [lib_p2p_key] [multi_address] [topic_ids] [initial_stake] [owner] [is_reputer]",
					Short:     "Register a new reputer or worker for a topic",
					PositionalArgs: []*autocliv1.PositionalArgDescriptor{
						{ProtoField: "sender"},
						{ProtoField: "lib_p2p_key"},
						{ProtoField: "multi_address"},
						{ProtoField: "topic_id"},
						{ProtoField: "owner"},
						{ProtoField: "is_reputer"},
					},
				},
				{
					RpcMethod: "RemoveRegistration",
					Use:       "remove-registration [creator] [owner] [is_reputer]",
					Short:     "Remove a reputer or worker from a topic",
					PositionalArgs: []*autocliv1.PositionalArgDescriptor{
						{ProtoField: "sender"},
						{ProtoField: "topic_id"},
						{ProtoField: "is_reputer"},
					},
				},
				{
					RpcMethod: "AddStake",
					Use:       "add-stake [sender] [topic_id] [amount]",
					Short:     "Add stake [amount] to ones self sender [reputer or worker] for a topic",
					PositionalArgs: []*autocliv1.PositionalArgDescriptor{
						{ProtoField: "sender"},
						{ProtoField: "topic_id"},
						{ProtoField: "amount"},
					},
				},
				{
					RpcMethod: "StartRemoveStake",
					Use:       "start-remove-stake [sender] [topic_id] [amount]",
					Short:     "modify sender's [reputer] stake position by removing [amount] stake from a topic [topic_id]",
					PositionalArgs: []*autocliv1.PositionalArgDescriptor{
						{ProtoField: "sender"},
						{ProtoField: "topic_id"},
						{ProtoField: "amount"},
					},
				},
				{
					RpcMethod: "ConfirmRemoveStake",
					Use:       "confirm-remove-stake [sender] [target] [amount]",
					Short:     "Proceed with removing stake [amount] from a stakeTarget [reputer or worker] back to a sender [reputer or worker]",
					PositionalArgs: []*autocliv1.PositionalArgDescriptor{
						{ProtoField: "sender"},
					},
				},
				{
					RpcMethod: "DelegateStake",
					Use:       "delegate-stake [sender] [topic_id] [reputer] [amount]",
					Short:     "Delegate stake [amount] to a reputer for a topic",
					PositionalArgs: []*autocliv1.PositionalArgDescriptor{
						{ProtoField: "sender"},
						{ProtoField: "topic_id"},
						{ProtoField: "reputer"},
						{ProtoField: "amount"},
					},
				},
				{
					RpcMethod: "StartRemoveDelegateStake",
					Use:       "start-remove-delegate-stake [sender] [topic_id] [reputer] [amount]",
					Short:     "Modify sender's [reputer] delegate stake position by removing [amount] stake from a topic [topic_id] from a reputer [reputer]",
					PositionalArgs: []*autocliv1.PositionalArgDescriptor{
						{ProtoField: "sender"},
						{ProtoField: "topic_id"},
						{ProtoField: "reputer"},
						{ProtoField: "amount"},
					},
				},
				{
					RpcMethod: "ConfirmRemoveDelegateStake",
					Use:       "confirm-remove-delegate-stake [sender] [topic_id] [reputer]",
					Short:     "Proceed with removing stake from a stakeTarget [reputer] back to the sender",
					PositionalArgs: []*autocliv1.PositionalArgDescriptor{
						{ProtoField: "sender"},
						{ProtoField: "topic_id"},
						{ProtoField: "reputer"},
					},
				},
				{
<<<<<<< HEAD
					RpcMethod: "RewardDelegateStake",
					Use:       "reward-delegate-stake [sender] [topic_id] [reputer] [amount]",
					Short:     "Get Reward for Delegate stake [amount] to a reputer for a topic",
					PositionalArgs: []*autocliv1.PositionalArgDescriptor{
						{ProtoField: "sender"},
						{ProtoField: "topic_id"},
						{ProtoField: "reputer"},
						{ProtoField: "amount"},
					},
				},
				{
					RpcMethod: "RequestInference",
					Use:       "request-inference [sender] [request]",
					Short:     "Request an inference ",
=======
					RpcMethod: "FundTopic",
					Use:       "fund-topic [sender] [topic_id] [amount] [extra_data]",
					Short:     "send funds to a topic to pay for inferences",
>>>>>>> 5f74fa8b
					PositionalArgs: []*autocliv1.PositionalArgDescriptor{
						{ProtoField: "sender"},
						{ProtoField: "topic_id"},
						{ProtoField: "amount"},
						{ProtoField: "extra_data"},
					},
				},
				{
					RpcMethod: "AddToWhitelistAdmin",
					Use:       "add-to-whitelist-admin [sender] [address]",
					Short:     "add an admin address to the whitelist used for admin functions on-chain",
					PositionalArgs: []*autocliv1.PositionalArgDescriptor{
						{ProtoField: "sender"},
						{ProtoField: "address"},
					},
				},
				{
					RpcMethod: "RemoveFromWhitelistAdmin",
					Use:       "remove-from-whitelist-admin [sender] [address]",
					Short:     "remove a admin address from the whitelist used for admin functions on-chain",
					PositionalArgs: []*autocliv1.PositionalArgDescriptor{
						{ProtoField: "sender"},
						{ProtoField: "address"},
					},
				},
				{
					RpcMethod: "InsertBulkWorkerPayload",
					Use:       "insert-bulk-worker-payload [worker_data_bundles]",
					Short:     "Insert bulk worker payload",
					PositionalArgs: []*autocliv1.PositionalArgDescriptor{
						{ProtoField: "sender"},
						{ProtoField: "worker_data_bundles"},
					},
				},
				{
					RpcMethod: "InsertBulkReputerPayload",
					Use:       "insert-bulk-reputer-payload [reputer_value_bundles]",
					Short:     "Insert bulk reputer payload",
					PositionalArgs: []*autocliv1.PositionalArgDescriptor{
						{ProtoField: "sender"},
						{ProtoField: "reputer_value_bundles"},
					},
				},
			},
		},
	}
}<|MERGE_RESOLUTION|>--- conflicted
+++ resolved
@@ -294,7 +294,6 @@
 					},
 				},
 				{
-<<<<<<< HEAD
 					RpcMethod: "RewardDelegateStake",
 					Use:       "reward-delegate-stake [sender] [topic_id] [reputer] [amount]",
 					Short:     "Get Reward for Delegate stake [amount] to a reputer for a topic",
@@ -306,14 +305,20 @@
 					},
 				},
 				{
+					RpcMethod: "FundTopic",
+					Use:       "fund-topic [sender] [topic_id] [amount] [extra_data]",
+					Short:     "send funds to a topic to pay for inferences",
+					PositionalArgs: []*autocliv1.PositionalArgDescriptor{
+						{ProtoField: "sender"},
+						{ProtoField: "topic_id"},
+						{ProtoField: "amount"},
+						{ProtoField: "extra_data"},
+					},
+				},
+				{
 					RpcMethod: "RequestInference",
 					Use:       "request-inference [sender] [request]",
 					Short:     "Request an inference ",
-=======
-					RpcMethod: "FundTopic",
-					Use:       "fund-topic [sender] [topic_id] [amount] [extra_data]",
-					Short:     "send funds to a topic to pay for inferences",
->>>>>>> 5f74fa8b
 					PositionalArgs: []*autocliv1.PositionalArgDescriptor{
 						{ProtoField: "sender"},
 						{ProtoField: "topic_id"},
