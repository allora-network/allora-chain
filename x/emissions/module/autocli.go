--- conflicted
+++ resolved
@@ -104,11 +104,7 @@
 				// },
 				{
 					RpcMethod: "CreateNewTopic",
-<<<<<<< HEAD
-					Use:       "push-topic [creator] [metadata] [weight_logic] [weight_method] [weight_cadence] [inference_logic] [inference_method] [inference_cadence]",
-=======
 					Use:       "push-topic [creator] [metadata] [weight_logic] [weight_method] [weight_cadence] [inference_logic] [inference_method] [inference_cadence] [active] [default_arg]",
->>>>>>> 0501badf
 					Short:     "Add a new topic to the network",
 					PositionalArgs: []*autocliv1.PositionalArgDescriptor{
 						{ProtoField: "creator"},
@@ -119,35 +115,34 @@
 						{ProtoField: "inference_logic"},
 						{ProtoField: "inference_method"},
 						{ProtoField: "inference_cadence"},
-<<<<<<< HEAD
-=======
 						{ProtoField: "active"},
 						{ProtoField: "default_arg"},
->>>>>>> 0501badf
 					},
 				},
-				{
-					RpcMethod: "RegisterReputer",
-					Use:       "register-reputer [lib_p2p_key] [network_address] [topics_ids] [initial_stake]",
-					Short:     "Register a new reputer for a topic",
-					PositionalArgs: []*autocliv1.PositionalArgDescriptor{
-						{ProtoField: "lib_p2p_key"},
-						{ProtoField: "multi_address"},
-						{ProtoField: "topics_ids"},
-						{ProtoField: "initial_stake"},
+				/*
+					{
+						RpcMethod: "RegisterReputer",
+						Use:       "register-reputer [lib_p2p_key] [network_address] [topics_ids] [initial_stake]",
+						Short:     "Register a new reputer for a topic",
+						PositionalArgs: []*autocliv1.PositionalArgDescriptor{
+							{ProtoField: "lib_p2p_key"},
+							{ProtoField: "multi_address"},
+							{ProtoField: "topics_ids"},
+							{ProtoField: "initial_stake"},
+						},
 					},
-				},
-				{
-					RpcMethod: "RegisterWorker",
-					Use:       "register-worker [lib_p2p_key] [network_address] [topics_ids] [initial_stake]",
-					Short:     "Register a new worker for a topic",
-					PositionalArgs: []*autocliv1.PositionalArgDescriptor{
-						{ProtoField: "lib_p2p_key"},
-						{ProtoField: "multi_address"},
-						{ProtoField: "topics_ids"},
-						{ProtoField: "initial_stake"},
+					{
+						RpcMethod: "RegisterWorker",
+						Use:       "register-worker [lib_p2p_key] [network_address] [topics_ids] [initial_stake]",
+						Short:     "Register a new worker for a topic",
+						PositionalArgs: []*autocliv1.PositionalArgDescriptor{
+							{ProtoField: "lib_p2p_key"},
+							{ProtoField: "multi_address"},
+							{ProtoField: "topics_ids"},
+							{ProtoField: "initial_stake"},
+						},
 					},
-				},
+				*/
 				{
 					RpcMethod: "AddStake",
 					Use:       "add-stake sender target amount",
