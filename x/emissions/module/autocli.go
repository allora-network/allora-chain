package module

import (
	autocliv1 "cosmossdk.io/api/cosmos/autocli/v1"
	statev1 "github.com/allora-network/allora-chain/x/emissions/api/v1"
)

// AutoCLIOptions implements the autocli.HasAutoCLIConfig interface.
func (am AppModule) AutoCLIOptions() *autocliv1.ModuleOptions {
	return &autocliv1.ModuleOptions{
		Query: &autocliv1.ServiceCommandDescriptor{
			Service: statev1.Query_ServiceDesc.ServiceName,
			RpcCommandOptions: []*autocliv1.RpcCommandOptions{
				{
					RpcMethod: "Params",
					Use:       "params",
					Short:     "Get the current module parameters",
				},
				{
					RpcMethod: "GetNextTopicId",
					Use:       "next-topic-id",
					Short:     "Get next topic id",
				},
				{
					RpcMethod: "GetTopic",
					Use:       "topic [topic_id]",
					Short:     "Get topic by topic id",
					PositionalArgs: []*autocliv1.PositionalArgDescriptor{
						{ProtoField: "topic_id"},
					},
				},
				{
					RpcMethod: "GetActiveTopics",
					Use:       "active-topics",
					Short:     "Get Active Topics",
				},
				{
					RpcMethod: "GetAllTopics",
					Use:       "all-topics",
					Short:     "Get the full list of all topics created on the network",
				},
				{
					RpcMethod: "GetReputerStakeList",
					Use:       "reputer-stake-list [address]",
					Short:     "Get Account Stake List",
					PositionalArgs: []*autocliv1.PositionalArgDescriptor{
						{ProtoField: "address"},
					},
				},
				{
					RpcMethod: "GetWorkerLatestInferenceByTopicId",
					Use:       "worker-latest-inference [topic_id] [worker_address]",
					Short:     "Get the latest inference for a given worker and topic",
					PositionalArgs: []*autocliv1.PositionalArgDescriptor{
						{ProtoField: "topic_id"},
						{ProtoField: "worker_address"},
					},
				},
				{
					RpcMethod: "GetInferencesAtBlock",
					Use:       "inference [topic_id] [block_height]",
					Short:     "Get All Inferences produced for a topic in a particular timestamp",
					PositionalArgs: []*autocliv1.PositionalArgDescriptor{
						{ProtoField: "topic_id"},
						{ProtoField: "block_height"},
					},
				},
				{
					RpcMethod: "GetWorkerNodeRegistration",
					Use:       "worker-registration [owner|libp2p-pub-key]",
					Short:     "Get registration for worker node id",
					PositionalArgs: []*autocliv1.PositionalArgDescriptor{
						{ProtoField: "node_id"},
					},
				},
				{
					RpcMethod: "GetWorkerAddressByP2PKey",
					Use:       "worker-address [libp2p_key]",
					Short:     "Get Worker Address by libp2p key",
					PositionalArgs: []*autocliv1.PositionalArgDescriptor{
						{ProtoField: "libp2p_key"},
					},
				},
				{
					RpcMethod: "GetReputerAddressByP2PKey",
					Use:       "reputer-address [libp2p_key]",
					Short:     "Get Reputer Address by libp2p key",
					PositionalArgs: []*autocliv1.PositionalArgDescriptor{
						{ProtoField: "libp2p_key"},
					},
				},
				{
					RpcMethod: "GetExistingInferenceRequest",
					Use:       "inference-request [topic_id] [request_id]",
					Short:     "Get a specific Inference Request and demand left in the mempool by topic id and request id",
					PositionalArgs: []*autocliv1.PositionalArgDescriptor{
						{ProtoField: "topic_id"},
						{ProtoField: "request_id"},
					},
				},
				{
					RpcMethod: "GetAllExistingInferenceRequests",
					Use:       "all-inference-requests",
					Short:     "Get All Inference Requests and demand left for each request in mempool",
				},
				{
					RpcMethod: "GetTopicUnmetDemand",
					Use:       "topic-unmet-demand [topic_id]",
					Short:     "Get Topic Unmet Demand",
					PositionalArgs: []*autocliv1.PositionalArgDescriptor{
						{ProtoField: "topic_id"},
					},
				},
				{
					RpcMethod: "GetLastRewardsUpdate",
					Use:       "last-rewards-update",
					Short:     "Get timestamp of the last rewards update",
				},
				{
					RpcMethod: "GetRegisteredTopicIds",
					Use:       "registered-topic-ids [address] [bool is_reputer]",
					Short:     "Get the list of topics that a reputer or worker is registered to",
					PositionalArgs: []*autocliv1.PositionalArgDescriptor{
						{ProtoField: "address"},
						{ProtoField: "is_reputer"},
					},
				},
				{
					RpcMethod: "GetTotalStake",
					Use:       "total-stake",
					Short:     "Get the total amount of staked tokens by all participants in the network",
				},
				{
					RpcMethod: "GetForecastsAtBlock",
					Use:       "get-forecasts-at-block [topic_id] [block]",
					Short:     "Get the Forecasts for a topic at block height ",
					PositionalArgs: []*autocliv1.PositionalArgDescriptor{
						{ProtoField: "topic_id"},
						{ProtoField: "block_height"},
					},
				},
				{
					RpcMethod: "GetNetworkInferencesAtBlock",
					Use:       "get-network-inferences-at-block [topic_id] [block]",
					Short:     "Get the Network Inferences for a topic at block height ",
					PositionalArgs: []*autocliv1.PositionalArgDescriptor{
						{ProtoField: "topic_id"},
						{ProtoField: "block_height"},
					},
				},
				{
					RpcMethod: "GetNetworkLossBundleAtBlock",
					Use:       "get-network-loss-bundle-at-block [topic_id] [block]",
					Short:     "Get the network loss bundle for a topic at block height ",
					PositionalArgs: []*autocliv1.PositionalArgDescriptor{
						{ProtoField: "topic_id"},
						{ProtoField: "block_height"},
					},
				},
			},
		},
		Tx: &autocliv1.ServiceCommandDescriptor{
			Service: statev1.Msg_ServiceDesc.ServiceName,
			RpcCommandOptions: []*autocliv1.RpcCommandOptions{
				{
					RpcMethod: "UpdateParams",
					Use:       "update-params [sender] [params]",
					Short:     "Update params of the network",
					PositionalArgs: []*autocliv1.PositionalArgDescriptor{
						{ProtoField: "sender"},
						{ProtoField: "params"},
					},
				},
				{
					RpcMethod: "CreateNewTopic",
					Use:       "create-topic [creator] [metadata] [loss_logic] [loss_method] [inference_logic] [inference_method] [epoch_length] [default_arg] [pnorm] [alpha_regret] [preward_reputer] [preward_inference] [preward_forecast] [f_tolerance]",
					Short:     "Add a new topic to the network",
					PositionalArgs: []*autocliv1.PositionalArgDescriptor{
						{ProtoField: "creator"},
						{ProtoField: "metadata"},
						{ProtoField: "loss_logic"},
						{ProtoField: "loss_method"},
						{ProtoField: "inference_logic"},
						{ProtoField: "inference_method"},
						{ProtoField: "epoch_length"},
						{ProtoField: "default_arg"},
						{ProtoField: "pnorm"},
						{ProtoField: "alpha_regret"},
						{ProtoField: "preward_reputer"},
						{ProtoField: "preward_inference"},
						{ProtoField: "preward_forecast"},
						{ProtoField: "f_tolerance"},
					},
				},
				{
					RpcMethod: "Register",
					Use:       "register [creator] [lib_p2p_key] [multi_address] [topic_ids] [initial_stake] [owner] [is_reputer]",
					Short:     "Register a new reputer or worker for a topic",
					PositionalArgs: []*autocliv1.PositionalArgDescriptor{
<<<<<<< HEAD
						{ProtoField: "creator"},
						{ProtoField: "lib_p2p_key"},
						{ProtoField: "multi_address"},
						{ProtoField: "topic_ids"},
						{ProtoField: "initial_stake"},
=======
						{ProtoField: "sender"},
						{ProtoField: "lib_p2p_key"},
						{ProtoField: "multi_address"},
						{ProtoField: "topic_id"},
>>>>>>> 00e78910
						{ProtoField: "owner"},
						{ProtoField: "is_reputer"},
					},
				},
				{
					RpcMethod: "RemoveRegistration",
					Use:       "remove-registration [creator] [owner] [is_reputer]",
					Short:     "Remove a reputer or worker from a topic",
					PositionalArgs: []*autocliv1.PositionalArgDescriptor{
						{ProtoField: "sender"},
						{ProtoField: "topic_id"},
						{ProtoField: "is_reputer"},
					},
				},
				{
					RpcMethod: "AddStake",
					Use:       "add-stake [sender] [amount] [topic_id]",
					Short:     "Add stake [amount] to ones self sender [reputer or worker] for a topic",
					PositionalArgs: []*autocliv1.PositionalArgDescriptor{
						{ProtoField: "sender"},
						{ProtoField: "amount"},
						{ProtoField: "topic_id"},
					},
				},
				{
					RpcMethod: "StartRemoveStake",
					Use:       "start-remove-stake [sender] [placements_remove]",
					Short:     "modify sender's [reputer or worker] stake position by removing stake from [placements_remove]",
					PositionalArgs: []*autocliv1.PositionalArgDescriptor{
						{ProtoField: "sender"},
						{ProtoField: "placements_remove"},
					},
				},
				{
					RpcMethod: "ConfirmRemoveStake",
					Use:       "confirm-remove-stake [sender] [target] [amount]",
					Short:     "Proceed with removing stake [amount] from a stakeTarget [reputer or worker] back to a sender [reputer or worker]",
					PositionalArgs: []*autocliv1.PositionalArgDescriptor{
						{ProtoField: "sender"},
					},
				},
				{
					RpcMethod: "ReactivateTopic",
					Use:       "reactivate-topic [sender] [topic_id]",
					Short:     "Reactivate a topic that has become inactivated",
					PositionalArgs: []*autocliv1.PositionalArgDescriptor{
						{ProtoField: "sender"},
						{ProtoField: "topic_id"},
					},
				},
				{
					RpcMethod: "RequestInference",
					Use:       "request-inference [sender] [requests]",
					Short:     "Request a batch of inferences to be kicked off",
					PositionalArgs: []*autocliv1.PositionalArgDescriptor{
						{ProtoField: "sender"},
						{ProtoField: "requests"},
					},
				},
				{
					RpcMethod: "AddToWhitelistAdmin",
					Use:       "add-to-whitelist-admin [sender] [address]",
					Short:     "add an admin address to the whitelist used for admin functions on-chain",
					PositionalArgs: []*autocliv1.PositionalArgDescriptor{
						{ProtoField: "sender"},
						{ProtoField: "address"},
					},
				},
				{
					RpcMethod: "RemoveFromWhitelistAdmin",
					Use:       "remove-from-whitelist-admin [sender] [address]",
					Short:     "remove a admin address from the whitelist used for admin functions on-chain",
					PositionalArgs: []*autocliv1.PositionalArgDescriptor{
						{ProtoField: "sender"},
						{ProtoField: "address"},
					},
				},
				{
					RpcMethod: "AddToTopicCreationWhitelist",
					Use:       "add-to-topic-creation-whitelist [sender] [address]",
					Short:     "add an address to the whitelist used for creating topics on-chain",
					PositionalArgs: []*autocliv1.PositionalArgDescriptor{
						{ProtoField: "sender"},
						{ProtoField: "address"},
					},
				},
				{
					RpcMethod: "RemoveFromTopicCreationWhitelist",
					Use:       "remove-from-topic-creation-whitelist [sender] [address]",
					Short:     "remove an address from the whitelist used for creating topics on-chain",
					PositionalArgs: []*autocliv1.PositionalArgDescriptor{
						{ProtoField: "sender"},
						{ProtoField: "address"},
					},
				},
				{
					RpcMethod: "AddToReputerWhitelist",
					Use:       "add-to-weight-setting-whitelist [sender] [address]",
					Short:     "add an address to the whitelist used for setting weights on-chain",
					PositionalArgs: []*autocliv1.PositionalArgDescriptor{
						{ProtoField: "sender"},
						{ProtoField: "address"},
					},
				},
				{
					RpcMethod: "RemoveFromReputerWhitelist",
					Use:       "remove-from-weight-setting-whitelist [sender] [address]",
					Short:     "remove an address from the whitelist used for setting weights on-chain",
					PositionalArgs: []*autocliv1.PositionalArgDescriptor{
						{ProtoField: "sender"},
						{ProtoField: "address"},
					},
				},
				{
					RpcMethod: "InsertBulkWorkerPayload",
					Use:       "insert-bulk-worker-payload [worker_data_bundles]",
					Short:     "Insert bulk worker payload",
					PositionalArgs: []*autocliv1.PositionalArgDescriptor{
						{ProtoField: "sender"},
						{ProtoField: "worker_data_bundles"},
					},
				},
				{
					RpcMethod: "InsertBulkReputerPayload",
					Use:       "insert-bulk-reputer-payload [reputer_value_bundles]",
					Short:     "Insert bulk reputer payload",
					PositionalArgs: []*autocliv1.PositionalArgDescriptor{
						{ProtoField: "sender"},
						{ProtoField: "reputer_value_bundles"},
					},
				},
			},
		},
	}
}<|MERGE_RESOLUTION|>--- conflicted
+++ resolved
@@ -197,18 +197,10 @@
 					Use:       "register [creator] [lib_p2p_key] [multi_address] [topic_ids] [initial_stake] [owner] [is_reputer]",
 					Short:     "Register a new reputer or worker for a topic",
 					PositionalArgs: []*autocliv1.PositionalArgDescriptor{
-<<<<<<< HEAD
-						{ProtoField: "creator"},
+						{ProtoField: "sender"},
 						{ProtoField: "lib_p2p_key"},
 						{ProtoField: "multi_address"},
-						{ProtoField: "topic_ids"},
-						{ProtoField: "initial_stake"},
-=======
-						{ProtoField: "sender"},
-						{ProtoField: "lib_p2p_key"},
-						{ProtoField: "multi_address"},
-						{ProtoField: "topic_id"},
->>>>>>> 00e78910
+						{ProtoField: "topic_id"},
 						{ProtoField: "owner"},
 						{ProtoField: "is_reputer"},
 					},
