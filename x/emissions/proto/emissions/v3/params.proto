--- conflicted
+++ resolved
@@ -9,13 +9,8 @@
 
 // Params defines the parameters of the module.
 message Params {
-<<<<<<< HEAD
-  reserved 4, 26, 27, 41;
-  reserved "max_topics_per_block", "min_effective_topic_revenue", "max_retries_to_fulfil_nonces_worker", "max_retries_to_fulfil_nonces_reputer";
-=======
-  reserved 26, 27, 39, 41;
-  reserved "topic_fee_revenue_decay_rate", "min_effective_topic_revenue", "max_retries_to_fulfil_nonces_worker", "max_retries_to_fulfil_nonces_reputer";
->>>>>>> d52faaa8
+  reserved 4, 26, 27, 39, 41;
+  reserved "max_topics_per_block", "min_effective_topic_revenue", "max_retries_to_fulfil_nonces_worker", "topic_fee_revenue_decay_rate", "max_retries_to_fulfil_nonces_reputer";
 
   string version = 1; // version of the protocol should be in lockstep with
   // github release tag version
