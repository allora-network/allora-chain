syntax = "proto3";
package emissions.v1;

option go_package = "github.com/allora-network/allora-chain/x/emissions/types";

import "cosmos_proto/cosmos.proto";
import "amino/amino.proto";
import "gogoproto/gogo.proto";

// Params defines the parameters of the module.
message Params {
  string version = 1;        // version of the protocol should be in lockstep with github release tag version
  int64 reward_cadence = 2;  // length of an "epoch" for rewards payouts in blocks
  string min_topic_unmet_demand = 3 [
    (cosmos_proto.scalar) = "cosmos.Uint",
    (gogoproto.customtype) = "cosmossdk.io/math.Uint",
    (gogoproto.nullable) = false,
    (amino.dont_omitempty) = true
  ];  // total unmet demand for a topic < this => don't run inference solicatation or weight-adjustment
  uint64 max_topics_per_block = 4;  // max number of topics to run cadence for per block
  string min_request_unmet_demand = 5 [
    (cosmos_proto.scalar) = "cosmos.Uint",
    (gogoproto.customtype) = "cosmossdk.io/math.Uint",
    (gogoproto.nullable) = false,
    (amino.dont_omitempty) = true
  ];                                         // delete requests if they have below this demand remaining
  double max_missing_inference_percent = 6;  // if a worker has this percentage of inferences missing, penalize them
  string required_minimum_stake = 7 [
    (cosmos_proto.scalar) = "cosmos.Uint",
    (gogoproto.customtype) = "cosmossdk.io/math.Uint",
    (gogoproto.nullable) = false,
    (amino.dont_omitempty) = true
  ];                                    // minimum amount of tokens to send to stake as a reputer or worker
  int64 remove_stake_delay_window = 8;  // how long to wait before allowed to remove stake
  int64 min_epoch_length =
      9;  // fastest allowable topic epoch => also fastest allowed cadence of a repeating inference request
  int64 max_inference_request_validity = 10;  // longest time a subscription of inferences is allowed to be valid
  int64 max_request_cadence = 11;  // slowest (largest) amount of time a subscription can take between inferences
  double percent_rewards_reputers_workers =
      12;                     // rewards (tx fees + inflation) paid to workers/reputers. Validators get the rest
  double sharpness = 13;      // controls going from stake-weighted consensus at low values to majority vote of
                              // above-average stake holders at high values
  double beta_entropy = 14;   // controls resilience of reward payouts against copycat workers
  double dcoef_abs = 15;      // delta for numerical differentiation
  double learning_rate = 16;  // speed of gradient descent
  double max_gradient_threshold = 17;  // gradient descent stops when gradient falls below this
  double min_stake_fraction =
      18;  // minimum fraction of stake that should be listened to when setting consensus listening coefficients
  uint64 max_workers_per_topic_request =
      19;  // max number of workers whose inference will be used and compensated per request
  uint64 max_reputers_per_topic_request = 20;  // max number of reputers to solicit losses from per loss request
  double epsilon = 21;                         // small number to prevent division by zero
  double p_inference_synthesis =
<<<<<<< HEAD
      22;                    // fiducial value of exponent used in gradient function applied in Inference Synthesis
  double alpha_regret = 23;  // how much to weight the most recent log-loss differences in regret EMA update
  uint64 max_unfulfilled_worker_requests =
      24;  // max number of nonces for worker requests to keep track of for each topic
  uint64 max_unfulfilled_reputer_requests =
      25;  // max number of nonces for reputer requests to keep track of for each topic
=======
      22;  // fiducial value of exponent used in gradient function applied in Inference Synthesis
  uint64 number_of_clients_for_tax = 24;      // global number for calculation tax of worker reward
  uint64 parameter_for_tax = 25;              // global parameter for calculation tax of worker reward
  double topic_reward_stake_importance = 26;  // The exponent μ represents the importance of stake in the reward of a
                                              // topic and has a fiduciary value of 0.5
  double topic_reward_fee_revenue_importance = 27;  // The exponent ν represents the importance of fee revenue in the
                                                    // reward of a topic and has a fiduciary value of 0.5
  double topic_reward_alpha = 28;  // global exponential moving average parameter. Fiduciary value of 0.9375 on a
                                   // monthly timescale, 0.5 for weekly updates
  // percentage of the total supply that is rewarded to
  // cosmos network validators the rest goes to
  // allora reputers workers etc
  string validators_vs_allora_percent_reward = 29 [
    (cosmos_proto.scalar) = "cosmos.LegacyDec",
    (gogoproto.customtype) = "cosmossdk.io/math.LegacyDec",
    (gogoproto.nullable) = false,
    (amino.dont_omitempty) = true
  ];
>>>>>>> 4cbd7f89
}

/// TOPICS

message Topic {
  uint64 id = 1;
  string creator = 2;
  string metadata = 3;
  string loss_logic = 4;
  string loss_method = 5;
  string inference_logic = 6;
  string inference_method = 7;
  int64 epoch_last_ended = 8;
  int64 epoch_length = 9;
  int64 ground_truth_lag = 10;
  bool active = 11;
  string default_arg = 12;
  uint64 pnorm = 13;
  double alpha_regret = 14;
  double preward_reputer = 15;
  double preward_inference = 16;
  double preward_forecast = 17;
  double f_tolerance = 18;
}

message TopicList {
  repeated Topic topics = 1;
}

/// REPUTERS

message WorkerAttributedValue {
  option (gogoproto.equal) = true;

  string worker = 1;  // worker who created the value
  double value = 2;
}

message WithheldWorkerAttributedValue {
  option (gogoproto.equal) = true;

  string worker = 1;
  double value = 2;
}

// These losses and inferences are calculated per reputer or by the network
// The `m`s in the comments below exist for when they're made by reputers,
// but they may be absent implying that they were made by the network
message ValueBundle {
  option (gogoproto.equal) = true;

  uint64 topic_id = 1;
  bytes extra_data = 2;
  // R_im || log10 L_im || I_i
  double combined_value = 3;
  // R_ijm || log10 L_ijm || I_ij
  repeated WorkerAttributedValue inferer_values = 4;
  // R_ikm || log10 L_ikm || I_ik
  repeated WorkerAttributedValue forecaster_values = 5;
  // R^-_im  || log10 L^-_im || I^-_i
  double naive_value = 6;
  // R^-_ilm || log10 L^-_ilm || I^-_il where l = any j
  // Note: forecast-implied inferences are recomputed for each left-out inference
  repeated WithheldWorkerAttributedValue one_out_inferer_values = 7;
  // R^-_ilm || log10 L^-_ilm || I^-_il where l = any k
  repeated WithheldWorkerAttributedValue one_out_forecaster_values = 8;
  // R^+_ikm || log10 L^+_ikm || I^+_ik
  // aka one_in_forecaster_values because equivalent to using only one forecast-implied inference
  repeated WorkerAttributedValue one_in_forecaster_values = 9;
}

// For when the bundle is computed on a per-reputer basis (ie.. if there is an index `m` in the above)
message ReputerValueBundle {
  option (gogoproto.equal) = true;

  string reputer = 1;
  ValueBundle value_bundle = 2;
}

message ReputerValueBundles {
  repeated ReputerValueBundle reputer_value_bundles = 1;
}

/// WORKERS

message TimestampedValue {
  option (gogoproto.equal) = true;

  int64 block_height = 1;  // height at which value calculated or received
  double value = 2;
}

message Inference {
  option (gogoproto.equal) = true;

  uint64 topic_id = 1;
  string worker = 2;
  double value = 3;
  bytes extra_data = 4;
  string proof = 5;
}

message Inferences {
  repeated Inference inferences = 1;
}

message ForecastElement {
  option (gogoproto.equal) = true;

  string inferer = 2;
  double value = 3;
  bytes extra_data = 4;
  string proof = 5;
}

message Forecast {
  option (gogoproto.equal) = true;

  uint64 topic_id = 1;
  string forecaster = 2;
  repeated ForecastElement forecast_elements = 3;
}

message Forecasts {
  repeated Forecast forecasts = 1;
}

message OffchainNode {
  string lib_p2p_key = 1;    // LibP2P key of the node
  string multi_address = 2;  // Network address for accessing the node
  string owner = 3;
  string node_address = 4;
  string node_id = 5;
}

message OffchainNodes {
  repeated Inference offchain_node = 1;
}

message InferenceSetForScoring {
  uint64 topic_id = 1;
  int64 block_height = 2;
  Inferences inferences = 3;
}

message ForecastSetForScoring {
  uint64 topic_id = 1;
  int64 block_height = 2;
  Forecasts forecasts = 3;
}

/// STAKE

message StakePlacement {
  uint64 topic_id = 1;
  string reputer = 2;
  string amount = 3 [
    (cosmos_proto.scalar) = "cosmos.Uint",
    (gogoproto.customtype) = "cosmossdk.io/math.Uint",
    (gogoproto.nullable) = false,
    (amino.dont_omitempty) = true
  ];
}

message StakeRemoval {
  int64 block_removal_started = 1;
  repeated StakePlacement placements = 2;
}

message DelegatedStakePlacement {
  uint64 topic_id = 1;
  string reputer = 2;
  string delegator = 3;
  string amount = 4 [
    (cosmos_proto.scalar) = "cosmos.Uint",
    (gogoproto.customtype) = "cosmossdk.io/math.Uint",
    (gogoproto.nullable) = false,
    (amino.dont_omitempty) = true
  ];
}

message DelegatedStakeRemoval {
  int64 block_removal_started = 1;
  repeated DelegatedStakePlacement placements = 2;
}

/// SCORES

message Score {
  uint64 topic_id = 1;
  int64 block_number = 2;
  string address = 3;
  double score = 4;
}

message Scores {
  repeated Score scores = 1;
}

/// AVERAGE REWARD

message AverageWorkerReward {
  uint32 count = 1;
  double value = 2;
}

/// LISTENING COEFFICIENTS
message ListeningCoefficient {
  double coefficient = 3;
}

/// INFERENCE REQUEST

// num_inference_possible = bid_amount / max_price_per_inference,
// length of time this inference repeats for =  num_inference_possible * cadence
message InferenceRequest {
  string sender = 1;
  uint64 nonce = 2;
  uint64 topic_id = 3;
  int64 cadence = 4;  // blocks between inferences, zero means oneshot inference
  string max_price_per_inference = 5 [
    (cosmos_proto.scalar) = "cosmos.Uint",
    (gogoproto.customtype) = "cosmossdk.io/math.Uint",
    (gogoproto.nullable) = false,
    (amino.dont_omitempty) = true
  ];  // the maximum price per inference that alice is willing to pay
  string bid_amount = 6 [
    (cosmos_proto.scalar) = "cosmos.Uint",
    (gogoproto.customtype) = "cosmossdk.io/math.Uint",
    (gogoproto.nullable) = false,
    (amino.dont_omitempty) = true
  ];                             // how many funds to send from alice with this Inference Request
  int64 block_last_checked = 7;  // last block the inference was checked and was possibly drawn from
  int64 block_valid_until = 8;
  bytes extra_data = 9;
}

<<<<<<< HEAD
/// NONCES for Worker and Reputer Requests

message Nonce {
  int64 nonce = 1;  // block height of the request
}

message Nonces {
  repeated Nonce nonces = 1;
=======
// stores the amount of fees collected by a topic
// in the last reward epoch
message TopicFeeRevenue {
  uint64 epoch = 1;
  string revenue = 2 [
    (cosmos_proto.scalar) = "cosmos.Int",
    (gogoproto.customtype) = "cosmossdk.io/math.Int",
    (gogoproto.nullable) = false,
    (amino.dont_omitempty) = true
  ];
}

message PreviousTopicWeight {
  uint64 epoch = 1;
  double weight = 2;
>>>>>>> 4cbd7f89
}<|MERGE_RESOLUTION|>--- conflicted
+++ resolved
@@ -51,33 +51,29 @@
   uint64 max_reputers_per_topic_request = 20;  // max number of reputers to solicit losses from per loss request
   double epsilon = 21;                         // small number to prevent division by zero
   double p_inference_synthesis =
-<<<<<<< HEAD
       22;                    // fiducial value of exponent used in gradient function applied in Inference Synthesis
   double alpha_regret = 23;  // how much to weight the most recent log-loss differences in regret EMA update
   uint64 max_unfulfilled_worker_requests =
       24;  // max number of nonces for worker requests to keep track of for each topic
   uint64 max_unfulfilled_reputer_requests =
-      25;  // max number of nonces for reputer requests to keep track of for each topic
-=======
-      22;  // fiducial value of exponent used in gradient function applied in Inference Synthesis
-  uint64 number_of_clients_for_tax = 24;      // global number for calculation tax of worker reward
-  uint64 parameter_for_tax = 25;              // global parameter for calculation tax of worker reward
-  double topic_reward_stake_importance = 26;  // The exponent μ represents the importance of stake in the reward of a
+      25;                                 // max number of nonces for reputer requests to keep track of for each topic
+  uint64 number_of_clients_for_tax = 26;  // global number for calculation tax of worker reward
+  uint64 parameter_for_tax = 27;          // global parameter for calculation tax of worker reward
+  double topic_reward_stake_importance = 28;  // The exponent μ represents the importance of stake in the reward of a
                                               // topic and has a fiduciary value of 0.5
-  double topic_reward_fee_revenue_importance = 27;  // The exponent ν represents the importance of fee revenue in the
+  double topic_reward_fee_revenue_importance = 29;  // The exponent ν represents the importance of fee revenue in the
                                                     // reward of a topic and has a fiduciary value of 0.5
-  double topic_reward_alpha = 28;  // global exponential moving average parameter. Fiduciary value of 0.9375 on a
+  double topic_reward_alpha = 30;  // global exponential moving average parameter. Fiduciary value of 0.9375 on a
                                    // monthly timescale, 0.5 for weekly updates
   // percentage of the total supply that is rewarded to
   // cosmos network validators the rest goes to
   // allora reputers workers etc
-  string validators_vs_allora_percent_reward = 29 [
+  string validators_vs_allora_percent_reward = 31 [
     (cosmos_proto.scalar) = "cosmos.LegacyDec",
     (gogoproto.customtype) = "cosmossdk.io/math.LegacyDec",
     (gogoproto.nullable) = false,
     (amino.dont_omitempty) = true
   ];
->>>>>>> 4cbd7f89
 }
 
 /// TOPICS
@@ -315,7 +311,6 @@
   bytes extra_data = 9;
 }
 
-<<<<<<< HEAD
 /// NONCES for Worker and Reputer Requests
 
 message Nonce {
@@ -324,7 +319,8 @@
 
 message Nonces {
   repeated Nonce nonces = 1;
-=======
+}
+
 // stores the amount of fees collected by a topic
 // in the last reward epoch
 message TopicFeeRevenue {
@@ -340,5 +336,4 @@
 message PreviousTopicWeight {
   uint64 epoch = 1;
   double weight = 2;
->>>>>>> 4cbd7f89
 }