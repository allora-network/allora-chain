syntax = "proto3";
package emissions.v1;

option go_package = "github.com/allora-network/allora-chain/x/emissions/types";

import "cosmos_proto/cosmos.proto";
import "amino/amino.proto";
import "gogoproto/gogo.proto";

message SimpleCursorPaginationRequest {
  bytes key = 1;
  uint64 limit = 2;
}

message SimpleCursorPaginationResponse {
  bytes next_key = 1;
}

// Params defines the parameters of the module.
message Params {
  string version = 1;        // version of the protocol should be in lockstep with github release tag version
  int64 reward_cadence = 2;  // length of an "epoch" for rewards payouts in blocks
  string min_topic_weight = 3 [
    (gogoproto.customtype) = "github.com/allora-network/allora-chain/math.Dec",
    (gogoproto.nullable) = false
  ];  // total unmet demand for a topic < this => don't run inference solicatation or weight-adjustment
  uint64 max_topics_per_block = 4;  // max number of topics to run cadence for per block
  string max_missing_inference_percent = 5 [
    (gogoproto.customtype) = "github.com/allora-network/allora-chain/math.Dec",
    (gogoproto.nullable) = false
  ];  // if a worker has this percentage of inferences missing, penalize them
  string required_minimum_stake = 6 [
    (cosmos_proto.scalar) = "cosmos.Uint",
    (gogoproto.customtype) = "cosmossdk.io/math.Uint",
    (gogoproto.nullable) = false,
    (amino.dont_omitempty) = true
  ];                                    // minimum amount of tokens to send to stake as a reputer or worker
  int64 remove_stake_delay_window = 7;  // how long to wait before allowed to remove stake
  int64 min_epoch_length = 8;           // fastest allowable topic epoch and cadence of a repeating inference request
  int64 max_inference_request_validity = 9;  // longest time a subscription of inferences is allowed to be valid
  string sharpness = 10 [
    (gogoproto.customtype) = "github.com/allora-network/allora-chain/math.Dec",
    (gogoproto.nullable) = false
  ];  // controls going from stake-weighted consensus at low values to majority vote of above-average stake holders at
      // high values
  string beta_entropy = 11 [
    (gogoproto.customtype) = "github.com/allora-network/allora-chain/math.Dec",
    (gogoproto.nullable) = false
  ];  // controls resilience of reward payouts against copycat workers
  string learning_rate = 12 [
    (gogoproto.customtype) = "github.com/allora-network/allora-chain/math.Dec",
    (gogoproto.nullable) = false
  ];  // speed of gradient descent
  string max_gradient_threshold = 13 [
    (gogoproto.customtype) = "github.com/allora-network/allora-chain/math.Dec",
    (gogoproto.nullable) = false
  ];  // gradient descent stops when gradient falls below this
  string min_stake_fraction = 14 [
    (gogoproto.customtype) = "github.com/allora-network/allora-chain/math.Dec",
    (gogoproto.nullable) = false
  ];  // minimum fraction of stake to listen to when setting consensus listening coefficients
  uint64 max_workers_per_topic_request = 15;   // max num workers whose inference are used and compensated per request
  uint64 max_reputers_per_topic_request = 16;  // max num reputers to solicit losses from per loss request
  string epsilon = 17 [
    (gogoproto.customtype) = "github.com/allora-network/allora-chain/math.Dec",
    (gogoproto.nullable) = false
  ];  // small number to prevent division by zero
  string p_inference_synthesis = 18 [
    (gogoproto.customtype) = "github.com/allora-network/allora-chain/math.Dec",
    (gogoproto.nullable) = false
  ];  // fiducial value of exponent for Inference Synthesis gradient function
  string p_reward_spread = 19 [
    (gogoproto.customtype) = "github.com/allora-network/allora-chain/math.Dec",
    (gogoproto.nullable) = false
  ];  // fiducial value = 1; Exponent for W_i total reward allocated to reputers per timestep
  string alpha_regret = 20 [
    (gogoproto.customtype) = "github.com/allora-network/allora-chain/math.Dec",
    (gogoproto.nullable) = false
  ];  // how much to weight the most recent log-loss differences in regret EMA update
  uint64 max_unfulfilled_worker_requests = 21;   // max num worker request nonces to keep track of per topic
  uint64 max_unfulfilled_reputer_requests = 22;  // max num reputer request nonces to keep track of per topic
  string topic_reward_stake_importance = 23 [
    (gogoproto.customtype) = "github.com/allora-network/allora-chain/math.Dec",
    (gogoproto.nullable) = false
  ];  // The exponent μ represents the importance of stake in the reward of a topic and has a fiducial value of 0.5
  string topic_reward_fee_revenue_importance = 24 [
    (gogoproto.customtype) = "github.com/allora-network/allora-chain/math.Dec",
    (gogoproto.nullable) = false
  ];  // The exponent ν represents the importance of fee revenue in the reward of a topic and has a fiducial value of
      // 0.5
  string topic_reward_alpha = 25 [
    (gogoproto.customtype) = "github.com/allora-network/allora-chain/math.Dec",
    (gogoproto.nullable) = false
  ];  // global exponential moving average parameter. Fiducial value of 0.9375 on a monthly timescale, 0.5 for weekly
      // updates
  string task_reward_alpha = 26 [
    (gogoproto.customtype) = "github.com/allora-network/allora-chain/math.Dec",
    (gogoproto.nullable) = false
  ];  // global exponential moving average parameter. Fiducial value of 0.1 used to calculate ~U_ij, ~V_ik, ~W_im
  string validators_vs_allora_percent_reward = 27 [
    (gogoproto.customtype) = "github.com/allora-network/allora-chain/math.Dec",
    (gogoproto.nullable) = false
  ];  // percent of total supply rewarded to cosmos network validators, rest goes to allora reputers workers etc
  uint64 max_samples_to_scale_scores = 28;  // number of scores to use for standard deviation calculation
  // max this many inferences from unique workers and forecasts thereof are accepted per payload
  uint64 max_top_workers_to_reward = 29;   // max number of top workers by score to reward
  uint64 max_top_reputers_to_reward = 30;  // max number of top reputers by score to reward
  string create_topic_fee = 31 [
    (cosmos_proto.scalar) = "cosmos.Int",
    (gogoproto.customtype) = "cosmossdk.io/math.Int",
    (gogoproto.nullable) = false,
    (amino.dont_omitempty) = true
  ];  // topic registration fee
  string sigmoid_a = 32 [
    (gogoproto.customtype) = "github.com/allora-network/allora-chain/math.Dec",
    (gogoproto.nullable) = false
  ];  // parameter a for sigmoid function, fiducial value = 8
  string sigmoid_b = 33 [
    (gogoproto.customtype) = "github.com/allora-network/allora-chain/math.Dec",
    (gogoproto.nullable) = false
  ];                                                // parameter b for sigmoid function, fiducial value = 0.5
  uint64 gradient_descent_max_iters = 34;           // max number of gradient descent iterations
  int64 max_retries_to_fulfil_nonces_worker = 35;   // max number of retries to unfulfilled nonces (worker)
  int64 max_retries_to_fulfil_nonces_reputer = 36;  // max number of retries to unfulfilled nonces (reputer)
  uint64 topic_page_limit = 37;
  uint64 max_topic_pages = 38;
  uint64 request_page_limit = 39;
  uint64 max_request_pages = 40;
  string registration_fee = 41 [
    (cosmos_proto.scalar) = "cosmos.Int",
    (gogoproto.customtype) = "cosmossdk.io/math.Int",
    (gogoproto.nullable) = false,
    (amino.dont_omitempty) = true
  ];                          // registration fee for workers and reputers
  uint64 default_limit = 42;  // default limit for pagination
  uint64 max_limit = 43;      // max limit for pagination
}

/// TOPICS

message Topic {
  uint64 id = 1;
  string creator = 2;
  string metadata = 3;
  string loss_logic = 4;
  string loss_method = 5;
  string inference_logic = 6;
  string inference_method = 7;
  int64 epoch_last_ended = 8;
  int64 epoch_length = 9;
  int64 ground_truth_lag = 10;
  string default_arg = 11;
  uint64 pnorm = 12;
  string alpha_regret = 13
      [(gogoproto.customtype) = "github.com/allora-network/allora-chain/math.Dec", (gogoproto.nullable) = false];
  string preward_reputer = 14
      [(gogoproto.customtype) = "github.com/allora-network/allora-chain/math.Dec", (gogoproto.nullable) = false];
  string preward_inference = 15
      [(gogoproto.customtype) = "github.com/allora-network/allora-chain/math.Dec", (gogoproto.nullable) = false];
  string preward_forecast = 16
      [(gogoproto.customtype) = "github.com/allora-network/allora-chain/math.Dec", (gogoproto.nullable) = false];
  string f_tolerance = 17
      [(gogoproto.customtype) = "github.com/allora-network/allora-chain/math.Dec", (gogoproto.nullable) = false];
}

message TopicList {
  repeated Topic topics = 1;
}

/// REPUTERS

message WorkerAttributedValue {
  option (gogoproto.equal) = true;

  string worker = 1;  // worker who created the value
  string value = 2
      [(gogoproto.customtype) = "github.com/allora-network/allora-chain/math.Dec", (gogoproto.nullable) = false];
}

message WithheldWorkerAttributedValue {
  option (gogoproto.equal) = true;

  string worker = 1;
  string value = 2
      [(gogoproto.customtype) = "github.com/allora-network/allora-chain/math.Dec", (gogoproto.nullable) = false];
}

// These losses and inferences are calculated per reputer or by the network
// The `m`s in the comments below exist for when they're made by reputers,
// but they may be absent implying that they were made by the network
message ValueBundle {
  option (gogoproto.equal) = true;

  uint64 topic_id = 1;
  ReputerRequestNonce reputer_request_nonce = 2;
  string reputer = 3;
  bytes extra_data = 4;
  // R_im || log10 L_im || I_i
  string combined_value = 5
      [(gogoproto.customtype) = "github.com/allora-network/allora-chain/math.Dec", (gogoproto.nullable) = false];
  // R_ijm || log10 L_ijm || I_ij
  repeated WorkerAttributedValue inferer_values = 6;
  // R_ikm || log10 L_ikm || I_ik
  repeated WorkerAttributedValue forecaster_values = 7;
  // R^-_im  || log10 L^-_im || I^-_i
  string naive_value = 8
      [(gogoproto.customtype) = "github.com/allora-network/allora-chain/math.Dec", (gogoproto.nullable) = false];
  // R^-_ilm || log10 L^-_ilm || I^-_il where l = any j
  // Note: forecast-implied inferences are recomputed for each left-out inference
  repeated WithheldWorkerAttributedValue one_out_inferer_values = 9;
  // R^-_ilm || log10 L^-_ilm || I^-_il where l = any k
  repeated WithheldWorkerAttributedValue one_out_forecaster_values = 10;
  // R^+_ikm || log10 L^+_ikm || I^+_ik
  // aka one_in_forecaster_values because equivalent to using only one forecast-implied inference
  repeated WorkerAttributedValue one_in_forecaster_values = 11;
}

// For when the bundle is computed on a per-reputer basis (ie.. if there is an index `m` in the above)
message ReputerValueBundle {
  option (gogoproto.equal) = true;

  ValueBundle value_bundle = 1;
  bytes signature = 2;
  string pubkey = 3;
}

message ReputerValueBundles {
  repeated ReputerValueBundle reputer_value_bundles = 1;
}

/// WORKERS

message TimestampedValue {
  option (gogoproto.equal) = true;

  int64 block_height = 1;  // height at which value calculated or received
  string value = 2
      [(gogoproto.customtype) = "github.com/allora-network/allora-chain/math.Dec", (gogoproto.nullable) = false];
}

message Inference {
  option (gogoproto.equal) = true;

  uint64 topic_id = 1;
  int64 block_height = 2;
  string inferer = 3;
  string value = 4
      [(gogoproto.customtype) = "github.com/allora-network/allora-chain/math.Dec", (gogoproto.nullable) = false];
  bytes extra_data = 5;
  string proof = 6;
}

message Inferences {
  repeated Inference inferences = 1;
}

message ForecastElement {
  option (gogoproto.equal) = true;

  string inferer = 2;
  string value = 3
      [(gogoproto.customtype) = "github.com/allora-network/allora-chain/math.Dec", (gogoproto.nullable) = false];
}

message Forecast {
  option (gogoproto.equal) = true;
  uint64 topic_id = 1;
  int64 block_height = 2;
  string forecaster = 3;
  repeated ForecastElement forecast_elements = 4;
  bytes extra_data = 5;
}

message Forecasts {
  repeated Forecast forecasts = 1;
}

message InferenceForecastBundle {
  option (gogoproto.equal) = true;
  Inference inference = 1;
  Forecast forecast = 2;
}

message WorkerDataBundle {
  option (gogoproto.equal) = true;
  string worker = 1;
  InferenceForecastBundle inferenceForecastsBundle = 2;
  bytes inferencesForecastsBundleSignature = 3;
  string pubkey = 4;
}

message WorkerDataBundles {  // This will be in the incoming message, sent by leader
  repeated WorkerDataBundle worker_data_bundles = 1;
}

message OffchainNode {
  string lib_p2p_key = 1;    // LibP2P key of the node
  string multi_address = 2;  // Network address for accessing the node
  string owner = 3;
  string node_address = 4;
  string node_id = 5;
}

/// STAKE

message StakePlacement {
  uint64 topic_id = 1;
  string reputer = 2;
  string amount = 3 [
    (cosmos_proto.scalar) = "cosmos.Uint",
    (gogoproto.customtype) = "cosmossdk.io/math.Uint",
    (gogoproto.nullable) = false,
    (amino.dont_omitempty) = true
  ];
}

message StakeRemoval {
  int64 block_removal_started = 1;
  StakePlacement placement = 2;
}

message DelegateStakePlacement {
  uint64 topic_id = 1;
  string reputer = 2;
  string delegator = 3;
  string amount = 4 [
    (cosmos_proto.scalar) = "cosmos.Uint",
    (gogoproto.customtype) = "cosmossdk.io/math.Uint",
    (gogoproto.nullable) = false,
    (amino.dont_omitempty) = true
  ];
}

message DelegateStakeRemoval {
  int64 block_removal_started = 1;
  DelegateStakePlacement placement = 2;
}

/// SCORES

message Score {
  uint64 topic_id = 1;
  int64 block_number = 2;
  string address = 3;
  string score = 4
      [(gogoproto.customtype) = "github.com/allora-network/allora-chain/math.Dec", (gogoproto.nullable) = false];
}

message Scores {
  repeated Score scores = 1;
}

/// LISTENING COEFFICIENTS
message ListeningCoefficient {
  string coefficient = 3
      [(gogoproto.customtype) = "github.com/allora-network/allora-chain/math.Dec", (gogoproto.nullable) = false];
}

/// NONCES for Worker and Reputer Requests

message Nonce {
  option (gogoproto.equal) = true;
  int64 block_height = 1;  // block height of the request
}

message Nonces {
  repeated Nonce nonces = 1;
}

message ReputerRequestNonce {
  option (gogoproto.equal) = true;
  // associated with the reputer request
  Nonce reputer_nonce = 1;
  // the reputers should respond to the reputer request with losses for work found at this worker nonce
  Nonce worker_nonce = 2;
}

message ReputerRequestNonces {
  repeated ReputerRequestNonce nonces = 1;
}

// stores the amount of fees collected by a topic in the last reward epoch
message TopicFeeRevenue {
  int64 epoch = 1;  // block height of last topic cadence in which rewards were calculated
  string revenue = 2 [
    (cosmos_proto.scalar) = "cosmos.Int",
    (gogoproto.customtype) = "cosmossdk.io/math.Int",
    (gogoproto.nullable) = false,
    (amino.dont_omitempty) = true
  ];
<<<<<<< HEAD
}

message PreviousTopicWeight {
  uint64 epoch = 1;
  string weight = 2
      [(gogoproto.customtype) = "github.com/allora-network/allora-chain/math.Dec", (gogoproto.nullable) = false];
}

message DelegatorInfo {
  string amount = 1 [
    (cosmos_proto.scalar) = "cosmos.Uint",
    (gogoproto.customtype) = "cosmossdk.io/math.Uint",
    (gogoproto.nullable) = false,
    (amino.dont_omitempty) = true
  ];
  string reward_debt = 2 [
    (cosmos_proto.scalar) = "cosmos.Uint",
    (gogoproto.customtype) = "cosmossdk.io/math.Uint",
    (gogoproto.nullable) = false,
    (amino.dont_omitempty) = true
  ];
=======
>>>>>>> 5f74fa8b
}<|MERGE_RESOLUTION|>--- conflicted
+++ resolved
@@ -388,13 +388,6 @@
     (gogoproto.nullable) = false,
     (amino.dont_omitempty) = true
   ];
-<<<<<<< HEAD
-}
-
-message PreviousTopicWeight {
-  uint64 epoch = 1;
-  string weight = 2
-      [(gogoproto.customtype) = "github.com/allora-network/allora-chain/math.Dec", (gogoproto.nullable) = false];
 }
 
 message DelegatorInfo {
@@ -410,6 +403,4 @@
     (gogoproto.nullable) = false,
     (amino.dont_omitempty) = true
   ];
-=======
->>>>>>> 5f74fa8b
 }