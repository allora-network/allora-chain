syntax = "proto3";
package emissions.v1;

option go_package = "github.com/allora-network/allora-chain/x/emissions/types";

import "cosmos_proto/cosmos.proto";
import "amino/amino.proto";
import "gogoproto/gogo.proto";

// Params defines the parameters of the module.
message Params {
  string version = 1;        // version of the protocol should be in lockstep with github release tag version
  int64 reward_cadence = 2;  // length of an "epoch" for rewards payouts in blocks
  string min_topic_unmet_demand = 3 [
    (cosmos_proto.scalar) = "cosmos.Uint",
    (gogoproto.customtype) = "cosmossdk.io/math.Uint",
    (gogoproto.nullable) = false,
    (amino.dont_omitempty) = true
  ];  // total unmet demand for a topic < this => don't run inference solicatation or weight-adjustment
  uint64 max_topics_per_block = 4;  // max number of topics to run cadence for per block
  string min_request_unmet_demand = 5 [
    (cosmos_proto.scalar) = "cosmos.Uint",
    (gogoproto.customtype) = "cosmossdk.io/math.Uint",
    (gogoproto.nullable) = false,
    (amino.dont_omitempty) = true
  ];                                         // delete requests if they have below this demand remaining
  double max_missing_inference_percent = 6;  // if a worker has this percentage of inferences missing, penalize them
  string required_minimum_stake = 7 [
    (cosmos_proto.scalar) = "cosmos.Uint",
    (gogoproto.customtype) = "cosmossdk.io/math.Uint",
    (gogoproto.nullable) = false,
    (amino.dont_omitempty) = true
  ];                                    // minimum amount of tokens to send to stake as a reputer or worker
  int64 remove_stake_delay_window = 8;  // how long to wait before allowed to remove stake
  int64 min_epoch_length =
      9;  // fastest allowable topic epoch => also fastest allowed cadence of a repeating inference request
  int64 max_inference_request_validity = 10;  // longest time a subscription of inferences is allowed to be valid
  int64 max_request_cadence = 11;  // slowest (largest) amount of time a subscription can take between inferences
<<<<<<< HEAD
  string percent_rewards_reputers_workers = 12 [
    (cosmos_proto.scalar) = "cosmos.Dec",
    (gogoproto.customtype) = "cosmossdk.io/math.LegacyDec",
    (gogoproto.nullable) = false,
    (amino.dont_omitempty) = true
  ];                                  // rewards (tx fees + inflation) paid to workers/reputers. Validators get the rest
  double sharpness = 13;              // controls going from stake-weighted consensus at low values to majority vote of
                                      // above-average stake holders at high values
  float beta_entropy = 14;            // controls resilience of reward payouts against copycat workers
  float dcoef_abs = 15;               // delta for numerical differentiation
  double learning_rate = 16;          // speed of gradient descent
  float max_gradient_threshold = 17;  // gradient descent stops when gradient falls below this
  float min_stake_fraction =
=======
  double percent_rewards_reputers_workers =
      12;                     // rewards (tx fees + inflation) paid to workers/reputers. Validators get the rest
  double sharpness = 13;      // controls going from stake-weighted consensus at low values to majority vote of
                              // above-average stake holders at high values
  double beta_entropy = 14;   // controls resilience of reward payouts against copycat workers
  double dcoef_abs = 15;      // delta for numerical differentiation
  double learning_rate = 16;  // speed of gradient descent
  double max_gradient_threshold = 17;  // gradient descent stops when gradient falls below this
  double min_stake_fraction =
>>>>>>> 7e939e19
      18;  // minimum fraction of stake that should be listened to when setting consensus listening coefficients
  uint64 max_workers_per_topic_request =
      19;  // max number of workers whose inference will be used and compensated per request
  uint64 max_reputers_per_topic_request = 20;  // max number of reputers to solicit losses from per loss request
<<<<<<< HEAD
  string epsilon = 21 [
    (cosmos_proto.scalar) = "cosmos.Dec",
    (gogoproto.customtype) = "cosmossdk.io/math.LegacyDec",
    (gogoproto.nullable) = false,
    (amino.dont_omitempty) = true
  ];  // small number to prevent division by zero
  string p_inference_synthesis = 22 [
    (cosmos_proto.scalar) = "cosmos.Dec",
    (gogoproto.customtype) = "cosmossdk.io/math.LegacyDec",
    (gogoproto.nullable) = false,
    (amino.dont_omitempty) = true
  ];  // fiducial value of exponent used in gradient function applied in Inference Synthesis
=======
  double epsilon = 21;                         // small number to prevent division by zero
  double p_inference_synthesis =
      22;  // fiducial value of exponent used in gradient function applied in Inference Synthesis
>>>>>>> 7e939e19
}

/// TOPICS

message Topic {
  uint64 id = 1;
  string creator = 2;
  string metadata = 3;
  string loss_logic = 4;
  string loss_method = 5;
  string inference_logic = 6;
  string inference_method = 7;
  int64 epoch_last_ended = 8;
  int64 epoch_length = 9;
  int64 ground_truth_lag = 10;
  bool active = 11;
  string default_arg = 12;
  uint64 pnorm = 13;
  double alpha_regret = 14;
  double preward_reputer = 15;
  double preward_inference = 16;
  double preward_forecast = 17;
  double f_tolerance = 18;
}

message TopicList {
  repeated Topic topics = 1;
}

/// REPUTERS

message WorkerAttributedValue {
  option (gogoproto.equal) = true;

  string worker = 1;
  double value = 2;
  bytes extra_data = 3;
}

<<<<<<< HEAD
// These losses are calculated per reputer or by the network
message LossBundle {
=======
// These losses and inferences are calculated per reputer or by the network
// The `m`s in the comments below exist for when they're made by reputers,
// but they may be absent implying that they were made by the network
message ValueBundle {
>>>>>>> 7e939e19
  option (gogoproto.equal) = true;

  uint64 topic_id = 1;
  bytes extra_data = 2;
  // L_im or I_i
  double combined_value = 3;
  // L_ijm or I_ij
  repeated WorkerAttributedValue inferer_values = 4;
  // L_ikm or I_ik
  repeated WorkerAttributedValue forecaster_values = 5;
  // L^-_im or I^-_i
  double naive_value = 6;
  // L^-_lim or I^-_li
  repeated WorkerAttributedValue one_out_values = 7;
  // L^+_kim or I^+_ki
  repeated WorkerAttributedValue one_in_naive_values = 8;
}

// For when the bundle is computed on a per-reputer basis (ie.. if there is an index `m` in the above)
message ReputerValueBundle {
  option (gogoproto.equal) = true;

  string reputer = 1;
  ValueBundle value_bundle = 2;
}

message ReputerValueBundles {
  repeated ReputerValueBundle reputer_value_bundles = 1;
}

/// WORKERS

message Inference {
  option (gogoproto.equal) = true;

  uint64 topic_id = 1;
  string worker = 2;
  double value = 3;
  bytes extra_data = 4;
  string proof = 5;
}

message Inferences {
  repeated Inference inferences = 1;
}

message ForecastElement {
  option (gogoproto.equal) = true;

  string inferer = 2;
  double value = 3;
  bytes extra_data = 4;
  string proof = 5;
}

message Forecast {
  option (gogoproto.equal) = true;

  uint64 topic_id = 1;
  string forecaster = 2;
  repeated ForecastElement forecast_elements = 3;
}

message Forecasts {
  repeated Forecast forecasts = 1;
}

message OffchainNode {
  string lib_p2p_key = 1;    // LibP2P key of the node
  string multi_address = 2;  // Network address for accessing the node
  string owner = 3;
  string node_address = 4;
  string node_id = 5;
}

message OffchainNodes {
  repeated Inference offchain_node = 1;
}

message InferenceSetForScoring {
  uint64 topic_id = 1;
  int64 block_height = 2;
  Inferences inferences = 3;
}

message ForecastSetForScoring {
  uint64 topic_id = 1;
  int64 block_height = 2;
  Forecasts forecasts = 3;
}

message WorkerRegret {
  string worker = 1;
<<<<<<< HEAD
  float inference_regret = 2;
  float forecast_regret = 3;
=======
  double inference_regret = 2;
  double forecast_regret = 3;
>>>>>>> 7e939e19
}

message WorkerRegrets {
  repeated WorkerRegret worker_regrets = 1;
}

/// STAKE

message StakePlacement {
  uint64 topic_id = 1;
  string reputer = 2;
  string amount = 3 [
    (cosmos_proto.scalar) = "cosmos.Uint",
    (gogoproto.customtype) = "cosmossdk.io/math.Uint",
    (gogoproto.nullable) = false,
    (amino.dont_omitempty) = true
  ];
}

message StakeRemoval {
  int64 block_removal_started = 1;
  repeated StakePlacement placements = 2;
}

message DelegatedStakePlacement {
  uint64 topic_id = 1;
  string reputer = 2;
  string delegator = 3;
  string amount = 4 [
    (cosmos_proto.scalar) = "cosmos.Uint",
    (gogoproto.customtype) = "cosmossdk.io/math.Uint",
    (gogoproto.nullable) = false,
    (amino.dont_omitempty) = true
  ];
}

message DelegatedStakeRemoval {
  int64 block_removal_started = 1;
  repeated DelegatedStakePlacement placements = 2;
}

/// INFERENCE REQUEST

// num_inference_possible = bid_amount / max_price_per_inference,
// length of time this inference repeats for =  num_inference_possible * cadence
message InferenceRequest {
  string sender = 1;
  uint64 nonce = 2;
  uint64 topic_id = 3;
  int64 cadence = 4;  // blocks between inferences, zero means oneshot inference
  string max_price_per_inference = 5 [
    (cosmos_proto.scalar) = "cosmos.Uint",
    (gogoproto.customtype) = "cosmossdk.io/math.Uint",
    (gogoproto.nullable) = false,
    (amino.dont_omitempty) = true
  ];  // the maximum price per inference that alice is willing to pay
  string bid_amount = 6 [
    (cosmos_proto.scalar) = "cosmos.Uint",
    (gogoproto.customtype) = "cosmossdk.io/math.Uint",
    (gogoproto.nullable) = false,
    (amino.dont_omitempty) = true
  ];                             // how many funds to send from alice with this Inference Request
  int64 block_last_checked = 7;  // last block the inference was checked and was possibly drawn from
  int64 block_valid_until = 8;
  bytes extra_data = 9;
}<|MERGE_RESOLUTION|>--- conflicted
+++ resolved
@@ -36,21 +36,6 @@
       9;  // fastest allowable topic epoch => also fastest allowed cadence of a repeating inference request
   int64 max_inference_request_validity = 10;  // longest time a subscription of inferences is allowed to be valid
   int64 max_request_cadence = 11;  // slowest (largest) amount of time a subscription can take between inferences
-<<<<<<< HEAD
-  string percent_rewards_reputers_workers = 12 [
-    (cosmos_proto.scalar) = "cosmos.Dec",
-    (gogoproto.customtype) = "cosmossdk.io/math.LegacyDec",
-    (gogoproto.nullable) = false,
-    (amino.dont_omitempty) = true
-  ];                                  // rewards (tx fees + inflation) paid to workers/reputers. Validators get the rest
-  double sharpness = 13;              // controls going from stake-weighted consensus at low values to majority vote of
-                                      // above-average stake holders at high values
-  float beta_entropy = 14;            // controls resilience of reward payouts against copycat workers
-  float dcoef_abs = 15;               // delta for numerical differentiation
-  double learning_rate = 16;          // speed of gradient descent
-  float max_gradient_threshold = 17;  // gradient descent stops when gradient falls below this
-  float min_stake_fraction =
-=======
   double percent_rewards_reputers_workers =
       12;                     // rewards (tx fees + inflation) paid to workers/reputers. Validators get the rest
   double sharpness = 13;      // controls going from stake-weighted consensus at low values to majority vote of
@@ -60,29 +45,13 @@
   double learning_rate = 16;  // speed of gradient descent
   double max_gradient_threshold = 17;  // gradient descent stops when gradient falls below this
   double min_stake_fraction =
->>>>>>> 7e939e19
       18;  // minimum fraction of stake that should be listened to when setting consensus listening coefficients
   uint64 max_workers_per_topic_request =
       19;  // max number of workers whose inference will be used and compensated per request
   uint64 max_reputers_per_topic_request = 20;  // max number of reputers to solicit losses from per loss request
-<<<<<<< HEAD
-  string epsilon = 21 [
-    (cosmos_proto.scalar) = "cosmos.Dec",
-    (gogoproto.customtype) = "cosmossdk.io/math.LegacyDec",
-    (gogoproto.nullable) = false,
-    (amino.dont_omitempty) = true
-  ];  // small number to prevent division by zero
-  string p_inference_synthesis = 22 [
-    (cosmos_proto.scalar) = "cosmos.Dec",
-    (gogoproto.customtype) = "cosmossdk.io/math.LegacyDec",
-    (gogoproto.nullable) = false,
-    (amino.dont_omitempty) = true
-  ];  // fiducial value of exponent used in gradient function applied in Inference Synthesis
-=======
   double epsilon = 21;                         // small number to prevent division by zero
   double p_inference_synthesis =
       22;  // fiducial value of exponent used in gradient function applied in Inference Synthesis
->>>>>>> 7e939e19
 }
 
 /// TOPICS
@@ -122,15 +91,10 @@
   bytes extra_data = 3;
 }
 
-<<<<<<< HEAD
-// These losses are calculated per reputer or by the network
-message LossBundle {
-=======
 // These losses and inferences are calculated per reputer or by the network
 // The `m`s in the comments below exist for when they're made by reputers,
 // but they may be absent implying that they were made by the network
 message ValueBundle {
->>>>>>> 7e939e19
   option (gogoproto.equal) = true;
 
   uint64 topic_id = 1;
@@ -224,13 +188,8 @@
 
 message WorkerRegret {
   string worker = 1;
-<<<<<<< HEAD
-  float inference_regret = 2;
-  float forecast_regret = 3;
-=======
   double inference_regret = 2;
   double forecast_regret = 3;
->>>>>>> 7e939e19
 }
 
 message WorkerRegrets {
