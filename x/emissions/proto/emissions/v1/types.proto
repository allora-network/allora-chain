--- conflicted
+++ resolved
@@ -38,7 +38,6 @@
   int64 min_epoch_length = 9;           // fastest allowable topic epoch and cadence of a repeating inference request
   int64 max_inference_request_validity = 10;  // longest time a subscription of inferences is allowed to be valid
   int64 max_request_cadence = 11;  // slowest (largest) amount of time a subscription can take between inferences
-<<<<<<< HEAD
   string percent_rewards_reputers_workers = 12 [
     (gogoproto.customtype) = "github.com/allora-network/allora-chain/math.Dec",
     (gogoproto.nullable) = false
@@ -84,8 +83,8 @@
   ];  // how much to weight the most recent log-loss differences in regret EMA update
   uint64 max_unfulfilled_worker_requests = 24;   // max num worker request nonces to keep track of per topic
   uint64 max_unfulfilled_reputer_requests = 25;  // max num reputer request nonces to keep track of per topic
-  uint64 number_of_clients_for_tax = 26;         // global number for calculation tax of worker reward
-  uint64 parameter_for_tax = 27;                 // global parameter for calculation tax of worker reward
+  uint64 number_expected_inference_sybils = 26;  // global number for calculation tax of worker reward
+  uint64 sybil_tax_exponent = 27;                // global parameter for calculation tax of worker reward
   string topic_reward_stake_importance = 28 [
     (gogoproto.customtype) = "github.com/allora-network/allora-chain/math.Dec",
     (gogoproto.nullable) = false
@@ -100,51 +99,13 @@
     (gogoproto.nullable) = false
   ];  // global exponential moving average parameter. Fiduciary value of 0.9375 on a monthly timescale, 0.5 for weekly
       // updates
-=======
-  double percent_rewards_reputers_workers =
-      12;                     // rewards (tx fees + inflation) paid to workers/reputers. Validators get the rest
-  double sharpness = 13;      // controls going from stake-weighted consensus at low values to majority vote of
-                              // above-average stake holders at high values
-  double beta_entropy = 14;   // controls resilience of reward payouts against copycat workers
-  double dcoef_abs = 15;      // delta for numerical differentiation
-  double learning_rate = 16;  // speed of gradient descent
-  double max_gradient_threshold = 17;  // gradient descent stops when gradient falls below this
-  double min_stake_fraction =
-      18;  // minimum fraction of stake that should be listened to when setting consensus listening coefficients
-  uint64 max_workers_per_topic_request =
-      19;  // max number of workers whose inference will be used and compensated per request
-  uint64 max_reputers_per_topic_request = 20;  // max number of reputers to solicit losses from per loss request
-  double epsilon = 21;                         // small number to prevent division by zero
-  double p_inference_synthesis =
-      22;                    // fiducial value of exponent used in gradient function applied in Inference Synthesis
-  double alpha_regret = 23;  // how much to weight the most recent log-loss differences in regret EMA update
-  uint64 max_unfulfilled_worker_requests =
-      24;  // max number of nonces for worker requests to keep track of for each topic
-  uint64 max_unfulfilled_reputer_requests =
-      25;  // max number of nonces for reputer requests to keep track of for each topic
-  uint64 number_expected_inference_sybils = 26;  // global number for calculation tax of worker reward
-  uint64 sybil_tax_exponent = 27;                // global parameter for calculation tax of worker reward
-  double topic_reward_stake_importance = 28;  // The exponent μ represents the importance of stake in the reward of a
-                                              // topic and has a fiduciary value of 0.5
-  double topic_reward_fee_revenue_importance = 29;  // The exponent ν represents the importance of fee revenue in the
-                                                    // reward of a topic and has a fiduciary value of 0.5
-  double topic_reward_alpha = 30;  // global exponential moving average parameter. Fiduciary value of 0.9375 on a
-                                   // monthly timescale, 0.5 for weekly updates
-  // percentage of the total supply that is rewarded to
-  // cosmos network validators the rest goes to
-  // allora reputers workers etc
->>>>>>> d26285b9
   string validators_vs_allora_percent_reward = 31 [
     (cosmos_proto.scalar) = "cosmos.LegacyDec",
     (gogoproto.customtype) = "cosmossdk.io/math.LegacyDec",
     (gogoproto.nullable) = false,
     (amino.dont_omitempty) = true
-<<<<<<< HEAD
   ];  // percent of total supply rewarded to cosmos network validators, rest goes to allora reputers workers etc
-=======
-  ];
   uint64 max_samples_to_scale_scores = 32;  // number of scores to use for standard deviation calculation
->>>>>>> d26285b9
 }
 
 /// TOPICS
