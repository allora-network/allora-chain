syntax = "proto3";
package emissions.v1;

option go_package = "github.com/allora-network/allora-chain/x/emissions/types";

import "cosmos_proto/cosmos.proto";
import "amino/amino.proto";
import "gogoproto/gogo.proto";

// Params defines the parameters of the module.
message Params {
  string version = 1;        // version of the protocol should be in lockstep with github release tag version
  int64 reward_cadence = 2;  // length of an "epoch" for rewards payouts in blocks
  string min_topic_unmet_demand = 3 [
    (cosmos_proto.scalar) = "cosmos.Uint",
    (gogoproto.customtype) = "cosmossdk.io/math.Uint",
    (gogoproto.nullable) = false,
    (amino.dont_omitempty) = true
  ];  // total unmet demand for a topic < this => don't run inference solicatation or weight-adjustment
  uint64 max_topics_per_block = 4;  // max number of topics to run cadence for per block
  string min_request_unmet_demand = 5 [
    (cosmos_proto.scalar) = "cosmos.Uint",
    (gogoproto.customtype) = "cosmossdk.io/math.Uint",
    (gogoproto.nullable) = false,
    (amino.dont_omitempty) = true
  ];  // delete requests if they have below this demand remaining
  string max_missing_inference_percent = 6 [
    (gogoproto.customtype) = "github.com/allora-network/allora-chain/math.Dec",
    (gogoproto.nullable) = false
  ];  // if a worker has this percentage of inferences missing, penalize them
  string required_minimum_stake = 7 [
    (cosmos_proto.scalar) = "cosmos.Uint",
    (gogoproto.customtype) = "cosmossdk.io/math.Uint",
    (gogoproto.nullable) = false,
    (amino.dont_omitempty) = true
  ];                                    // minimum amount of tokens to send to stake as a reputer or worker
  int64 remove_stake_delay_window = 8;  // how long to wait before allowed to remove stake
  int64 min_epoch_length = 9;           // fastest allowable topic epoch and cadence of a repeating inference request
  int64 max_inference_request_validity = 10;  // longest time a subscription of inferences is allowed to be valid
  int64 max_request_cadence = 11;  // slowest (largest) amount of time a subscription can take between inferences
  string sharpness = 12 [
    (gogoproto.customtype) = "github.com/allora-network/allora-chain/math.Dec",
    (gogoproto.nullable) = false
  ];  // controls going from stake-weighted consensus at low values to majority vote of above-average stake holders at
      // high values
  string beta_entropy = 13 [
    (gogoproto.customtype) = "github.com/allora-network/allora-chain/math.Dec",
    (gogoproto.nullable) = false
  ];  // controls resilience of reward payouts against copycat workers
  string learning_rate = 14 [
    (gogoproto.customtype) = "github.com/allora-network/allora-chain/math.Dec",
    (gogoproto.nullable) = false
  ];  // speed of gradient descent
  string max_gradient_threshold = 15 [
    (gogoproto.customtype) = "github.com/allora-network/allora-chain/math.Dec",
    (gogoproto.nullable) = false
  ];  // gradient descent stops when gradient falls below this
  string min_stake_fraction = 16 [
    (gogoproto.customtype) = "github.com/allora-network/allora-chain/math.Dec",
    (gogoproto.nullable) = false
  ];  // minimum fraction of stake to listen to when setting consensus listening coefficients
  uint64 max_workers_per_topic_request = 17;   // max num workers whose inference are used and compensated per request
  uint64 max_reputers_per_topic_request = 18;  // max num reputers to solicit losses from per loss request
  string epsilon = 19 [
    (gogoproto.customtype) = "github.com/allora-network/allora-chain/math.Dec",
    (gogoproto.nullable) = false
  ];  // small number to prevent division by zero
  string p_inference_synthesis = 20 [
    (gogoproto.customtype) = "github.com/allora-network/allora-chain/math.Dec",
    (gogoproto.nullable) = false
  ];  // fiducial value of exponent for Inference Synthesis gradient function
  string p_reward_spread = 21 [
    (gogoproto.customtype) = "github.com/allora-network/allora-chain/math.Dec",
    (gogoproto.nullable) = false
  ];  // fiducial value = 1; Exponent for W_i total reward allocated to reputers per timestep
  string alpha_regret = 22 [
    (gogoproto.customtype) = "github.com/allora-network/allora-chain/math.Dec",
    (gogoproto.nullable) = false
  ];  // how much to weight the most recent log-loss differences in regret EMA update
  uint64 max_unfulfilled_worker_requests = 23;   // max num worker request nonces to keep track of per topic
  uint64 max_unfulfilled_reputer_requests = 24;  // max num reputer request nonces to keep track of per topic
  uint64 number_expected_inference_sybils = 25;  // global number for calculation tax of worker reward
  uint64 sybil_tax_exponent = 26;                // global parameter for calculation tax of worker reward
  string topic_reward_stake_importance = 27 [
    (gogoproto.customtype) = "github.com/allora-network/allora-chain/math.Dec",
    (gogoproto.nullable) = false
  ];  // The exponent μ represents the importance of stake in the reward of a topic and has a fiducial value of 0.5
  string topic_reward_fee_revenue_importance = 28 [
    (gogoproto.customtype) = "github.com/allora-network/allora-chain/math.Dec",
    (gogoproto.nullable) = false
  ];  // The exponent ν represents the importance of fee revenue in the reward of a topic and has a fiducial value of
      // 0.5
  string topic_reward_alpha = 29 [
    (gogoproto.customtype) = "github.com/allora-network/allora-chain/math.Dec",
    (gogoproto.nullable) = false
  ];  // global exponential moving average parameter. Fiducial value of 0.9375 on a monthly timescale, 0.5 for weekly
      // updates
  string task_reward_alpha = 30 [
    (gogoproto.customtype) = "github.com/allora-network/allora-chain/math.Dec",
    (gogoproto.nullable) = false
  ];  // global exponential moving average parameter. Fiducial value of 0.1 used to calculate ~U_ij, ~V_ik, ~W_im
  string validators_vs_allora_percent_reward = 31 [
    (gogoproto.customtype) = "github.com/allora-network/allora-chain/math.Dec",
    (gogoproto.nullable) = false
  ];  // percent of total supply rewarded to cosmos network validators, rest goes to allora reputers workers etc
  uint64 max_samples_to_scale_scores = 32;  // number of scores to use for standard deviation calculation
  // max this many inferences from unique workers and forecasts thereof are accepted per payload
  uint64 max_top_workers_to_reward = 33;   // max number of top workers by score to reward
  uint64 max_top_reputers_to_reward = 34;  // max number of top reputers by score to reward
  string create_topic_fee = 35 [
    (cosmos_proto.scalar) = "cosmos.Int",
    (gogoproto.customtype) = "cosmossdk.io/math.Int",
    (gogoproto.nullable) = false,
    (amino.dont_omitempty) = true
  ];  // topic registration fee
  string sigmoid_a = 36 [
    (gogoproto.customtype) = "github.com/allora-network/allora-chain/math.Dec",
    (gogoproto.nullable) = false
  ];  // parameter a for sigmoid function, fiducial value = 8
  string sigmoid_b = 37 [
    (gogoproto.customtype) = "github.com/allora-network/allora-chain/math.Dec",
    (gogoproto.nullable) = false
<<<<<<< HEAD
  ];  // parameter b for sigmoid function, feducial value = 0.5
  uint64 gradient_descent_max_iters = 38;  // max number of gradient descent iterations
=======
  ];                                                // parameter b for sigmoid function, fiducial value = 0.5
  int64 max_retries_to_fulfil_nonces_worker = 38;   // max number of retries to unfulfilled nonces (worker)
  int64 max_retries_to_fulfil_nonces_reputer = 39;  // max number of retries to unfulfilled nonces (reputer)
>>>>>>> 1c30126d
}

/// TOPICS

message Topic {
  uint64 id = 1;
  string creator = 2;
  string metadata = 3;
  string loss_logic = 4;
  string loss_method = 5;
  string inference_logic = 6;
  string inference_method = 7;
  int64 epoch_last_ended = 8;
  int64 epoch_length = 9;
  int64 ground_truth_lag = 10;
  bool active = 11;
  string default_arg = 12;
  uint64 pnorm = 13;
  string alpha_regret = 14
      [(gogoproto.customtype) = "github.com/allora-network/allora-chain/math.Dec", (gogoproto.nullable) = false];
  string preward_reputer = 15
      [(gogoproto.customtype) = "github.com/allora-network/allora-chain/math.Dec", (gogoproto.nullable) = false];
  string preward_inference = 16
      [(gogoproto.customtype) = "github.com/allora-network/allora-chain/math.Dec", (gogoproto.nullable) = false];
  string preward_forecast = 17
      [(gogoproto.customtype) = "github.com/allora-network/allora-chain/math.Dec", (gogoproto.nullable) = false];
  string f_tolerance = 18
      [(gogoproto.customtype) = "github.com/allora-network/allora-chain/math.Dec", (gogoproto.nullable) = false];
}

message TopicList {
  repeated Topic topics = 1;
}

/// REPUTERS

message WorkerAttributedValue {
  option (gogoproto.equal) = true;

  string worker = 1;  // worker who created the value
  string value = 2
      [(gogoproto.customtype) = "github.com/allora-network/allora-chain/math.Dec", (gogoproto.nullable) = false];
}

message WithheldWorkerAttributedValue {
  option (gogoproto.equal) = true;

  string worker = 1;
  string value = 2
      [(gogoproto.customtype) = "github.com/allora-network/allora-chain/math.Dec", (gogoproto.nullable) = false];
}

// These losses and inferences are calculated per reputer or by the network
// The `m`s in the comments below exist for when they're made by reputers,
// but they may be absent implying that they were made by the network
message ValueBundle {
  option (gogoproto.equal) = true;

  uint64 topic_id = 1;
  ReputerRequestNonce reputer_request_nonce = 2;
  string reputer = 3;
  bytes extra_data = 4;
  // R_im || log10 L_im || I_i
  string combined_value = 5
      [(gogoproto.customtype) = "github.com/allora-network/allora-chain/math.Dec", (gogoproto.nullable) = false];
  // R_ijm || log10 L_ijm || I_ij
  repeated WorkerAttributedValue inferer_values = 6;
  // R_ikm || log10 L_ikm || I_ik
  repeated WorkerAttributedValue forecaster_values = 7;
  // R^-_im  || log10 L^-_im || I^-_i
  string naive_value = 8
      [(gogoproto.customtype) = "github.com/allora-network/allora-chain/math.Dec", (gogoproto.nullable) = false];
  // R^-_ilm || log10 L^-_ilm || I^-_il where l = any j
  // Note: forecast-implied inferences are recomputed for each left-out inference
  repeated WithheldWorkerAttributedValue one_out_inferer_values = 9;
  // R^-_ilm || log10 L^-_ilm || I^-_il where l = any k
  repeated WithheldWorkerAttributedValue one_out_forecaster_values = 10;
  // R^+_ikm || log10 L^+_ikm || I^+_ik
  // aka one_in_forecaster_values because equivalent to using only one forecast-implied inference
  repeated WorkerAttributedValue one_in_forecaster_values = 11;
}

// For when the bundle is computed on a per-reputer basis (ie.. if there is an index `m` in the above)
message ReputerValueBundle {
  option (gogoproto.equal) = true;

  ValueBundle value_bundle = 1;
  bytes signature = 2;
  string pubkey = 3;
}

message ReputerValueBundles {
  repeated ReputerValueBundle reputer_value_bundles = 1;
}

/// WORKERS

message TimestampedValue {
  option (gogoproto.equal) = true;

  int64 block_height = 1;  // height at which value calculated or received
  string value = 2
      [(gogoproto.customtype) = "github.com/allora-network/allora-chain/math.Dec", (gogoproto.nullable) = false];
}

message Inference {
  option (gogoproto.equal) = true;

  uint64 topic_id = 1;
  int64 block_height = 2;
  string inferer = 3;
  string value = 4
      [(gogoproto.customtype) = "github.com/allora-network/allora-chain/math.Dec", (gogoproto.nullable) = false];
  bytes extra_data = 5;
  string proof = 6;
}

message Inferences {
  repeated Inference inferences = 1;
}

message ForecastElement {
  option (gogoproto.equal) = true;

  string inferer = 2;
  string value = 3
      [(gogoproto.customtype) = "github.com/allora-network/allora-chain/math.Dec", (gogoproto.nullable) = false];
}

message Forecast {
  option (gogoproto.equal) = true;
  uint64 topic_id = 1;
  int64 block_height = 2;
  string forecaster = 3;
  repeated ForecastElement forecast_elements = 4;
  bytes extra_data = 5;
}

message Forecasts {
  repeated Forecast forecasts = 1;
}

message InferenceForecastBundle {
  option (gogoproto.equal) = true;
  Inference inference = 1;
  Forecast forecast = 2;
}

message WorkerDataBundle {
  option (gogoproto.equal) = true;
  string worker = 1;
  InferenceForecastBundle inferenceForecastsBundle = 2;
  bytes inferencesForecastsBundleSignature = 3;
  string pubkey = 4;
}

message WorkerDataBundles {  // This will be in the incoming message, sent by leader
  repeated WorkerDataBundle worker_data_bundles = 1;
}

message OffchainNode {
  string lib_p2p_key = 1;    // LibP2P key of the node
  string multi_address = 2;  // Network address for accessing the node
  string owner = 3;
  string node_address = 4;
  string node_id = 5;
}

/// STAKE

message StakePlacement {
  uint64 topic_id = 1;
  string reputer = 2;
  string amount = 3 [
    (cosmos_proto.scalar) = "cosmos.Uint",
    (gogoproto.customtype) = "cosmossdk.io/math.Uint",
    (gogoproto.nullable) = false,
    (amino.dont_omitempty) = true
  ];
}

message StakeRemoval {
  int64 block_removal_started = 1;
  repeated StakePlacement placements = 2;
}

message DelegatedStakePlacement {
  uint64 topic_id = 1;
  string reputer = 2;
  string delegator = 3;
  string amount = 4 [
    (cosmos_proto.scalar) = "cosmos.Uint",
    (gogoproto.customtype) = "cosmossdk.io/math.Uint",
    (gogoproto.nullable) = false,
    (amino.dont_omitempty) = true
  ];
}

message DelegatedStakeRemoval {
  int64 block_removal_started = 1;
  repeated DelegatedStakePlacement placements = 2;
}

/// SCORES

message Score {
  uint64 topic_id = 1;
  int64 block_number = 2;
  string address = 3;
  string score = 4
      [(gogoproto.customtype) = "github.com/allora-network/allora-chain/math.Dec", (gogoproto.nullable) = false];
}

message Scores {
  repeated Score scores = 1;
}

/// AVERAGE REWARD

message AverageWorkerReward {
  uint32 count = 1;
  string value = 2
      [(gogoproto.customtype) = "github.com/allora-network/allora-chain/math.Dec", (gogoproto.nullable) = false];
}

/// LISTENING COEFFICIENTS
message ListeningCoefficient {
  string coefficient = 3
      [(gogoproto.customtype) = "github.com/allora-network/allora-chain/math.Dec", (gogoproto.nullable) = false];
}

/// INFERENCE REQUEST

// num_inference_possible = bid_amount / max_price_per_inference,
// length of time this inference repeats for =  num_inference_possible * cadence
message InferenceRequest {
  string sender = 1;
  uint64 nonce = 2;
  uint64 topic_id = 3;
  int64 cadence = 4;  // blocks between inferences, zero means oneshot inference
  string max_price_per_inference = 5 [
    (cosmos_proto.scalar) = "cosmos.Uint",
    (gogoproto.customtype) = "cosmossdk.io/math.Uint",
    (gogoproto.nullable) = false,
    (amino.dont_omitempty) = true
  ];  // the maximum price per inference that alice is willing to pay
  string bid_amount = 6 [
    (cosmos_proto.scalar) = "cosmos.Uint",
    (gogoproto.customtype) = "cosmossdk.io/math.Uint",
    (gogoproto.nullable) = false,
    (amino.dont_omitempty) = true
  ];                             // how many funds to send from alice with this Inference Request
  int64 block_last_checked = 7;  // last block the inference was checked and was possibly drawn from
  int64 block_valid_until = 8;
  bytes extra_data = 9;
}

/// NONCES for Worker and Reputer Requests

message Nonce {
  option (gogoproto.equal) = true;
  int64 block_height = 1;  // block height of the request
}

message Nonces {
  repeated Nonce nonces = 1;
}

message ReputerRequestNonce {
  option (gogoproto.equal) = true;
  // associated with the reputer request
  Nonce reputer_nonce = 1;
  // the reputers should respond to the reputer request with losses for work found at this worker nonce
  Nonce worker_nonce = 2;
}

message ReputerRequestNonces {
  repeated ReputerRequestNonce nonces = 1;
}

// stores the amount of fees collected by a topic in the last reward epoch
message TopicFeeRevenue {
  uint64 epoch = 1;
  string revenue = 2 [
    (cosmos_proto.scalar) = "cosmos.Int",
    (gogoproto.customtype) = "cosmossdk.io/math.Int",
    (gogoproto.nullable) = false,
    (amino.dont_omitempty) = true
  ];
}

message PreviousTopicWeight {
  uint64 epoch = 1;
  string weight = 2
      [(gogoproto.customtype) = "github.com/allora-network/allora-chain/math.Dec", (gogoproto.nullable) = false];
}<|MERGE_RESOLUTION|>--- conflicted
+++ resolved
@@ -120,14 +120,10 @@
   string sigmoid_b = 37 [
     (gogoproto.customtype) = "github.com/allora-network/allora-chain/math.Dec",
     (gogoproto.nullable) = false
-<<<<<<< HEAD
   ];  // parameter b for sigmoid function, feducial value = 0.5
   uint64 gradient_descent_max_iters = 38;  // max number of gradient descent iterations
-=======
-  ];                                                // parameter b for sigmoid function, fiducial value = 0.5
-  int64 max_retries_to_fulfil_nonces_worker = 38;   // max number of retries to unfulfilled nonces (worker)
-  int64 max_retries_to_fulfil_nonces_reputer = 39;  // max number of retries to unfulfilled nonces (reputer)
->>>>>>> 1c30126d
+  int64 max_retries_to_fulfil_nonces_worker = 39;   // max number of retries to unfulfilled nonces (worker)
+  int64 max_retries_to_fulfil_nonces_reputer = 40;  // max number of retries to unfulfilled nonces (reputer)
 }
 
 /// TOPICS
