--- conflicted
+++ resolved
@@ -15,20 +15,11 @@
   uint64 id = 1;
   string creator = 2;
   string metadata = 3;
-<<<<<<< HEAD
-  string loss_method = 4;
-  int64 epoch_last_ended = 5;
-  int64 epoch_length = 6;
-  int64 ground_truth_lag = 7;
-  int64 worker_submission_window = 8;
-  string p_norm = 9
-=======
   string loss_method = 5;
   int64 epoch_last_ended = 8;
   int64 epoch_length = 9;
   int64 ground_truth_lag = 10;
   string p_norm = 12
->>>>>>> 64e2e6f8
       [(gogoproto.customtype) = "github.com/allora-network/allora-chain/math.Dec", (gogoproto.nullable) = false];
   string alpha_regret = 10
       [(gogoproto.customtype) = "github.com/allora-network/allora-chain/math.Dec", (gogoproto.nullable) = false];
@@ -51,11 +42,7 @@
   option (gogoproto.equal) = true;
 
   int64 block_height = 1;  // height at which value calculated or received
-<<<<<<< HEAD
-  Nonce nonce = 2;
-=======
   Nonce nonce = 3;
->>>>>>> 64e2e6f8
 }
 
 message TopicIds {
