syntax = "proto3";
package emissions.v1;

option go_package = "github.com/allora-network/allora-chain/x/emissions/types";

import "cosmos_proto/cosmos.proto";
import "amino/amino.proto";
import "gogoproto/gogo.proto";

// Params defines the parameters of the module.
message Params {
  string version = 1;                   // version of the protocol should be in lockstep with
                                        // github release tag version
  int64 max_serialized_msg_length = 2;  // max length of input data for msg and query server calls
  string min_topic_weight = 3 [
    (gogoproto.customtype) = "github.com/allora-network/allora-chain/math.Dec",
    (gogoproto.nullable) = false
  ];                                // total unmet demand for a topic < this => don't run inference
                                    // solicatation or weight-adjustment
  uint64 max_topics_per_block = 4;  // max number of topics to run cadence for per block
  string required_minimum_stake = 5 [
    (cosmos_proto.scalar) = "cosmos.Int",
    (gogoproto.customtype) = "cosmossdk.io/math.Int",
    (gogoproto.nullable) = false,
    (amino.dont_omitempty) = true
  ];                                    // minimum amount of tokens to send to stake as a reputer or worker
  int64 remove_stake_delay_window = 6;  // how long to wait before allowed to remove stake
  int64 min_epoch_length = 7;           // fastest allowable topic epoch and cadence of a
                                        // repeating inference request
  string beta_entropy = 8 [
    (gogoproto.customtype) = "github.com/allora-network/allora-chain/math.Dec",
    (gogoproto.nullable) = false
  ];  // controls resilience of reward payouts against copycat workers
  string learning_rate = 9 [
    (gogoproto.customtype) = "github.com/allora-network/allora-chain/math.Dec",
    (gogoproto.nullable) = false
  ];  // speed of gradient descent
  string max_gradient_threshold = 10 [
    (gogoproto.customtype) = "github.com/allora-network/allora-chain/math.Dec",
    (gogoproto.nullable) = false
  ];  // gradient descent stops when gradient falls below this
  string min_stake_fraction = 11 [
    (gogoproto.customtype) = "github.com/allora-network/allora-chain/math.Dec",
    (gogoproto.nullable) = false
  ];  // minimum fraction of stake to listen to when setting consensus listening
      // coefficients
  string epsilon = 12 [
    (gogoproto.customtype) = "github.com/allora-network/allora-chain/math.Dec",
    (gogoproto.nullable) = false
<<<<<<< HEAD
  ];  // small number to prevent division by zero
  string p_reward_spread = 13 [
    (gogoproto.customtype) = "github.com/allora-network/allora-chain/math.Dec",
    (gogoproto.nullable) = false
  ];  // fiducial value = 1; Exponent for W_i total reward allocated to reputers
      // per timestep
  uint64 max_unfulfilled_worker_requests = 14;   // max num worker request nonces to keep track of per topic
  uint64 max_unfulfilled_reputer_requests = 15;  // max num reputer request nonces to keep track of per topic
  string topic_reward_stake_importance = 16 [
    (gogoproto.customtype) = "github.com/allora-network/allora-chain/math.Dec",
    (gogoproto.nullable) = false
  ];  // The exponent μ represents the importance of stake in the reward of a
      // topic and has a fiducial value of 0.5
  string topic_reward_fee_revenue_importance = 17 [
    (gogoproto.customtype) = "github.com/allora-network/allora-chain/math.Dec",
    (gogoproto.nullable) = false
  ];  // The exponent ν represents the importance of fee revenue in the reward of
      // a topic and has a fiducial value of 0.5
  string topic_reward_alpha = 18 [
    (gogoproto.customtype) = "github.com/allora-network/allora-chain/math.Dec",
    (gogoproto.nullable) = false
  ];  // global exponential moving average parameter. Fiducial value of 0.9375 on
      // a monthly timescale, 0.5 for weekly updates
  string task_reward_alpha = 19 [
    (gogoproto.customtype) = "github.com/allora-network/allora-chain/math.Dec",
    (gogoproto.nullable) = false
  ];  // global exponential moving average parameter. Fiducial value of 0.1 used
      // to calculate ~U_ij, ~V_ik, ~W_im
  string validators_vs_allora_percent_reward = 20 [
    (gogoproto.customtype) = "github.com/allora-network/allora-chain/math.Dec",
    (gogoproto.nullable) = false
  ];                                        // percent of total supply rewarded to cosmos network validators, rest goes
                                            // to allora reputers workers etc
  uint64 max_samples_to_scale_scores = 21;  // number of scores to use for standard deviation calculation
  // max this many inferences from unique workers and forecasts thereof are
  // accepted per payload
  uint64 max_top_inferers_to_reward = 22;     // max number of top inferers by score to reward
  uint64 max_top_forecasters_to_reward = 23;  // max number of top forecasters by score to reward
  uint64 max_top_reputers_to_reward = 24;     // max number of top reputers by score to reward
  string create_topic_fee = 25 [
=======
  ];                                             // small number to prevent division by zero
  uint64 max_unfulfilled_worker_requests = 13;   // max num worker request nonces to keep track of per topic
  uint64 max_unfulfilled_reputer_requests = 14;  // max num reputer request nonces to keep track of per topic
  string topic_reward_stake_importance = 15 [
    (gogoproto.customtype) = "github.com/allora-network/allora-chain/math.Dec",
    (gogoproto.nullable) = false
  ];  // The exponent μ represents the importance of stake in the reward of a topic and has a fiducial value of 0.5
  string topic_reward_fee_revenue_importance = 16 [
    (gogoproto.customtype) = "github.com/allora-network/allora-chain/math.Dec",
    (gogoproto.nullable) = false
  ];  // The exponent ν represents the importance of fee revenue in the reward of a topic and has a fiducial value of
      // 0.5
  string topic_reward_alpha = 17 [
    (gogoproto.customtype) = "github.com/allora-network/allora-chain/math.Dec",
    (gogoproto.nullable) = false
  ];  // global exponential moving average parameter. Fiducial value of 0.9375 on a monthly timescale, 0.5 for weekly
      // updates
  string task_reward_alpha = 18 [
    (gogoproto.customtype) = "github.com/allora-network/allora-chain/math.Dec",
    (gogoproto.nullable) = false
  ];  // global exponential moving average parameter. Fiducial value of 0.1 used to calculate ~U_ij, ~V_ik, ~W_im
  string validators_vs_allora_percent_reward = 19 [
    (gogoproto.customtype) = "github.com/allora-network/allora-chain/math.Dec",
    (gogoproto.nullable) = false
  ];  // percent of total supply rewarded to cosmos network validators, rest goes to allora reputers workers etc
  uint64 max_samples_to_scale_scores = 20;    // number of scores to use for standard deviation calculation
  uint64 max_top_inferers_to_reward = 21;     // max number of top inferers by score to reward
  uint64 max_top_forecasters_to_reward = 22;  // max number of top forecasters by score to reward
  uint64 max_top_reputers_to_reward = 23;     // max number of top reputers by score to reward
  string create_topic_fee = 24 [
>>>>>>> 701b2233
    (cosmos_proto.scalar) = "cosmos.Int",
    (gogoproto.customtype) = "cosmossdk.io/math.Int",
    (gogoproto.nullable) = false,
    (amino.dont_omitempty) = true
  ];                                                // topic registration fee
  uint64 gradient_descent_max_iters = 25;           // max number of gradient descent iterations
  int64 max_retries_to_fulfil_nonces_worker = 26;   // max number of retries to unfulfilled nonces (worker)
  int64 max_retries_to_fulfil_nonces_reputer = 27;  // max number of retries to unfulfilled nonces (reputer)
  string registration_fee = 28 [
    (cosmos_proto.scalar) = "cosmos.Int",
    (gogoproto.customtype) = "cosmossdk.io/math.Int",
    (gogoproto.nullable) = false,
    (amino.dont_omitempty) = true
<<<<<<< HEAD
  ];                                         // registration fee for workers and reputers
  uint64 default_page_limit = 32;            // default limit for pagination
  uint64 max_page_limit = 33;                // max limit for pagination
  int64 min_epoch_length_record_limit = 34;  // min number of epochs to keep network losses, reputer losses,
                                             // inferences, forecasts
  // block emission rate in number of blocks expected per month
  uint64 blocks_per_month = 35;
  string topic_fee_revenue_decay_rate = 36 [
    (gogoproto.customtype) = "github.com/allora-network/allora-chain/math.Dec",
    (gogoproto.nullable) = false
  ];  // decay rate for topic fee revenue
=======
  ];                               // registration fee for reputer or worker
  uint64 default_page_limit = 29;  // default limit for pagination
  uint64 max_page_limit = 30;      // max limit for pagination
  int64 min_epoch_length_record_limit =
      31;  // min number of epochs to keep network losses, reputer losses, inferences, forecasts
  // block emission rate in number of blocks expected per month
  uint64 blocks_per_month = 32;
  string p_reward_inference = 33
      [(gogoproto.customtype) = "github.com/allora-network/allora-chain/math.Dec", (gogoproto.nullable) = false];
  string p_reward_forecast = 34
      [(gogoproto.customtype) = "github.com/allora-network/allora-chain/math.Dec", (gogoproto.nullable) = false];
  string p_reward_reputer = 35
      [(gogoproto.customtype) = "github.com/allora-network/allora-chain/math.Dec", (gogoproto.nullable) = false];
  string c_reward_inference = 36
      [(gogoproto.customtype) = "github.com/allora-network/allora-chain/math.Dec", (gogoproto.nullable) = false];
  string c_reward_forecast = 37
      [(gogoproto.customtype) = "github.com/allora-network/allora-chain/math.Dec", (gogoproto.nullable) = false];
  string f_tolerance = 38
      [(gogoproto.customtype) = "github.com/allora-network/allora-chain/math.Dec", (gogoproto.nullable) = false];
  string c_norm = 39
      [(gogoproto.customtype) = "github.com/allora-network/allora-chain/math.Dec", (gogoproto.nullable) = false];
>>>>>>> 701b2233
}<|MERGE_RESOLUTION|>--- conflicted
+++ resolved
@@ -47,48 +47,6 @@
   string epsilon = 12 [
     (gogoproto.customtype) = "github.com/allora-network/allora-chain/math.Dec",
     (gogoproto.nullable) = false
-<<<<<<< HEAD
-  ];  // small number to prevent division by zero
-  string p_reward_spread = 13 [
-    (gogoproto.customtype) = "github.com/allora-network/allora-chain/math.Dec",
-    (gogoproto.nullable) = false
-  ];  // fiducial value = 1; Exponent for W_i total reward allocated to reputers
-      // per timestep
-  uint64 max_unfulfilled_worker_requests = 14;   // max num worker request nonces to keep track of per topic
-  uint64 max_unfulfilled_reputer_requests = 15;  // max num reputer request nonces to keep track of per topic
-  string topic_reward_stake_importance = 16 [
-    (gogoproto.customtype) = "github.com/allora-network/allora-chain/math.Dec",
-    (gogoproto.nullable) = false
-  ];  // The exponent μ represents the importance of stake in the reward of a
-      // topic and has a fiducial value of 0.5
-  string topic_reward_fee_revenue_importance = 17 [
-    (gogoproto.customtype) = "github.com/allora-network/allora-chain/math.Dec",
-    (gogoproto.nullable) = false
-  ];  // The exponent ν represents the importance of fee revenue in the reward of
-      // a topic and has a fiducial value of 0.5
-  string topic_reward_alpha = 18 [
-    (gogoproto.customtype) = "github.com/allora-network/allora-chain/math.Dec",
-    (gogoproto.nullable) = false
-  ];  // global exponential moving average parameter. Fiducial value of 0.9375 on
-      // a monthly timescale, 0.5 for weekly updates
-  string task_reward_alpha = 19 [
-    (gogoproto.customtype) = "github.com/allora-network/allora-chain/math.Dec",
-    (gogoproto.nullable) = false
-  ];  // global exponential moving average parameter. Fiducial value of 0.1 used
-      // to calculate ~U_ij, ~V_ik, ~W_im
-  string validators_vs_allora_percent_reward = 20 [
-    (gogoproto.customtype) = "github.com/allora-network/allora-chain/math.Dec",
-    (gogoproto.nullable) = false
-  ];                                        // percent of total supply rewarded to cosmos network validators, rest goes
-                                            // to allora reputers workers etc
-  uint64 max_samples_to_scale_scores = 21;  // number of scores to use for standard deviation calculation
-  // max this many inferences from unique workers and forecasts thereof are
-  // accepted per payload
-  uint64 max_top_inferers_to_reward = 22;     // max number of top inferers by score to reward
-  uint64 max_top_forecasters_to_reward = 23;  // max number of top forecasters by score to reward
-  uint64 max_top_reputers_to_reward = 24;     // max number of top reputers by score to reward
-  string create_topic_fee = 25 [
-=======
   ];                                             // small number to prevent division by zero
   uint64 max_unfulfilled_worker_requests = 13;   // max num worker request nonces to keep track of per topic
   uint64 max_unfulfilled_reputer_requests = 14;  // max num reputer request nonces to keep track of per topic
@@ -119,7 +77,6 @@
   uint64 max_top_forecasters_to_reward = 22;  // max number of top forecasters by score to reward
   uint64 max_top_reputers_to_reward = 23;     // max number of top reputers by score to reward
   string create_topic_fee = 24 [
->>>>>>> 701b2233
     (cosmos_proto.scalar) = "cosmos.Int",
     (gogoproto.customtype) = "cosmossdk.io/math.Int",
     (gogoproto.nullable) = false,
@@ -133,24 +90,11 @@
     (gogoproto.customtype) = "cosmossdk.io/math.Int",
     (gogoproto.nullable) = false,
     (amino.dont_omitempty) = true
-<<<<<<< HEAD
-  ];                                         // registration fee for workers and reputers
-  uint64 default_page_limit = 32;            // default limit for pagination
-  uint64 max_page_limit = 33;                // max limit for pagination
-  int64 min_epoch_length_record_limit = 34;  // min number of epochs to keep network losses, reputer losses,
-                                             // inferences, forecasts
-  // block emission rate in number of blocks expected per month
-  uint64 blocks_per_month = 35;
-  string topic_fee_revenue_decay_rate = 36 [
-    (gogoproto.customtype) = "github.com/allora-network/allora-chain/math.Dec",
-    (gogoproto.nullable) = false
-  ];  // decay rate for topic fee revenue
-=======
   ];                               // registration fee for reputer or worker
   uint64 default_page_limit = 29;  // default limit for pagination
   uint64 max_page_limit = 30;      // max limit for pagination
-  int64 min_epoch_length_record_limit =
-      31;  // min number of epochs to keep network losses, reputer losses, inferences, forecasts
+  // min number of epochs to keep network losses, reputer losses, inferences, forecasts
+  int64 min_epoch_length_record_limit = 31;
   // block emission rate in number of blocks expected per month
   uint64 blocks_per_month = 32;
   string p_reward_inference = 33
@@ -167,5 +111,8 @@
       [(gogoproto.customtype) = "github.com/allora-network/allora-chain/math.Dec", (gogoproto.nullable) = false];
   string c_norm = 39
       [(gogoproto.customtype) = "github.com/allora-network/allora-chain/math.Dec", (gogoproto.nullable) = false];
->>>>>>> 701b2233
+  string topic_fee_revenue_decay_rate = 40 [
+    (gogoproto.customtype) = "github.com/allora-network/allora-chain/math.Dec",
+    (gogoproto.nullable) = false
+  ];  // decay rate for topic fee revenue
 }