--- conflicted
+++ resolved
@@ -139,19 +139,16 @@
   repeated uint64 gradient_descent_max_iters = 38;
   repeated int64 max_retries_to_fulfil_nonces_worker = 39;
   repeated int64 max_retries_to_fulfil_nonces_reputer = 40;
-<<<<<<< HEAD
   repeated uint64 topic_page_limit = 41;
   repeated uint64 max_topic_pages = 42;
   repeated uint64 request_page_limit = 43;
   repeated uint64 max_request_pages = 44;
-=======
-  repeated string registration_fee = 41 [
+  repeated string registration_fee = 45 [
     (cosmos_proto.scalar) = "cosmos.Int",
     (gogoproto.customtype) = "cosmossdk.io/math.Int",
     (gogoproto.nullable) = false,
     (amino.dont_omitempty) = true
   ];
->>>>>>> 00e78910
 }
 
 message MsgUpdateParams {
