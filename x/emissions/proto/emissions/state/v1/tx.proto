--- conflicted
+++ resolved
@@ -53,11 +53,8 @@
   string inference_logic = 6;
   string inference_method = 7;
   uint64 inference_cadence = 8;
-<<<<<<< HEAD
-=======
   bool active = 9;
   string default_arg = 10;
->>>>>>> 0501badf
 }
 
 message MsgCreateNewTopicResponse {
