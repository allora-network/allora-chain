--- conflicted
+++ resolved
@@ -36,19 +36,6 @@
     (gogoproto.nullable) = false,
     (amino.dont_omitempty) = true
   ];                                           // minimum amount of tokens to send to stake as a reputer or worker
-<<<<<<< HEAD
-  uint64 remove_stake_delay_window = 10;       // how long to wait before allowed to remove stake
-  uint64 min_request_cadence = 11;             // Fastest allowed cadence of a repeating inference request
-  uint64 min_weight_cadence = 12;              // Fastest allowed cadence of uploading weights
-  uint64 max_inference_request_validity = 13;  // longest time a subscription of inferences is allowed to be valid
-  uint64 max_request_cadence = 14;  // slowest (largest) amount of time a subscription can take between inferences
-  uint64 sharpness = 15; // controls going from stake-weighted consensus at low values to majority vote of above-average stake holders at high values
-  float beta_entropy = 16; // controls resilience of reward payouts against copycat workers
-  float dcoef_abs = 17; // delta for numerical differentiation
-  float learning_rate = 18; // speed of gradient descent
-  float max_gradient_threshold = 19; // gradient descent stops when gradient falls below this
-  float min_stake_fraction = 20; // minimum fraction of stake that should be listened to when setting consensus listening coefficients
-=======
   uint64 remove_stake_delay_window = 8;        // how long to wait before allowed to remove stake
   uint64 min_request_cadence = 9;              // Fastest allowed cadence of a repeating inference request
   uint64 min_weight_cadence = 10;              // Fastest allowed cadence of uploading weights
@@ -60,7 +47,6 @@
     (gogoproto.nullable) = false,
     (amino.dont_omitempty) = true
   ];  // rewards (tx fees + inflation) paid to workers/reputers. Validators get the rest
->>>>>>> 8db5e723
 }
 
 // GenesisState is the state that must be provided at genesis.
