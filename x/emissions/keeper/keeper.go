package keeper

import (
	"context"
	"errors"
	"fmt"
	"strings"

	cosmosMath "cosmossdk.io/math"

	"cosmossdk.io/collections"
	"cosmossdk.io/core/address"
	storetypes "cosmossdk.io/core/store"
	"github.com/cosmos/cosmos-sdk/codec"

	"github.com/allora-network/allora-chain/x/emissions/types"
	sdk "github.com/cosmos/cosmos-sdk/types"
)

type Uint = cosmosMath.Uint
type Int = cosmosMath.Int

type TOPIC_ID = uint64
type LIB_P2P_KEY = string
type DELEGATOR = sdk.AccAddress
type WORKER = sdk.AccAddress
type REPUTER = sdk.AccAddress
type ACC_ADDRESS = string
type WORKERS = string
type REPUTERS = string
type BLOCK_NUMBER = int64
type REQUEST_ID = string

type Keeper struct {
	cdc              codec.BinaryCodec
	addressCodec     address.Codec
	feeCollectorName string

	/// TYPES
	schema     collections.Schema
	params     collections.Item[types.Params]
	authKeeper AccountKeeper
	bankKeeper BankKeeper

	/// TOPIC

	// the next topic id to be used, equal to the number of topics that have been created
	nextTopicId collections.Sequence
	// every topic that has been created indexed by their topicId starting from 1 (0 is reserved for the root network)
	topics collections.Map[TOPIC_ID, types.Topic]
	// every topics that has been churned and ready to get inferences in the block
	churnReadyTopics collections.Item[types.TopicList]
	// for a topic, what is every worker node that has registered to it?
	topicWorkers collections.KeySet[collections.Pair[TOPIC_ID, sdk.AccAddress]]
	// for a topic, what is every reputer node that has registered to it?
	topicReputers collections.KeySet[collections.Pair[TOPIC_ID, sdk.AccAddress]]
	// for an address, what are all the topics that it's registered for?
	addressTopics collections.Map[sdk.AccAddress, []uint64]

	/// STAKING

	// total sum stake of all stakers on the network
	totalStake collections.Item[Uint]
	// for every topic, how much total stake does that topic have accumulated?
	topicStake collections.Map[TOPIC_ID, Uint]
	// amount of stake a reputer has placed in a topic, signalling their authority on the topic
	stakeByReputerAndTopicId collections.Map[collections.Pair[TOPIC_ID, REPUTER], Uint]
	// map of (reputer) -> removal information for that reputer
	stakeRemovalQueue collections.Map[REPUTER, types.StakeRemoval]
	// map of (delegator) -> removal information for that delegator
	delegatedStakeRemovalQueue collections.Map[DELEGATOR, types.DelegatedStakeRemoval]
	// map of (delegator) -> amount of stake that has been placed by that delegator
	stakeFromDelegator collections.Map[collections.Pair[TOPIC_ID, DELEGATOR], Uint]
	// map of (delegator, target) -> amount of stake that has been placed by that delegator on that target
	delegatedStakePlacement collections.Map[collections.Triple[TOPIC_ID, REPUTER, DELEGATOR], Uint]
	// map of (target) -> amount of stake that has been placed on that target
	stakeUponReputer collections.Map[collections.Pair[TOPIC_ID, REPUTER], Uint]

	/// INFERENCE REQUEST MEMPOOL

	// map of (topic, request_id) -> full InferenceRequest information for that request
	mempool collections.Map[collections.Pair[TOPIC_ID, REQUEST_ID], types.InferenceRequest]
	// amount of money available for an inference request id that has been placed in the mempool but has not yet been fully satisfied
	requestUnmetDemand collections.Map[REQUEST_ID, Uint]
	// total amount of demand for a topic that has been placed in the mempool as a request for inference but has not yet been satisfied
	topicUnmetDemand collections.Map[TOPIC_ID, Uint]

	/// MISC GLOBAL STATE

	// map of (topic, worker) -> inference
	inferences collections.Map[collections.Pair[TOPIC_ID, WORKER], types.Inference]

	// map of (topic, worker) -> forecast[]
	forecasts collections.Map[collections.Pair[TOPIC_ID, WORKER], types.Forecast]

	// map of (topic, worker) -> num_inferences_in_reward_epoch
	numInferencesInRewardEpoch collections.Map[collections.Pair[TOPIC_ID, WORKER], Uint]

	// map of worker id to node data about that worker
	workers collections.Map[LIB_P2P_KEY, types.OffchainNode]

	// map of reputer id to node data about that reputer
	reputers collections.Map[LIB_P2P_KEY, types.OffchainNode]

	// the last block the token inflation rewards were updated: int64 same as BlockHeight()
	lastRewardsUpdate collections.Item[BLOCK_NUMBER]

<<<<<<< HEAD
	// map of (topic, timestamp) -> Inference
	allInferences collections.Map[collections.Pair[TOPIC_ID, UNIX_TIMESTAMP], types.Inferences]

	// map of (topic, timestamp) -> Forecast
	allForecasts collections.Map[collections.Pair[TOPIC_ID, UNIX_TIMESTAMP], types.Forecasts]

	// map of (topic, timestamp) -> LossBundles (1 per reputer active at that time)
	allLossBundles collections.Map[collections.Pair[TOPIC_ID, UNIX_TIMESTAMP], types.LossBundles]

	// map of (topic, timestamp) -> LossBundle (1 network wide bundle per timestep)
	networkLossBundles collections.Map[collections.Pair[TOPIC_ID, UNIX_TIMESTAMP], types.LossBundle]
=======
	// map of (topic, block_number) -> Inference
	allInferences collections.Map[collections.Pair[TOPIC_ID, BLOCK_NUMBER], types.Inferences]

	// map of (topic, block_number) -> Forecast
	allForecasts collections.Map[collections.Pair[TOPIC_ID, BLOCK_NUMBER], types.Forecasts]

	// map of (topic, block_number) -> LossBundles (1 per reputer active at that time)
	allLossBundles collections.Map[collections.Pair[TOPIC_ID, BLOCK_NUMBER], types.LossBundles]

	// map of (topic, block_number) -> LossBundle (1 network wide bundle per timestep)
	networkLossBundles collections.Map[collections.Pair[TOPIC_ID, BLOCK_NUMBER], types.LossBundle]

	// map of (topic, worker, block_number) -> WorkerRegrets, a list of regrets of all workers that were calculable as of that timestep
	networkRegrets collections.Map[collections.Pair[TOPIC_ID, BLOCK_NUMBER], types.WorkerRegrets]
>>>>>>> d2733a26

	// map of (topic, worker, timestamp) -> WorkerRegrets, a list of regrets of all workers that were calculable as of that timestep
	networkRegrets collections.Map[collections.Pair[TOPIC_ID, UNIX_TIMESTAMP], types.WorkerRegrets]

	accumulatedMetDemand collections.Map[TOPIC_ID, Uint]

	/// WHITELISTS

	whitelistAdmins collections.KeySet[sdk.AccAddress]

	topicCreationWhitelist collections.KeySet[sdk.AccAddress]

	reputerWhitelist collections.KeySet[sdk.AccAddress]

	foundationWhitelist collections.KeySet[sdk.AccAddress]
}

func NewKeeper(
	cdc codec.BinaryCodec,
	addressCodec address.Codec,
	storeService storetypes.KVStoreService,
	ak AccountKeeper,
	bk BankKeeper,
	feeCollectorName string) Keeper {

	sb := collections.NewSchemaBuilder(storeService)
	k := Keeper{
		cdc:                        cdc,
		addressCodec:               addressCodec,
		feeCollectorName:           feeCollectorName,
		params:                     collections.NewItem(sb, types.ParamsKey, "params", codec.CollValue[types.Params](cdc)),
		authKeeper:                 ak,
		bankKeeper:                 bk,
		totalStake:                 collections.NewItem(sb, types.TotalStakeKey, "total_stake", UintValue),
		topicStake:                 collections.NewMap(sb, types.TopicStakeKey, "topic_stake", collections.Uint64Key, UintValue),
		lastRewardsUpdate:          collections.NewItem(sb, types.LastRewardsUpdateKey, "last_rewards_update", collections.Int64Value),
		nextTopicId:                collections.NewSequence(sb, types.NextTopicIdKey, "next_topic_id"),
		topics:                     collections.NewMap(sb, types.TopicsKey, "topics", collections.Uint64Key, codec.CollValue[types.Topic](cdc)),
		churnReadyTopics:           collections.NewItem(sb, types.ChurnReadyTopicsKey, "churn_ready_topics", codec.CollValue[types.TopicList](cdc)),
		topicWorkers:               collections.NewKeySet(sb, types.TopicWorkersKey, "topic_workers", collections.PairKeyCodec(collections.Uint64Key, sdk.AccAddressKey)),
		addressTopics:              collections.NewMap(sb, types.AddressTopicsKey, "address_topics", sdk.AccAddressKey, TopicIdListValue),
		topicReputers:              collections.NewKeySet(sb, types.TopicReputersKey, "topic_reputers", collections.PairKeyCodec(collections.Uint64Key, sdk.AccAddressKey)),
		stakeByReputerAndTopicId:   collections.NewMap(sb, types.StakeByReputerAndTopicIdKey, "stake_by_reputer_and_topic_id", collections.PairKeyCodec(collections.Uint64Key, sdk.AccAddressKey), UintValue),
		stakeRemovalQueue:          collections.NewMap(sb, types.StakeRemovalQueueKey, "stake_removal_queue", sdk.AccAddressKey, codec.CollValue[types.StakeRemoval](cdc)),
		delegatedStakeRemovalQueue: collections.NewMap(sb, types.DelegatedStakeRemovalQueueKey, "delegated_stake_removal_queue", sdk.AccAddressKey, codec.CollValue[types.DelegatedStakeRemoval](cdc)),
		stakeFromDelegator:         collections.NewMap(sb, types.DelegatorStakeKey, "stake_from_delegator", collections.PairKeyCodec(collections.Uint64Key, sdk.AccAddressKey), UintValue),
		delegatedStakePlacement:    collections.NewMap(sb, types.BondsKey, "delegated_stake_placement", collections.TripleKeyCodec(collections.Uint64Key, sdk.AccAddressKey, sdk.AccAddressKey), UintValue),
		stakeUponReputer:           collections.NewMap(sb, types.TargetStakeKey, "stake_upon_reputer", collections.PairKeyCodec(collections.Uint64Key, sdk.AccAddressKey), UintValue),
		mempool:                    collections.NewMap(sb, types.MempoolKey, "mempool", collections.PairKeyCodec(collections.Uint64Key, collections.StringKey), codec.CollValue[types.InferenceRequest](cdc)),
		requestUnmetDemand:         collections.NewMap(sb, types.RequestUnmetDemandKey, "request_unmet_demand", collections.StringKey, UintValue),
		topicUnmetDemand:           collections.NewMap(sb, types.TopicUnmetDemandKey, "topic_unmet_demand", collections.Uint64Key, UintValue),
		inferences:                 collections.NewMap(sb, types.InferencesKey, "inferences", collections.PairKeyCodec(collections.Uint64Key, sdk.AccAddressKey), codec.CollValue[types.Inference](cdc)),
		forecasts:                  collections.NewMap(sb, types.ForecastsKey, "forecasts", collections.PairKeyCodec(collections.Uint64Key, sdk.AccAddressKey), codec.CollValue[types.Forecast](cdc)),
		workers:                    collections.NewMap(sb, types.WorkerNodesKey, "worker_nodes", collections.StringKey, codec.CollValue[types.OffchainNode](cdc)),
		reputers:                   collections.NewMap(sb, types.ReputerNodesKey, "reputer_nodes", collections.StringKey, codec.CollValue[types.OffchainNode](cdc)),
<<<<<<< HEAD
		allInferences:              collections.NewMap(sb, types.AllInferencesKey, "inferences_all", collections.PairKeyCodec(collections.Uint64Key, collections.Uint64Key), codec.CollValue[types.Inferences](cdc)),
		allForecasts:               collections.NewMap(sb, types.AllForecastsKey, "forecasts_all", collections.PairKeyCodec(collections.Uint64Key, collections.Uint64Key), codec.CollValue[types.Forecasts](cdc)),
		allLossBundles:             collections.NewMap(sb, types.AllLossBundlesKey, "loss_bundles_all", collections.PairKeyCodec(collections.Uint64Key, collections.Uint64Key), codec.CollValue[types.LossBundles](cdc)),
		networkLossBundles:         collections.NewMap(sb, types.NetworkLossBundlesKey, "loss_bundles_network", collections.PairKeyCodec(collections.Uint64Key, collections.Uint64Key), codec.CollValue[types.LossBundle](cdc)),
		networkRegrets:             collections.NewMap(sb, types.NetworkRegretsKey, "regrets_network", collections.PairKeyCodec(collections.Uint64Key, collections.Uint64Key), codec.CollValue[types.WorkerRegrets](cdc)),
=======
		allInferences:              collections.NewMap(sb, types.AllInferencesKey, "inferences_all", collections.PairKeyCodec(collections.Uint64Key, collections.Int64Key), codec.CollValue[types.Inferences](cdc)),
		allForecasts:               collections.NewMap(sb, types.AllForecastsKey, "forecasts_all", collections.PairKeyCodec(collections.Uint64Key, collections.Int64Key), codec.CollValue[types.Forecasts](cdc)),
		allLossBundles:             collections.NewMap(sb, types.AllLossBundlesKey, "loss_bundles_all", collections.PairKeyCodec(collections.Uint64Key, collections.Int64Key), codec.CollValue[types.LossBundles](cdc)),
		networkLossBundles:         collections.NewMap(sb, types.NetworkLossBundlesKey, "loss_bundles_network", collections.PairKeyCodec(collections.Uint64Key, collections.Int64Key), codec.CollValue[types.LossBundle](cdc)),
		networkRegrets:             collections.NewMap(sb, types.NetworkRegretsKey, "regrets_network", collections.PairKeyCodec(collections.Uint64Key, collections.Int64Key), codec.CollValue[types.WorkerRegrets](cdc)),
>>>>>>> d2733a26
		accumulatedMetDemand:       collections.NewMap(sb, types.AccumulatedMetDemandKey, "accumulated_met_demand", collections.Uint64Key, UintValue),
		numInferencesInRewardEpoch: collections.NewMap(sb, types.NumInferencesInRewardEpochKey, "num_inferences_in_reward_epoch", collections.PairKeyCodec(collections.Uint64Key, sdk.AccAddressKey), UintValue),
		whitelistAdmins:            collections.NewKeySet(sb, types.WhitelistAdminsKey, "whitelist_admins", sdk.AccAddressKey),
		topicCreationWhitelist:     collections.NewKeySet(sb, types.TopicCreationWhitelistKey, "topic_creation_whitelist", sdk.AccAddressKey),
		reputerWhitelist:           collections.NewKeySet(sb, types.ReputerWhitelistKey, "weight_setting_whitelist", sdk.AccAddressKey),
		foundationWhitelist:        collections.NewKeySet(sb, types.FoundationWhitelistKey, "foundation_whitelist", sdk.AccAddressKey),
	}

	schema, err := sb.Build()
	if err != nil {
		panic(err)
	}

	k.schema = schema

	return k
}

/// PARAMETERS

func (k *Keeper) SetParams(ctx context.Context, params types.Params) error {
	return k.params.Set(ctx, params)
}

func (k *Keeper) GetParams(ctx context.Context) (types.Params, error) {
	ret, err := k.params.Get(ctx)
	if err != nil {
		if errors.Is(err, collections.ErrNotFound) {
			return types.DefaultParams(), nil
		}
		return types.Params{}, err
	}
	return ret, nil
}

func (k *Keeper) GetFeeCollectorName() string {
	return k.feeCollectorName
}

func (k *Keeper) GetParamsMaxMissingInferencePercent(ctx context.Context) (cosmosMath.LegacyDec, error) {
	params, err := k.GetParams(ctx)
	if err != nil {
		return cosmosMath.LegacyDec{}, err
	}
	return params.MaxMissingInferencePercent, nil
}

func (k *Keeper) GetParamsMaxTopicsPerBlock(ctx context.Context) (uint64, error) {
	params, err := k.GetParams(ctx)
	if err != nil {
		return 0, err
	}
	return params.MaxTopicsPerBlock, nil
}

func (k *Keeper) GetParamsMinRequestUnmetDemand(ctx context.Context) (Uint, error) {
	params, err := k.GetParams(ctx)
	if err != nil {
		return cosmosMath.Uint{}, err
	}
	return params.MinRequestUnmetDemand, nil
}

func (k *Keeper) GetParamsMinTopicUnmetDemand(ctx context.Context) (Uint, error) {
	params, err := k.GetParams(ctx)
	if err != nil {
		return cosmosMath.Uint{}, err
	}
	return params.MinTopicUnmetDemand, nil
}

func (k *Keeper) GetParamsRequiredMinimumStake(ctx context.Context) (Uint, error) {
	params, err := k.GetParams(ctx)
	if err != nil {
		return cosmosMath.Uint{}, err
	}
	return params.RequiredMinimumStake, nil
}

func (k *Keeper) GetParamsRemoveStakeDelayWindow(ctx context.Context) (BLOCK_NUMBER, error) {
	params, err := k.GetParams(ctx)
	if err != nil {
		return 0, err
	}
	return params.RemoveStakeDelayWindow, nil
}

func (k *Keeper) GetParamsMaxInferenceRequestValidity(ctx context.Context) (BLOCK_NUMBER, error) {
	params, err := k.GetParams(ctx)
	if err != nil {
		return 0, err
	}
	return params.MaxInferenceRequestValidity, nil
}

func (k *Keeper) GetParamsMinEpochLength(ctx context.Context) (BLOCK_NUMBER, error) {
	params, err := k.GetParams(ctx)
	if err != nil {
		return 0, err
	}
	return params.MinEpochLength, nil
}

func (k *Keeper) GetParamsMaxRequestCadence(ctx context.Context) (BLOCK_NUMBER, error) {
	params, err := k.GetParams(ctx)
	if err != nil {
		return 0, err
	}
	return params.MaxRequestCadence, nil
}

func (k *Keeper) GetParamsPercentRewardsReputersWorkers(ctx context.Context) (cosmosMath.LegacyDec, error) {
	params, err := k.GetParams(ctx)
	if err != nil {
		return cosmosMath.LegacyZeroDec(), err
	}
	return params.PercentRewardsReputersWorkers, nil
}

func (k *Keeper) GetParamsEpsilon(ctx context.Context) (cosmosMath.LegacyDec, error) {
	params, err := k.GetParams(ctx)
	if err != nil {
		return cosmosMath.LegacyZeroDec(), err
	}
	return params.Epsilon, nil
}

func (k *Keeper) GetParamsPInferenceSynthesis(ctx context.Context) (cosmosMath.LegacyDec, error) {
	params, err := k.GetParams(ctx)
	if err != nil {
		return cosmosMath.LegacyZeroDec(), err
	}
	return params.PInferenceSynthesis, nil
}

/// INFERENCES, FORECASTS

func (k *Keeper) GetInferencesAtBlock(ctx context.Context, topicId TOPIC_ID, block BLOCK_NUMBER) (*types.Inferences, error) {
	key := collections.Join(topicId, block)
	inferences, err := k.allInferences.Get(ctx, key)
	if err != nil {
		return nil, err
	}
	return &inferences, nil
}

func (k *Keeper) GetInferencesAtOrAfterBlock(ctx context.Context, topicId TOPIC_ID, block BLOCK_NUMBER) (*types.Inferences, error) {
	rng := collections.
		NewPrefixedPairRange[TOPIC_ID, BLOCK_NUMBER](topicId).
		EndInclusive(block).
		Descending()

	inferencesToReturn := types.Inferences{}
	iter, err := k.allInferences.Iterate(ctx, rng)
	if err != nil {
		return nil, err
	}
	for ; iter.Valid(); iter.Next() {
		kv, err := iter.KeyValue()
		if err != nil {
			return nil, err
		}
		inferencesToReturn = kv.Value
	}

	return &inferencesToReturn, nil
}

func (k *Keeper) GetForecastsAtOrAfterBlock(ctx context.Context, topicId TOPIC_ID, block BLOCK_NUMBER) (*types.Forecasts, error) {
	rng := collections.
		NewPrefixedPairRange[TOPIC_ID, BLOCK_NUMBER](topicId).
		EndInclusive(block).
		Descending()

	forecastsToReturn := types.Forecasts{}
	iter, err := k.allForecasts.Iterate(ctx, rng)
	if err != nil {
		return nil, err
	}
	for ; iter.Valid(); iter.Next() {
		kv, err := iter.KeyValue()
		if err != nil {
			return nil, err
		}
		forecastsToReturn = kv.Value
	}

	return &forecastsToReturn, nil
}

// Insert a complete set of inferences for a topic/block. Overwrites previous ones.
func (k *Keeper) InsertInferences(ctx context.Context, topicId TOPIC_ID, block BLOCK_NUMBER, inferences types.Inferences) error {
	for _, inference := range inferences.Inferences {
		inferenceCopy := *inference
		// Update latests inferences for each worker
		workerAcc, err := sdk.AccAddressFromBech32(inferenceCopy.Worker)
		if err != nil {
			return err
		}
		key := collections.Join(topicId, workerAcc)
		err = k.inferences.Set(ctx, key, inferenceCopy)
		if err != nil {
			return err
		}
		// Update the number of inferences in the reward epoch for each worker
		err = k.IncrementNumInferencesInRewardEpoch(ctx, topicId, workerAcc)
		if err != nil {
			return err
		}
	}

	key := collections.Join(topicId, block)
	return k.allInferences.Set(ctx, key, inferences)
}

// Insert a complete set of inferences for a topic/block. Overwrites previous ones.
func (k *Keeper) InsertForecasts(ctx context.Context, topicId TOPIC_ID, block BLOCK_NUMBER, forecasts types.Forecasts) error {
	for _, forecast := range forecasts.Forecasts {
		// Update latests forecasts for each worker
		workerAcc, err := sdk.AccAddressFromBech32(forecast.Forecaster)
		if err != nil {
			return err
		}
		key := collections.Join(topicId, workerAcc)
		err = k.forecasts.Set(ctx, key, *forecast)
		if err != nil {
			return err
		}
		// // Update the number of forecasts in the reward epoch for each forecaster
		// err = k.IncrementNumForecastsInRewardEpoch(ctx, topicId, workerAcc)
		// if err != nil {
		// 	return err
		// }
	}

	key := collections.Join(topicId, block)
	return k.allForecasts.Set(ctx, key, forecasts)
}

func (k *Keeper) GetWorkerLatestInferenceByTopicId(
	ctx context.Context,
	topicId TOPIC_ID,
	worker sdk.AccAddress) (types.Inference, error) {
	key := collections.Join(topicId, worker)
	return k.inferences.Get(ctx, key)
}

// Returns the last block height at which rewards emissions were updated
func (k *Keeper) GetLastRewardsUpdate(ctx context.Context) (int64, error) {
	lastRewardsUpdate, err := k.lastRewardsUpdate.Get(ctx)
	if err != nil {
		if errors.Is(err, collections.ErrNotFound) {
			return 0, nil
		} else {
			return 0, err
		}
	}
	return lastRewardsUpdate, nil
}

// Set the last block height at which rewards emissions were updated
func (k *Keeper) SetLastRewardsUpdate(ctx context.Context, blockHeight int64) error {
	if blockHeight < 0 {
		return types.ErrBlockHeightNegative
	}
	previousBlockHeight, err := k.lastRewardsUpdate.Get(ctx)
	if err != nil {
		if errors.Is(err, collections.ErrNotFound) {
			previousBlockHeight = 0
		} else {
			return err
		}
	}
	if blockHeight < previousBlockHeight {
		return types.ErrBlockHeightLessThanPrevious
	}
	return k.lastRewardsUpdate.Set(ctx, blockHeight)
}

// return epoch length
func (k *Keeper) GetParamsRewardCadence(ctx context.Context) (int64, error) {
	params, err := k.GetParams(ctx)
	if err != nil {
		return 0, err
	}
	return params.RewardCadence, nil
}

// A function that accepts a topicId and returns list of Inferences or error
func (k *Keeper) GetLatestInferencesFromTopic(ctx context.Context, topicId TOPIC_ID) ([]*types.InferenceSetForScoring, error) {
	var inferences []*types.InferenceSetForScoring
	var latestBlock, err = k.GetTopicEpochLastEnded(ctx, topicId)
	if err != nil {
		latestBlock = 0
	}
	rng := collections.
		NewPrefixedPairRange[TOPIC_ID, BLOCK_NUMBER](topicId).
		StartInclusive(latestBlock).
		Descending()

	iter, err := k.allInferences.Iterate(ctx, rng)
	if err != nil {
		return nil, err
	}
	for ; iter.Valid(); iter.Next() {
		kv, err := iter.KeyValue()
		if err != nil {
			return nil, err
		}
		key := kv.Key
		value := kv.Value
		inferenceSet := &types.InferenceSetForScoring{
			TopicId:     key.K1(),
			BlockHeight: key.K2(),
			Inferences:  &value,
		}
		inferences = append(inferences, inferenceSet)
	}
	return inferences, nil
}

// A function that accepts a topicId and returns list of Forecasts or error
func (k *Keeper) GetLatestForecastsFromTopic(ctx context.Context, topicId TOPIC_ID) ([]*types.ForecastSetForScoring, error) {
	var forecasts []*types.ForecastSetForScoring
	var latestBlock, err = k.GetTopicEpochLastEnded(ctx, topicId)
	if err != nil {
		latestBlock = 0
	}
	rng := collections.
		NewPrefixedPairRange[TOPIC_ID, BLOCK_NUMBER](topicId).
		StartInclusive(latestBlock).
		Descending()

	iter, err := k.allForecasts.Iterate(ctx, rng)
	if err != nil {
		return nil, err
	}
	for ; iter.Valid(); iter.Next() {
		kv, err := iter.KeyValue()
		if err != nil {
			return nil, err
		}
		key := kv.Key
		value := kv.Value
		forecastSet := &types.ForecastSetForScoring{
			TopicId:     key.K1(),
			BlockHeight: key.K2(),
			Forecasts:   &value,
		}
		forecasts = append(forecasts, forecastSet)
	}
	return forecasts, nil
}

/// LOSS BUNDLES, REGRETS

// Insert a loss bundle for a topic and timestamp. Overwrites previous ones stored at that composite index.
func (k *Keeper) InsertLossBundles(ctx context.Context, topicId TOPIC_ID, block BLOCK_NUMBER, lossBundles types.LossBundles) error {
	key := collections.Join(topicId, block)
	return k.allLossBundles.Set(ctx, key, lossBundles)
}

// Get loss bundles for a topic/timestamp
func (k *Keeper) GetLossBundles(ctx context.Context, topicId TOPIC_ID, block BLOCK_NUMBER) (*types.LossBundles, error) {
	key := collections.Join(topicId, block)
	lossBundles, err := k.allLossBundles.Get(ctx, key)
	if err != nil {
		return nil, err
	}
	return &lossBundles, nil
}

// A function that accepts a topicId and returns the latest Network LossBundle or error
func (k *Keeper) GetLatestNetworkLossBundle(ctx context.Context, topicId TOPIC_ID) (*types.LossBundle, error) {
	// Parse networkLossBundles for the topicId in descending time order and take the first one
	rng := collections.
		NewPrefixedPairRange[TOPIC_ID, BLOCK_NUMBER](topicId).
		Descending()

	iter, err := k.networkLossBundles.Iterate(ctx, rng)
	if err != nil {
		return nil, err
	}
	if !iter.Valid() {
		// Return empty loss bundle if no loss bundle is found
		return &types.LossBundle{}, nil
	}
	kv, err := iter.KeyValue()
	if err != nil {
		return nil, err
	}
	return &kv.Value, nil
}

func (k *Keeper) GetNetworkLossBundleAtOrBeforeBlock(ctx context.Context, topicId TOPIC_ID, block BLOCK_NUMBER) (*types.LossBundle, error) {
	rng := collections.
		NewPrefixedPairRange[TOPIC_ID, BLOCK_NUMBER](topicId).
		StartInclusive(block).
		Descending()

	iter, err := k.networkLossBundles.Iterate(ctx, rng)
	if err != nil {
		return nil, err
	}
	if !iter.Valid() {
		// Return empty loss bundle if no loss bundle is found
		return &types.LossBundle{}, nil
	}
	kv, err := iter.KeyValue()
	if err != nil {
		return nil, err
	}
	return &kv.Value, nil
}

<<<<<<< HEAD
func (k *Keeper) GetNetworkRegretsAtOrBeforeTime(ctx context.Context, topicId TOPIC_ID, timestamp uint64) (*types.WorkerRegrets, error) {
	rng := collections.
		NewPrefixedPairRange[TOPIC_ID, UNIX_TIMESTAMP](topicId).
		StartInclusive(timestamp).
=======
func (k *Keeper) GetNetworkRegretsAtOrBeforeBlock(ctx context.Context, topicId TOPIC_ID, block BLOCK_NUMBER) (*types.WorkerRegrets, error) {
	rng := collections.
		NewPrefixedPairRange[TOPIC_ID, BLOCK_NUMBER](topicId).
		StartInclusive(block).
>>>>>>> d2733a26
		Descending()

	iter, err := k.networkRegrets.Iterate(ctx, rng)
	if err != nil {
		return nil, err
	}
	if !iter.Valid() {
		// Return empty loss bundle if no loss bundle is found
		return &types.WorkerRegrets{}, nil
	}
	kv, err := iter.KeyValue()
	if err != nil {
		return nil, err
	}
	return &kv.Value, nil
}

/// STAKING

// Adds stake to the system for a given topic and reputer
func (k *Keeper) AddStake(ctx context.Context, topicId TOPIC_ID, reputer sdk.AccAddress, stake Uint) error {
	// Run checks to ensure that the stake can be added, and then update the types all at once, applying rollbacks if necessary
	if stake.IsZero() {
		return errors.New("stake must be greater than zero")
	}

	// Get new reputer stake in topic
	topicReputerKey := collections.Join(topicId, reputer)
	reputerStakeInTopic, err := k.stakeByReputerAndTopicId.Get(ctx, topicReputerKey)
	if err != nil {
		if errors.Is(err, collections.ErrNotFound) {
			reputerStakeInTopic = cosmosMath.NewUint(0)
		} else {
			return err
		}
	}
	reputerStakeNew := reputerStakeInTopic.Add(stake)

	// Get new sum topic stake for all topics
	topicStake, err := k.GetTopicStake(ctx, topicId)
	if err != nil {
		return err
	}
	topicStakeNew := topicStake.Add(stake)

	// Get new sum topic stake for all topics
	totalStake, err := k.GetTotalStake(ctx)
	if err != nil {
		return err
	}
	totalStakeNew := totalStake.Add(stake)

	// State updates -- done all at once after all checks

	// Set new reputer stake in topic
	if err := k.stakeByReputerAndTopicId.Set(ctx, topicReputerKey, reputerStakeNew); err != nil {
		return err
	}

	// Set new sum topic stake for all topics
	if err := k.topicStake.Set(ctx, topicId, topicStakeNew); err != nil {
		fmt.Println("Setting topic stake failed -- rolling back reputer stake")
		// Rollback reputer stake in topic
		err2 := k.stakeByReputerAndTopicId.Set(ctx, topicReputerKey, reputerStakeInTopic)
		if err2 != nil {
			return err2
		}
		return err
	}

	if err := k.totalStake.Set(ctx, totalStakeNew); err != nil {
		fmt.Println("Setting total stake failed -- rolling back reputer and topic stake")
		// Rollback reputer stake in topic
		err2 := k.stakeByReputerAndTopicId.Set(ctx, topicReputerKey, reputerStakeInTopic)
		if err2 != nil {
			return err2
		}
		// Rollback topic stake
		err2 = k.topicStake.Set(ctx, topicId, topicStake)
		if err2 != nil {
			return err2
		}
		return err
	}

	return nil
}

func (k *Keeper) AddDelegatedStake(ctx context.Context, topicId TOPIC_ID, delegator sdk.AccAddress, reputer sdk.AccAddress, stake Uint) error {
	// Run checks to ensure that delegate stake can be added, and then update the types all at once, applying rollbacks if necessary
	if stake.IsZero() {
		return errors.New("stake must be greater than zero")
	}

	stakeFromDelegator, err := k.GetStakeFromDelegator(ctx, topicId, delegator)
	if err != nil {
		return err
	}
	stakeFromDelegatorNew := stakeFromDelegator.Add(stake)

	delegatedStakePlacement, err := k.GetDelegatedStakePlacement(ctx, topicId, delegator, reputer)
	if err != nil {
		return err
	}
	stakePlacementNew := delegatedStakePlacement.Add(stake)

	stakeUponReputer, err := k.GetDelegatedStakeUponReputer(ctx, topicId, reputer)
	if err != nil {
		return err
	}
	stakeUponReputerNew := stakeUponReputer.Add(stake)

	// types updates -- done all at once after all checks

	// Set new reputer stake in topic
	if err := k.SetStakeFromDelegator(ctx, topicId, delegator, stakeFromDelegatorNew); err != nil {
		return err
	}

	// Set new sum topic stake for all topics
	if err := k.SetDelegatedStakePlacement(ctx, topicId, delegator, reputer, stakePlacementNew); err != nil {
		fmt.Println("Setting topic stake failed -- rolling back stake from delegator")
		err2 := k.SetStakeFromDelegator(ctx, topicId, delegator, stakeFromDelegator)
		if err2 != nil {
			return err2
		}
		return err
	}

	if err := k.SetDelegatedStakeUponReputer(ctx, topicId, reputer, stakeUponReputerNew); err != nil {
		fmt.Println("Setting total stake failed -- rolling back stake from delegator and delegated stake placement")
		err2 := k.SetStakeFromDelegator(ctx, topicId, delegator, stakeFromDelegator)
		if err2 != nil {
			return err2
		}
		err2 = k.SetDelegatedStakePlacement(ctx, topicId, delegator, reputer, delegatedStakePlacement)
		if err2 != nil {
			return err2
		}
		return err
	}

	return nil
}

// Removes stake to the system for a given topic and reputer
func (k *Keeper) RemoveStake(
	ctx context.Context,
	topicId TOPIC_ID,
	reputer sdk.AccAddress,
	stake Uint) error {
	// Run checks to ensure that the stake can be removed, and then update the types all at once, applying rollbacks if necessary

	if stake.IsZero() {
		return errors.New("stake must be greater than zero")
	}

	// Check reputerStakeInTopic >= stake
	topicReputerKey := collections.Join(topicId, reputer)
	reputerStakeInTopic, err := k.stakeByReputerAndTopicId.Get(ctx, topicReputerKey)
	if err != nil {
		if errors.Is(err, collections.ErrNotFound) {
			return types.ErrTopicReputerStakeDoesNotExist
		} else {
			return err
		}
	}
	delegatedStakeUponReputerInTopic, err := k.GetDelegatedStakeUponReputer(ctx, topicId, reputer)
	if err != nil {
		return err
	}
	reputerStakeInTopicWithoutDelegatedStake := reputerStakeInTopic.Sub(delegatedStakeUponReputerInTopic)
	// TODO Maybe we should check if reputerStakeInTopicWithoutDelegatedStake is zero and remove the key from the map
	if stake.GT(reputerStakeInTopicWithoutDelegatedStake) {
		return types.ErrIntegerUnderflowTopicReputerStake
	}
	reputerStakeNew := reputerStakeInTopic.Sub(stake)

	// Check topicStake >= stake
	topicStake, err := k.GetTopicStake(ctx, topicId)
	if err != nil {
		return err
	}
	if stake.GT(topicStake) {
		return types.ErrIntegerUnderflowTopicStake
	}
	topicStakeNew := topicStake.Sub(stake)

	// Check totalStake >= stake
	totalStake, err := k.GetTotalStake(ctx)
	if err != nil {
		return err
	}
	if stake.GT(totalStake) {
		return types.ErrIntegerUnderflowTotalStake
	}

	// types updates -- done all at once after all checks

	// Set topic-reputer stake
	if reputerStakeNew.IsZero() {
		err = k.stakeByReputerAndTopicId.Remove(ctx, topicReputerKey)
	} else {
		err = k.stakeByReputerAndTopicId.Set(ctx, topicReputerKey, reputerStakeNew)
	}
	if err != nil {
		return err
	}

	// Set topic stake
	if topicStakeNew.IsZero() {
		err = k.topicStake.Remove(ctx, topicId)
	} else {
		err = k.topicStake.Set(ctx, topicId, topicStakeNew)
	}
	if err != nil {
		fmt.Println("Setting topic stake failed -- rolling back topic-reputer stake")
		err2 := k.stakeByReputerAndTopicId.Set(ctx, topicReputerKey, reputerStakeInTopic)
		if err2 != nil {
			fmt.Println("Error rolling back topic-reputer stake")
		}
		return err
	}

	// Set total stake
	err = k.SetTotalStake(ctx, totalStake.Sub(stake))
	if err != nil {
		fmt.Println("Setting total stake failed -- rolling back topic-reputer and topic stake")
		err2 := k.stakeByReputerAndTopicId.Set(ctx, topicReputerKey, reputerStakeInTopic)
		if err2 != nil {
			fmt.Println("Error rolling back topic-reputer stake")
		}
		err2 = k.topicStake.Set(ctx, topicId, topicStake)
		if err2 != nil {
			fmt.Println("Error rolling back topic stake")
		}
		return err
	}

	return nil
}

// Removes delegated stake from the system for a given topic, delegator, and reputer
func (k *Keeper) RemoveDelegatedStake(
	ctx context.Context,
	topicId TOPIC_ID,
	delegator sdk.AccAddress,
	reputer sdk.AccAddress,
	stake Uint) error {
	// Run checks to ensure that the delegated stake can be removed, and then update the types all at once, applying rollbacks if necessary

	if stake.IsZero() {
		return errors.New("stake must be greater than zero")
	}

	// Check stakeFromDelegator >= stake
	stakeFromDelegator, err := k.GetStakeFromDelegator(ctx, topicId, delegator)
	if err != nil {
		return err
	}
	if stake.GT(stakeFromDelegator) {
		return types.ErrIntegerUnderflowStakeFromDelegator
	}
	stakeFromDelegatorNew := stakeFromDelegator.Sub(stake)

	// Check stakePlacement >= stake
	stakePlacement, err := k.GetDelegatedStakePlacement(ctx, topicId, delegator, reputer)
	if err != nil {
		return err
	}
	if stake.GT(stakePlacement) {
		return types.ErrIntegerUnderflowDelegatedStakePlacement
	}
	stakePlacementNew := stakePlacement.Sub(stake)

	// Check stakeUponReputer >= stake
	stakeUponReputer, err := k.GetDelegatedStakeUponReputer(ctx, topicId, reputer)
	if err != nil {
		return err
	}
	if stake.GT(stakeUponReputer) {
		return types.ErrIntegerUnderflowDelegatedStakeUponReputer
	}
	stakeUponReputerNew := stakeUponReputer.Sub(stake)

	// types updates -- done all at once after all checks

	// Set new stake from delegator
	if err := k.SetStakeFromDelegator(ctx, topicId, delegator, stakeFromDelegatorNew); err != nil {
		return err
	}

	// Set new delegated stake placement
	if err := k.SetDelegatedStakePlacement(ctx, topicId, delegator, reputer, stakePlacementNew); err != nil {
		fmt.Println("Setting delegated stake placement failed -- rolling back stake from delegator")
		err2 := k.SetStakeFromDelegator(ctx, topicId, delegator, stakeFromDelegator)
		if err2 != nil {
			return err2
		}
		return err
	}

	// Set new delegated stake upon reputer
	if err := k.SetDelegatedStakeUponReputer(ctx, topicId, reputer, stakeUponReputerNew); err != nil {
		fmt.Println("Setting delegated stake upon reputer failed -- rolling back stake from delegator and delegated stake placement")
		err2 := k.SetStakeFromDelegator(ctx, topicId, delegator, stakeFromDelegator)
		if err2 != nil {
			return err2
		}
		err2 = k.SetDelegatedStakePlacement(ctx, topicId, delegator, reputer, stakePlacement)
		if err2 != nil {
			return err2
		}
		return err
	}

	return nil
}

// Gets the total sum of all stake in the network across all topics
func (k *Keeper) GetTotalStake(ctx context.Context) (Uint, error) {
	ret, err := k.totalStake.Get(ctx)
	if err != nil {
		if errors.Is(err, collections.ErrNotFound) {
			return cosmosMath.NewUint(0), nil
		}
		return cosmosMath.Uint{}, err
	}
	return ret, nil
}

// Sets the total sum of all stake in the network across all topics
func (k *Keeper) SetTotalStake(ctx context.Context, totalStake Uint) error {
	// total stake does not have a zero guard because totalStake is allowed to be zero
	// it is initialized to zero at genesis anyways.
	return k.totalStake.Set(ctx, totalStake)
}

func (k *Keeper) IterateAllTopicStake(ctx context.Context) (collections.Iterator[uint64, cosmosMath.Uint], error) {
	rng := collections.Range[uint64]{}
	rng.StartInclusive(0)
	end, err := k.nextTopicId.Peek(ctx)
	if err != nil {
		return collections.Iterator[uint64, cosmosMath.Uint]{}, err
	}
	rng.EndExclusive(end)
	return k.topicStake.Iterate(ctx, &rng)
}

// Runs an arbitrary function for every topic in the network
func (k *Keeper) WalkAllTopicStake(ctx context.Context, walkFunc func(topicId TOPIC_ID, stake Uint) (stop bool, err error)) error {
	rng := collections.Range[uint64]{}
	rng.StartInclusive(0)
	end, err := k.nextTopicId.Peek(ctx)
	if err != nil {
		return err
	}
	rng.EndExclusive(end)
	err = k.topicStake.Walk(ctx, &rng, walkFunc)
	return err
}

// GetStakesForAccount returns the list of stakes for a given account address.
func (k *Keeper) GetStakePlacementsByReputer(ctx context.Context, reputer sdk.AccAddress) ([]types.StakePlacement, error) {
	topicIds := make([]TOPIC_ID, 0)
	amounts := make([]cosmosMath.Uint, 0)
	stakes := make([]types.StakePlacement, 0)
	iter, err := k.stakeByReputerAndTopicId.Iterate(ctx, nil)
	if err != nil {
		return nil, err
	}

	// iterate over all keys in stakePlacements
	kvs, err := iter.Keys()
	if err != nil {
		return nil, err
	}
	for _, kv := range kvs {
		reputerKey := kv.K2()
		// if the reputer key matches the reputer we're looking for
		if reputerKey.Equals(reputer) {
			amount, err := k.stakeByReputerAndTopicId.Get(ctx, kv)
			if err != nil {
				return nil, err
			}
			stakeInfo := types.StakePlacement{
				TopicId: kv.K1(),
				Amount:  amount,
				Reputer: reputerKey.String(),
			}
			stakes = append(stakes, stakeInfo)
			topicIds = append(topicIds, kv.K1())
			amounts = append(amounts, amount)
		}
	}
	if len(topicIds) != len(amounts) {
		return nil, types.ErrIterationLengthDoesNotMatch
	}

	return stakes, nil
}

func (k *Keeper) GetStakePlacementsByTopic(ctx context.Context, topicId TOPIC_ID) ([]types.StakePlacement, error) {
	reputers := make([]REPUTER, 0)
	amounts := make([]cosmosMath.Uint, 0)
	stakes := make([]types.StakePlacement, 0)
	iter, err := k.stakeByReputerAndTopicId.Iterate(ctx, nil)
	if err != nil {
		return nil, err
	}

	// iterate over all keys in stakePlacements
	kvs, err := iter.Keys()
	if err != nil {
		return nil, err
	}
	for _, kv := range kvs {
		topicKey := kv.K1()
		// if the topic key matches the topic we're looking for
		if topicKey == topicId {
			amount, err := k.stakeByReputerAndTopicId.Get(ctx, kv)
			if err != nil {
				return nil, err
			}
			stakeInfo := types.StakePlacement{
				TopicId: topicKey,
				Amount:  amount,
				Reputer: kv.K2().String(),
			}
			stakes = append(stakes, stakeInfo)
			reputers = append(reputers, kv.K2())
			amounts = append(amounts, amount)
		}
	}
	if len(reputers) != len(amounts) {
		return nil, types.ErrIterationLengthDoesNotMatch
	}

	return stakes, nil
}

// Gets the stake in the network for a given topic
func (k *Keeper) GetTopicStake(ctx context.Context, topicId TOPIC_ID) (Uint, error) {
	ret, err := k.topicStake.Get(ctx, topicId)
	if err != nil {
		if errors.Is(err, collections.ErrNotFound) {
			return cosmosMath.NewUint(0), nil
		}
		return cosmosMath.Uint{}, err
	}
	return ret, nil
}

func (k *Keeper) GetStakeOnTopicFromReputer(ctx context.Context, topicId TOPIC_ID, reputer sdk.AccAddress) (Uint, error) {
	key := collections.Join(topicId, reputer)
	stake, err := k.stakeByReputerAndTopicId.Get(ctx, key)
	if err != nil {
		if errors.Is(err, collections.ErrNotFound) {
			return cosmosMath.NewUint(0), nil
		}
		return cosmosMath.Uint{}, err
	}
	return stake, nil
}

// Returns the amount of stake placed by a specific delegator.
func (k *Keeper) GetStakeFromDelegator(ctx context.Context, topicId TOPIC_ID, delegator DELEGATOR) (Uint, error) {
	key := collections.Join(topicId, delegator)
	stake, err := k.stakeFromDelegator.Get(ctx, key)
	if err != nil {
		if errors.Is(err, collections.ErrNotFound) {
			return cosmosMath.NewUint(0), nil
		}
		return cosmosMath.Uint{}, err
	}
	return stake, nil
}

// Sets the amount of stake placed by a specific delegator.
func (k *Keeper) SetStakeFromDelegator(ctx context.Context, topicId TOPIC_ID, delegator DELEGATOR, stake Uint) error {
	key := collections.Join(topicId, delegator)
	if stake.IsZero() {
		return k.stakeFromDelegator.Remove(ctx, key)
	}
	return k.stakeFromDelegator.Set(ctx, key, stake)
}

// Returns the amount of stake placed by a specific delegator on a specific target.
func (k *Keeper) GetDelegatedStakePlacement(ctx context.Context, topicId TOPIC_ID, delegator DELEGATOR, target REPUTER) (Uint, error) {
	key := collections.Join3(topicId, delegator, target)
	stake, err := k.delegatedStakePlacement.Get(ctx, key)
	if err != nil {
		if errors.Is(err, collections.ErrNotFound) {
			return cosmosMath.NewUint(0), nil
		}
		return cosmosMath.Uint{}, err
	}
	return stake, nil
}

// Sets the amount of stake placed by a specific delegator on a specific target.
func (k *Keeper) SetDelegatedStakePlacement(ctx context.Context, topicId TOPIC_ID, delegator DELEGATOR, target REPUTER, stake Uint) error {
	key := collections.Join3(topicId, delegator, target)
	if stake.IsZero() {
		return k.delegatedStakePlacement.Remove(ctx, key)
	}
	return k.delegatedStakePlacement.Set(ctx, key, stake)
}

// Returns the amount of stake placed on a specific target.
func (k *Keeper) GetDelegatedStakeUponReputer(ctx context.Context, topicId TOPIC_ID, target REPUTER) (Uint, error) {
	key := collections.Join(topicId, target)
	stake, err := k.stakeUponReputer.Get(ctx, key)
	if err != nil {
		if errors.Is(err, collections.ErrNotFound) {
			return cosmosMath.NewUint(0), nil
		}
		return cosmosMath.Uint{}, err
	}
	return stake, nil
}

// Sets the amount of stake placed on a specific target.
func (k *Keeper) SetDelegatedStakeUponReputer(ctx context.Context, topicId TOPIC_ID, target REPUTER, stake Uint) error {
	key := collections.Join(topicId, target)
	if stake.IsZero() {
		return k.stakeUponReputer.Remove(ctx, key)
	}
	return k.stakeUponReputer.Set(ctx, key, stake)
}

// For a given address, get their stake removal information
func (k *Keeper) GetStakeRemovalQueueByAddress(ctx context.Context, address sdk.AccAddress) (types.StakeRemoval, error) {
	return k.stakeRemovalQueue.Get(ctx, address)
}

// For a given address, adds their stake removal information to the removal queue for delay waiting
func (k *Keeper) SetStakeRemovalQueueForAddress(ctx context.Context, address sdk.AccAddress, removalInfo types.StakeRemoval) error {
	return k.stakeRemovalQueue.Set(ctx, address, removalInfo)
}

// For a given address, get their stake removal information
func (k *Keeper) GetDelegatedStakeRemovalQueueByAddress(ctx context.Context, address sdk.AccAddress) (types.DelegatedStakeRemoval, error) {
	return k.delegatedStakeRemovalQueue.Get(ctx, address)
}

// For a given address, adds their stake removal information to the removal queue for delay waiting
func (k *Keeper) SetDelegatedStakeRemovalQueueForAddress(ctx context.Context, address sdk.AccAddress, removalInfo types.DelegatedStakeRemoval) error {
	return k.delegatedStakeRemovalQueue.Set(ctx, address, removalInfo)
}

/// TOPICS

func (k *Keeper) InactivateTopic(ctx context.Context, topicId TOPIC_ID) error {
	topic, err := k.topics.Get(ctx, topicId)
	if err != nil {
		return err
	}

	topic.Active = false

	err = k.topics.Set(ctx, topicId, topic)
	if err != nil {
		return err
	}

	return nil
}

func (k *Keeper) ReactivateTopic(ctx context.Context, topicId TOPIC_ID) error {
	topic, err := k.topics.Get(ctx, topicId)
	if err != nil {
		return err
	}

	topic.Active = true

	err = k.topics.Set(ctx, topicId, topic)
	if err != nil {
		return err
	}

	return nil
}

// Gets next topic id
func (k *Keeper) IncrementTopicId(ctx context.Context) (TOPIC_ID, error) {
	return k.nextTopicId.Next(ctx)
}

// Gets topic by topicId
func (k *Keeper) GetTopic(ctx context.Context, topicId TOPIC_ID) (types.Topic, error) {
	return k.topics.Get(ctx, topicId)
}

// Sets a topic config on a topicId
func (k *Keeper) SetTopic(ctx context.Context, topicId TOPIC_ID, topic types.Topic) error {
	return k.topics.Set(ctx, topicId, topic)
}

// Gets every topic
func (k *Keeper) GetAllTopics(ctx context.Context) ([]*types.Topic, error) {
	var allTopics []*types.Topic
	err := k.topics.Walk(ctx, nil, func(topicId TOPIC_ID, topic types.Topic) (bool, error) {
		allTopics = append(allTopics, &topic)
		return false, nil
	})
	if err != nil {
		return nil, err
	}
	return allTopics, nil
}

// Checks if a topic exists
func (k *Keeper) TopicExists(ctx context.Context, topicId TOPIC_ID) (bool, error) {
	return k.topics.Has(ctx, topicId)
}

// Returns the number of topics that are active in the network
func (k *Keeper) GetNumTopics(ctx context.Context) (TOPIC_ID, error) {
	return k.nextTopicId.Peek(ctx)
}

// GetActiveTopics returns a slice of all active topics.
func (k *Keeper) GetActiveTopics(ctx context.Context) ([]*types.Topic, error) {
	var activeTopics []*types.Topic
	if err := k.topics.Walk(ctx, nil, func(topicId TOPIC_ID, topic types.Topic) (bool, error) {
		if topic.Active { // Check if the topic is marked as active
			activeTopics = append(activeTopics, &topic)
		}
		return false, nil // Continue the iteration
	}); err != nil {
		return nil, err
	}
	return activeTopics, nil
}

func (k *Keeper) GetTopicEpochLastEnded(ctx context.Context, topicId TOPIC_ID) (BLOCK_NUMBER, error) {
	topic, err := k.topics.Get(ctx, topicId)
	if err != nil {
		return 0, err
	}
	ret := topic.EpochLastEnded
	return ret, nil
}

// UpdateTopicInferenceLastRan updates the InferenceLastRan timestamp for a given topic.
func (k *Keeper) UpdateTopicEpochLastEnded(ctx context.Context, topicId TOPIC_ID, epochLastEnded BLOCK_NUMBER) error {
	topic, err := k.topics.Get(ctx, topicId)
	if err != nil {
		return err
	}
	topic.EpochLastEnded = epochLastEnded
	return k.topics.Set(ctx, topicId, topic)
}

// Adds a new reputer to the reputer tracking data structures, reputers and topicReputers
func (k *Keeper) InsertReputer(ctx context.Context, TopicIds []TOPIC_ID, reputer sdk.AccAddress, reputerInfo types.OffchainNode) error {
	for _, topicId := range TopicIds {
		topicKey := collections.Join[uint64, sdk.AccAddress](topicId, reputer)
		err := k.topicReputers.Set(ctx, topicKey)
		if err != nil {
			return err
		}
	}
	err := k.reputers.Set(ctx, reputerInfo.LibP2PKey, reputerInfo)
	if err != nil {
		return err
	}
	err = k.AddAddressTopics(ctx, reputer, TopicIds)
	if err != nil {
		return err
	}
	return nil
}

// Remove a reputer to the reputer tracking data structures and topicReputers
func (k *Keeper) RemoveReputer(ctx context.Context, topicId TOPIC_ID, reputerAddr sdk.AccAddress) error {

	topicKey := collections.Join[uint64, sdk.AccAddress](topicId, reputerAddr)
	err := k.topicReputers.Remove(ctx, topicKey)
	if err != nil {
		return err
	}

	err = k.RemoveAddressTopic(ctx, reputerAddr, topicId)
	if err != nil {
		return err
	}
	return nil
}

// Remove a worker to the worker tracking data structures and topicWorkers
func (k *Keeper) RemoveWorker(ctx context.Context, topicId TOPIC_ID, workerAddr sdk.AccAddress) error {

	topicKey := collections.Join[uint64, sdk.AccAddress](topicId, workerAddr)
	err := k.topicWorkers.Remove(ctx, topicKey)
	if err != nil {
		return err
	}

	err = k.RemoveAddressTopic(ctx, workerAddr, topicId)
	if err != nil {
		return err
	}
	return nil
}

// Adds a new worker to the worker tracking data structures, workers and topicWorkers
func (k *Keeper) InsertWorker(ctx context.Context, TopicIds []TOPIC_ID, worker sdk.AccAddress, workerInfo types.OffchainNode) error {
	for _, topicId := range TopicIds {
		topickey := collections.Join[uint64, sdk.AccAddress](topicId, worker)
		err := k.topicWorkers.Set(ctx, topickey)
		if err != nil {
			return err
		}
	}
	err := k.workers.Set(ctx, workerInfo.LibP2PKey, workerInfo)
	if err != nil {
		return err
	}
	err = k.AddAddressTopics(ctx, worker, TopicIds)
	if err != nil {
		return err
	}
	return nil
}

func (k *Keeper) FindWorkerNodesByOwner(ctx sdk.Context, nodeId string) ([]*types.OffchainNode, error) {
	var nodes []*types.OffchainNode
	var nodeIdParts = strings.Split(nodeId, "|")

	if len(nodeIdParts) < 2 {
		nodeIdParts = append(nodeIdParts, "")
	}

	owner, libp2pkey := nodeIdParts[0], nodeIdParts[1]

	iterator, err := k.workers.Iterate(ctx, nil)
	if err != nil {
		return nil, err
	}

	for ; iterator.Valid(); iterator.Next() {
		node, _ := iterator.Value()
		if node.Owner == owner && len(libp2pkey) == 0 || node.Owner == owner && node.LibP2PKey == libp2pkey {
			nodeCopy := node
			nodes = append(nodes, &nodeCopy)
		}
	}

	return nodes, nil
}

func (k *Keeper) GetWorkerAddressByP2PKey(ctx context.Context, p2pKey string) (sdk.AccAddress, error) {
	worker, err := k.workers.Get(ctx, p2pKey)
	if err != nil {
		return nil, err
	}

	workerAddress, err := sdk.AccAddressFromBech32(worker.GetOwner())
	if err != nil {
		return nil, err
	}

	return workerAddress, nil
}

// GetTopicsByCreator returns a slice of all topics created by a given creator.
func (k *Keeper) GetTopicsByCreator(ctx context.Context, creator string) ([]*types.Topic, error) {
	var topicsByCreator []*types.Topic

	err := k.topics.Walk(ctx, nil, func(id TOPIC_ID, topic types.Topic) (bool, error) {
		if topic.Creator == creator {
			topicsByCreator = append(topicsByCreator, &topic)
		}
		return false, nil // Continue iterating
	})

	if err != nil {
		return nil, err
	}

	return topicsByCreator, nil
}

// AddAddressTopics adds new topics to the address's list of topics, avoiding duplicates.
func (k *Keeper) AddAddressTopics(ctx context.Context, address sdk.AccAddress, newTopics []uint64) error {
	// Get the current list of topics for the address
	currentTopics, err := k.GetRegisteredTopicIdsByAddress(ctx, address)
	if err != nil {
		return err
	}

	topicSet := make(map[uint64]bool)
	for _, topic := range currentTopics {
		topicSet[topic] = true
	}

	for _, newTopic := range newTopics {
		if _, exists := topicSet[newTopic]; !exists {
			currentTopics = append(currentTopics, newTopic)
		}
	}

	// Set the updated list of topics for the address
	return k.addressTopics.Set(ctx, address, currentTopics)
}

// RemoveAddressTopic removes a specified topic from the address's list of topics.
func (k *Keeper) RemoveAddressTopic(ctx context.Context, address sdk.AccAddress, topicToRemove uint64) error {
	// Get the current list of topics for the address
	currentTopics, err := k.GetRegisteredTopicIdsByAddress(ctx, address)
	if err != nil {
		return err
	}

	// Find and remove the specified topic
	filteredTopics := make([]uint64, 0)
	for _, topic := range currentTopics {
		if topic != topicToRemove {
			filteredTopics = append(filteredTopics, topic)
		}
	}

	// Set the updated list of topics for the address
	return k.addressTopics.Set(ctx, address, filteredTopics)
}

// GetRegisteredTopicsByAddress returns a slice of all topics ids registered by a given address.
func (k *Keeper) GetRegisteredTopicIdsByAddress(ctx context.Context, address sdk.AccAddress) ([]uint64, error) {
	topics, err := k.addressTopics.Get(ctx, address)
	if err != nil {
		if errors.Is(err, collections.ErrNotFound) {
			// Return an empty slice if the address is not found, or handle it differently if needed.
			return []uint64{}, nil
		}
		return nil, err
	}
	return topics, nil
}

// GetRegisteredTopicIdsByWorkerAddress returns a slice of all topics ids registered by a given worker address.
func (k *Keeper) GetRegisteredTopicIdsByWorkerAddress(ctx context.Context, address sdk.AccAddress) ([]uint64, error) {
	var topicsByAddress []uint64

	err := k.topicWorkers.Walk(ctx, nil, func(pair collections.Pair[TOPIC_ID, sdk.AccAddress]) (bool, error) {
		if pair.K2().String() == address.String() {
			topicsByAddress = append(topicsByAddress, pair.K1())
		}
		return false, nil
	})
	if err != nil {
		return nil, err
	}

	return topicsByAddress, nil
}

// GetRegisteredTopicIdByReputerAddress returns a slice of all topics ids registered by a given reputer address.
func (k *Keeper) GetRegisteredTopicIdByReputerAddress(ctx context.Context, address sdk.AccAddress) ([]uint64, error) {
	var topicsByAddress []uint64

	err := k.topicReputers.Walk(ctx, nil, func(pair collections.Pair[TOPIC_ID, sdk.AccAddress]) (bool, error) {
		if pair.K2().String() == address.String() {
			topicsByAddress = append(topicsByAddress, pair.K1())
		}
		return false, nil
	})
	if err != nil {
		return nil, err
	}

	return topicsByAddress, nil
}

/// MEMPOOL & INFERENCE REQUESTS

func (k *Keeper) AddUnmetDemand(ctx context.Context, topicId TOPIC_ID, amt cosmosMath.Uint) error {
	topicUnmetDemand, err := k.GetTopicUnmetDemand(ctx, topicId)
	if err != nil {
		return err
	}
	topicUnmetDemand = topicUnmetDemand.Add(amt)
	return k.topicUnmetDemand.Set(ctx, topicId, topicUnmetDemand)
}

func (k *Keeper) RemoveUnmetDemand(ctx context.Context, topicId TOPIC_ID, amt cosmosMath.Uint) error {
	topicUnmetDemand, err := k.topicUnmetDemand.Get(ctx, topicId)
	if err != nil {
		return err
	}
	if amt.GT(topicUnmetDemand) {
		return types.ErrIntegerUnderflowUnmetDemand
	}
	topicUnmetDemand = topicUnmetDemand.Sub(amt)
	return k.SetTopicUnmetDemand(ctx, topicId, topicUnmetDemand)
}

func (k *Keeper) SetTopicUnmetDemand(ctx context.Context, topicId TOPIC_ID, amt cosmosMath.Uint) error {
	if amt.IsZero() {
		return k.topicUnmetDemand.Remove(ctx, topicId)
	}
	return k.topicUnmetDemand.Set(ctx, topicId, amt)
}

func (k *Keeper) GetTopicUnmetDemand(ctx context.Context, topicId TOPIC_ID) (Uint, error) {
	topicUnmetDemand, err := k.topicUnmetDemand.Get(ctx, topicId)
	if err != nil {
		if errors.Is(err, collections.ErrNotFound) {
			return cosmosMath.NewUint(0), nil
		} else {
			return cosmosMath.Uint{}, err
		}
	}
	return topicUnmetDemand, nil
}

func (k *Keeper) AddToMempool(ctx context.Context, request types.InferenceRequest) error {
	requestId, err := request.GetRequestId()
	if err != nil {
		return err
	}
	key := collections.Join(request.TopicId, requestId)
	err = k.mempool.Set(ctx, key, request)
	if err != nil {
		return err
	}

	return k.AddUnmetDemand(ctx, request.TopicId, request.BidAmount)
}

func (k *Keeper) RemoveFromMempool(ctx context.Context, request types.InferenceRequest) error {
	requestId, err := request.GetRequestId()
	if err != nil {
		return err
	}
	key := collections.Join(request.TopicId, requestId)
	err = k.mempool.Remove(ctx, key)
	if err != nil {
		return err
	}

	return k.RemoveUnmetDemand(ctx, request.TopicId, request.BidAmount)
}

func (k *Keeper) IsRequestInMempool(ctx context.Context, topicId TOPIC_ID, requestId string) (bool, error) {
	return k.mempool.Has(ctx, collections.Join(topicId, requestId))
}

func (k *Keeper) GetMempoolInferenceRequestById(ctx context.Context, topicId TOPIC_ID, requestId string) (types.InferenceRequest, error) {
	return k.mempool.Get(ctx, collections.Join(topicId, requestId))
}

func (k *Keeper) GetMempoolInferenceRequestsForTopic(ctx context.Context, topicId TOPIC_ID) ([]types.InferenceRequest, error) {
	var ret []types.InferenceRequest = make([]types.InferenceRequest, 0)
	rng := collections.NewPrefixedPairRange[TOPIC_ID, REQUEST_ID](topicId)
	iter, err := k.mempool.Iterate(ctx, rng)
	if err != nil {
		return nil, err
	}
	for ; iter.Valid(); iter.Next() {
		value, err := iter.Value()
		if err != nil {
			return nil, err
		}
		ret = append(ret, value)
	}
	return ret, nil
}

func (k *Keeper) GetMempool(ctx context.Context) ([]types.InferenceRequest, error) {
	var ret []types.InferenceRequest = make([]types.InferenceRequest, 0)
	iter, err := k.mempool.Iterate(ctx, nil)
	if err != nil {
		return nil, err
	}
	for ; iter.Valid(); iter.Next() {
		value, err := iter.Value()
		if err != nil {
			return nil, err
		}
		ret = append(ret, value)
	}
	return ret, nil
}

func (k *Keeper) SetRequestDemand(ctx context.Context, requestId string, amount Uint) error {
	if amount.IsZero() {
		return k.requestUnmetDemand.Remove(ctx, requestId)
	}
	return k.requestUnmetDemand.Set(ctx, requestId, amount)
}

func (k *Keeper) GetRequestDemand(ctx context.Context, requestId string) (Uint, error) {
	return k.requestUnmetDemand.Get(ctx, requestId)
}

func (k *Keeper) GetTopicAccumulatedMetDemand(ctx context.Context, topicId TOPIC_ID) (Uint, error) {
	res, err := k.accumulatedMetDemand.Get(ctx, topicId)
	if err != nil {
		if errors.Is(err, collections.ErrNotFound) {
			return cosmosMath.NewUint(0), nil
		}
		return cosmosMath.Uint{}, err
	}
	return res, nil
}

func (k *Keeper) AddTopicAccumulateMetDemand(ctx context.Context, topicId TOPIC_ID, metDemand Uint) error {
	currentMetDemand, err := k.accumulatedMetDemand.Get(ctx, topicId)
	if err != nil {
		if errors.Is(err, collections.ErrNotFound) {
			return nil
		}
		return err
	}
	currentMetDemand = currentMetDemand.Add(metDemand)
	return k.SetTopicAccumulatedMetDemand(ctx, topicId, currentMetDemand)
}

func (k *Keeper) SetTopicAccumulatedMetDemand(ctx context.Context, topicId TOPIC_ID, metDemand Uint) error {
	if metDemand.IsZero() {
		return k.accumulatedMetDemand.Remove(ctx, topicId)
	}
	return k.accumulatedMetDemand.Set(ctx, topicId, metDemand)
}

func (k *Keeper) GetNumInferencesInRewardEpoch(ctx context.Context, topicId TOPIC_ID, worker sdk.AccAddress) (Uint, error) {
	key := collections.Join(topicId, worker)
	res, err := k.numInferencesInRewardEpoch.Get(ctx, key)
	if err != nil {
		if errors.Is(err, collections.ErrNotFound) {
			return cosmosMath.NewUint(0), nil
		}
		return cosmosMath.Uint{}, err
	}
	return res, nil
}

func (k *Keeper) IncrementNumInferencesInRewardEpoch(ctx context.Context, topicId TOPIC_ID, worker sdk.AccAddress) error {
	key := collections.Join(topicId, worker)
	currentNumInferences, err := k.numInferencesInRewardEpoch.Get(ctx, key)
	if err != nil {
		if errors.Is(err, collections.ErrNotFound) {
			currentNumInferences = cosmosMath.NewUint(0)
		} else {
			return err
		}
	}
	newNumInferences := currentNumInferences.Add(cosmosMath.NewUint(1))
	return k.numInferencesInRewardEpoch.Set(ctx, key, newNumInferences)
}

// Reset the mapping entirely. Should be called at the end of every block
func (k *Keeper) ResetChurnReadyTopics(ctx context.Context) error {
	return k.churnReadyTopics.Remove(ctx)
}

// Set a topic as churn ready
func (k *Keeper) SetChurnReadyTopics(ctx context.Context, topicList types.TopicList) error {
	return k.churnReadyTopics.Set(ctx, topicList)
}

// Get all churn ready topics
func (k *Keeper) GetChurnReadyTopics(ctx context.Context) (types.TopicList, error) {
	topicList, err := k.churnReadyTopics.Get(ctx)
	if err != nil {
		if errors.Is(err, collections.ErrNotFound) {
			return types.TopicList{}, nil
		}
		return types.TopicList{}, err
	}
	return topicList, nil
}

// Reset the mapping entirely. Should be called at the end of every reward epoch
func (k *Keeper) ResetNumInferencesInRewardEpoch(ctx context.Context) error {
	iter, err := k.numInferencesInRewardEpoch.Iterate(ctx, nil)
	if err != nil {
		return err
	}

	// Iterate over all keys
	kvs, err := iter.Keys()
	if err != nil {
		return err
	}
	for _, kv := range kvs {
		err := k.numInferencesInRewardEpoch.Remove(ctx, kv)
		if err != nil {
			return err
		}
	}

	return nil
}

/// WHITELISTS

func (k *Keeper) IsWhitelistAdmin(ctx context.Context, admin sdk.AccAddress) (bool, error) {
	return k.whitelistAdmins.Has(ctx, admin)
}

func (k *Keeper) AddWhitelistAdmin(ctx context.Context, admin sdk.AccAddress) error {
	return k.whitelistAdmins.Set(ctx, admin)
}

func (k *Keeper) RemoveWhitelistAdmin(ctx context.Context, admin sdk.AccAddress) error {
	return k.whitelistAdmins.Remove(ctx, admin)
}

func (k *Keeper) IsInTopicCreationWhitelist(ctx context.Context, address sdk.AccAddress) (bool, error) {
	return k.topicCreationWhitelist.Has(ctx, address)
}

func (k *Keeper) AddToTopicCreationWhitelist(ctx context.Context, address sdk.AccAddress) error {
	return k.topicCreationWhitelist.Set(ctx, address)
}

func (k *Keeper) RemoveFromTopicCreationWhitelist(ctx context.Context, address sdk.AccAddress) error {
	return k.topicCreationWhitelist.Remove(ctx, address)
}

func (k *Keeper) IsInReputerWhitelist(ctx context.Context, address sdk.AccAddress) (bool, error) {
	return k.reputerWhitelist.Has(ctx, address)
}

func (k *Keeper) AddToReputerWhitelist(ctx context.Context, address sdk.AccAddress) error {
	return k.reputerWhitelist.Set(ctx, address)
}

func (k *Keeper) RemoveFromReputerWhitelist(ctx context.Context, address sdk.AccAddress) error {
	return k.reputerWhitelist.Remove(ctx, address)
}

func (k *Keeper) IsInFoundationWhitelist(ctx context.Context, address sdk.AccAddress) (bool, error) {
	return k.foundationWhitelist.Has(ctx, address)
}

func (k *Keeper) AddToFoundationWhitelist(ctx context.Context, address sdk.AccAddress) error {
	return k.foundationWhitelist.Set(ctx, address)
}

func (k *Keeper) RemoveFromFoundationWhitelist(ctx context.Context, address sdk.AccAddress) error {
	return k.foundationWhitelist.Remove(ctx, address)
}

/// TREASURY

// Sets the subsidy for the topic within the topic struct
// Should only be called by a member of the foundation whitelist
func (k *Keeper) SetTopicSubsidy(ctx context.Context, topicId TOPIC_ID, subsidy uint64) error {
	topic, err := k.topics.Get(ctx, topicId)
	if err != nil {
		return err
	}
	topic.Subsidy = subsidy
	return k.topics.Set(ctx, topicId, topic)
}

// Sets the number of reward for the topic within the topic struct
// Should only be called by a member of the foundation whitelist
func (k *Keeper) SetTopicSubsidizedRewardEpochs(ctx context.Context, topicId TOPIC_ID, subsidizedRewardEpochs float32) error {
	topic, err := k.topics.Get(ctx, topicId)
	if err != nil {
		return err
	}
	topic.SubsidizedRewardEpochs = subsidizedRewardEpochs
	return k.topics.Set(ctx, topicId, topic)
}

// Sets the number of reward for the topic within the topic struct
// Should only be called by a member of the foundation whitelist
func (k *Keeper) SetTopicFTreasury(ctx context.Context, topicId TOPIC_ID, fTreasury float32) error {
	topic, err := k.topics.Get(ctx, topicId)
	if err != nil {
		return err
	}
	topic.FTreasury = fTreasury
	return k.topics.Set(ctx, topicId, topic)
}

/// BANK KEEPER WRAPPERS

// SendCoinsFromModuleToModule
func (k *Keeper) AccountKeeper() AccountKeeper {
	return k.authKeeper
}

func (k *Keeper) BankKeeper() BankKeeper {
	return k.bankKeeper
}

// SendCoinsFromModuleToAccount
func (k *Keeper) SendCoinsFromModuleToAccount(ctx context.Context, senderModule string, recipientAddr sdk.AccAddress, amt sdk.Coins) error {
	return k.bankKeeper.SendCoinsFromModuleToAccount(ctx, senderModule, recipientAddr, amt)
}

// SendCoinsFromAccountToModule
func (k *Keeper) SendCoinsFromAccountToModule(ctx context.Context, senderAddr sdk.AccAddress, recipientModule string, amt sdk.Coins) error {
	return k.bankKeeper.SendCoinsFromAccountToModule(ctx, senderAddr, recipientModule, amt)
}<|MERGE_RESOLUTION|>--- conflicted
+++ resolved
@@ -105,19 +105,6 @@
 	// the last block the token inflation rewards were updated: int64 same as BlockHeight()
 	lastRewardsUpdate collections.Item[BLOCK_NUMBER]
 
-<<<<<<< HEAD
-	// map of (topic, timestamp) -> Inference
-	allInferences collections.Map[collections.Pair[TOPIC_ID, UNIX_TIMESTAMP], types.Inferences]
-
-	// map of (topic, timestamp) -> Forecast
-	allForecasts collections.Map[collections.Pair[TOPIC_ID, UNIX_TIMESTAMP], types.Forecasts]
-
-	// map of (topic, timestamp) -> LossBundles (1 per reputer active at that time)
-	allLossBundles collections.Map[collections.Pair[TOPIC_ID, UNIX_TIMESTAMP], types.LossBundles]
-
-	// map of (topic, timestamp) -> LossBundle (1 network wide bundle per timestep)
-	networkLossBundles collections.Map[collections.Pair[TOPIC_ID, UNIX_TIMESTAMP], types.LossBundle]
-=======
 	// map of (topic, block_number) -> Inference
 	allInferences collections.Map[collections.Pair[TOPIC_ID, BLOCK_NUMBER], types.Inferences]
 
@@ -132,7 +119,6 @@
 
 	// map of (topic, worker, block_number) -> WorkerRegrets, a list of regrets of all workers that were calculable as of that timestep
 	networkRegrets collections.Map[collections.Pair[TOPIC_ID, BLOCK_NUMBER], types.WorkerRegrets]
->>>>>>> d2733a26
 
 	// map of (topic, worker, timestamp) -> WorkerRegrets, a list of regrets of all workers that were calculable as of that timestep
 	networkRegrets collections.Map[collections.Pair[TOPIC_ID, UNIX_TIMESTAMP], types.WorkerRegrets]
@@ -188,19 +174,11 @@
 		forecasts:                  collections.NewMap(sb, types.ForecastsKey, "forecasts", collections.PairKeyCodec(collections.Uint64Key, sdk.AccAddressKey), codec.CollValue[types.Forecast](cdc)),
 		workers:                    collections.NewMap(sb, types.WorkerNodesKey, "worker_nodes", collections.StringKey, codec.CollValue[types.OffchainNode](cdc)),
 		reputers:                   collections.NewMap(sb, types.ReputerNodesKey, "reputer_nodes", collections.StringKey, codec.CollValue[types.OffchainNode](cdc)),
-<<<<<<< HEAD
-		allInferences:              collections.NewMap(sb, types.AllInferencesKey, "inferences_all", collections.PairKeyCodec(collections.Uint64Key, collections.Uint64Key), codec.CollValue[types.Inferences](cdc)),
-		allForecasts:               collections.NewMap(sb, types.AllForecastsKey, "forecasts_all", collections.PairKeyCodec(collections.Uint64Key, collections.Uint64Key), codec.CollValue[types.Forecasts](cdc)),
-		allLossBundles:             collections.NewMap(sb, types.AllLossBundlesKey, "loss_bundles_all", collections.PairKeyCodec(collections.Uint64Key, collections.Uint64Key), codec.CollValue[types.LossBundles](cdc)),
-		networkLossBundles:         collections.NewMap(sb, types.NetworkLossBundlesKey, "loss_bundles_network", collections.PairKeyCodec(collections.Uint64Key, collections.Uint64Key), codec.CollValue[types.LossBundle](cdc)),
-		networkRegrets:             collections.NewMap(sb, types.NetworkRegretsKey, "regrets_network", collections.PairKeyCodec(collections.Uint64Key, collections.Uint64Key), codec.CollValue[types.WorkerRegrets](cdc)),
-=======
 		allInferences:              collections.NewMap(sb, types.AllInferencesKey, "inferences_all", collections.PairKeyCodec(collections.Uint64Key, collections.Int64Key), codec.CollValue[types.Inferences](cdc)),
 		allForecasts:               collections.NewMap(sb, types.AllForecastsKey, "forecasts_all", collections.PairKeyCodec(collections.Uint64Key, collections.Int64Key), codec.CollValue[types.Forecasts](cdc)),
 		allLossBundles:             collections.NewMap(sb, types.AllLossBundlesKey, "loss_bundles_all", collections.PairKeyCodec(collections.Uint64Key, collections.Int64Key), codec.CollValue[types.LossBundles](cdc)),
 		networkLossBundles:         collections.NewMap(sb, types.NetworkLossBundlesKey, "loss_bundles_network", collections.PairKeyCodec(collections.Uint64Key, collections.Int64Key), codec.CollValue[types.LossBundle](cdc)),
 		networkRegrets:             collections.NewMap(sb, types.NetworkRegretsKey, "regrets_network", collections.PairKeyCodec(collections.Uint64Key, collections.Int64Key), codec.CollValue[types.WorkerRegrets](cdc)),
->>>>>>> d2733a26
 		accumulatedMetDemand:       collections.NewMap(sb, types.AccumulatedMetDemandKey, "accumulated_met_demand", collections.Uint64Key, UintValue),
 		numInferencesInRewardEpoch: collections.NewMap(sb, types.NumInferencesInRewardEpochKey, "num_inferences_in_reward_epoch", collections.PairKeyCodec(collections.Uint64Key, sdk.AccAddressKey), UintValue),
 		whitelistAdmins:            collections.NewKeySet(sb, types.WhitelistAdminsKey, "whitelist_admins", sdk.AccAddressKey),
@@ -616,17 +594,10 @@
 	return &kv.Value, nil
 }
 
-<<<<<<< HEAD
-func (k *Keeper) GetNetworkRegretsAtOrBeforeTime(ctx context.Context, topicId TOPIC_ID, timestamp uint64) (*types.WorkerRegrets, error) {
-	rng := collections.
-		NewPrefixedPairRange[TOPIC_ID, UNIX_TIMESTAMP](topicId).
-		StartInclusive(timestamp).
-=======
 func (k *Keeper) GetNetworkRegretsAtOrBeforeBlock(ctx context.Context, topicId TOPIC_ID, block BLOCK_NUMBER) (*types.WorkerRegrets, error) {
 	rng := collections.
 		NewPrefixedPairRange[TOPIC_ID, BLOCK_NUMBER](topicId).
 		StartInclusive(block).
->>>>>>> d2733a26
 		Descending()
 
 	iter, err := k.networkRegrets.Iterate(ctx, rng)
