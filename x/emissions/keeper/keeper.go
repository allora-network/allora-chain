package keeper

import (
	"context"
	"errors"
	"fmt"
	"strings"

	cosmosMath "cosmossdk.io/math"

	"cosmossdk.io/collections"
	"cosmossdk.io/core/address"
	storetypes "cosmossdk.io/core/store"
	"github.com/cosmos/cosmos-sdk/codec"

<<<<<<< HEAD
	"github.com/allora-network/allora-chain/app/params"
	"github.com/allora-network/allora-chain/x/emissions/types"
=======
	state "github.com/allora-network/allora-chain/x/emissions"
>>>>>>> 17af8bb4
	sdk "github.com/cosmos/cosmos-sdk/types"
)

type Uint = cosmosMath.Uint
type Int = cosmosMath.Int

type TOPIC_ID = uint64
type LIB_P2P_KEY = string
type DELEGATOR = sdk.AccAddress
type WORKER = sdk.AccAddress
type REPUTER = sdk.AccAddress
type ACC_ADDRESS = string
type WORKERS = string
type REPUTERS = string
type BLOCK_NUMBER = int64
type UNIX_TIMESTAMP = uint64
type REQUEST_ID = string

type Keeper struct {
	cdc              codec.BinaryCodec
	addressCodec     address.Codec
	feeCollectorName string

	// types management
	schema     collections.Schema
	params     collections.Item[types.Params]
	authKeeper AccountKeeper
	bankKeeper BankKeeper

	// ############################################
	// #             TOPIC types:                 #
	// ############################################

	// the next topic id to be used, equal to the number of topics that have been created
	nextTopicId collections.Sequence
	// every topic that has been created indexed by their topicId starting from 1 (0 is reserved for the root network)
	topics collections.Map[TOPIC_ID, types.Topic]
	// every topics that has been churned and ready to get inferences in the block
	churnReadyTopics collections.Item[types.TopicList]
	// for a topic, what is every worker node that has registered to it?
	topicWorkers collections.KeySet[collections.Pair[TOPIC_ID, sdk.AccAddress]]
	// for a topic, what is every reputer node that has registered to it?
	topicReputers collections.KeySet[collections.Pair[TOPIC_ID, sdk.AccAddress]]
	// for an address, what are all the topics that it's registered for?
	addressTopics collections.Map[sdk.AccAddress, []uint64]

	// ############################################
	// #                STAKING                   #
	// ############################################

	// total sum stake of all stakers on the network
	totalStake collections.Item[Uint]
	// for every topic, how much total stake does that topic have accumulated?
	topicStake collections.Map[TOPIC_ID, Uint]
	// amount of stake a reputer has placed in a topic, signalling their authority on the topic
	stakeByReputerAndTopicId collections.Map[collections.Pair[TOPIC_ID, REPUTER], Uint]
	// map of (reputer) -> removal information for that reputer
	stakeRemovalQueue collections.Map[REPUTER, types.StakeRemoval]
	// map of (delegator) -> removal information for that delegator
	delegatedStakeRemovalQueue collections.Map[DELEGATOR, types.DelegatedStakeRemoval]
	// map of (delegator) -> amount of stake that has been placed by that delegator
	stakeFromDelegator collections.Map[collections.Pair[TOPIC_ID, DELEGATOR], Uint]
	// map of (delegator, target) -> amount of stake that has been placed by that delegator on that target
	delegatedStakePlacement collections.Map[collections.Triple[TOPIC_ID, REPUTER, DELEGATOR], Uint]
	// map of (target) -> amount of stake that has been placed on that target
	stakeUponReputer collections.Map[collections.Pair[TOPIC_ID, REPUTER], Uint]

	// ############################################
	// #        INFERENCE REQUEST MEMPOOL         #
	// ############################################

	// map of (topic, request_id) -> full InferenceRequest information for that request
	mempool collections.Map[collections.Pair[TOPIC_ID, REQUEST_ID], types.InferenceRequest]
	// amount of money available for an inference request id that has been placed in the mempool but has not yet been fully satisfied
	requestUnmetDemand collections.Map[REQUEST_ID, Uint]
	// total amount of demand for a topic that has been placed in the mempool as a request for inference but has not yet been satisfied
	topicUnmetDemand collections.Map[TOPIC_ID, Uint]

	// ############################################
	// #            MISC GLOBAL STATE:            #
	// ############################################

	// map of (topic, worker) -> inference
	inferences collections.Map[collections.Pair[TOPIC_ID, WORKER], types.Inference]

	// map of (topic, worker) -> forecast[]
	forecasts collections.Map[collections.Pair[TOPIC_ID, WORKER], types.Forecast]

	// map of (topic, worker) -> num_inferences_in_reward_epoch
	numInferencesInRewardEpoch collections.Map[collections.Pair[TOPIC_ID, WORKER], Uint]

	// map of worker id to node data about that worker
	workers collections.Map[LIB_P2P_KEY, types.OffchainNode]

	// map of reputer id to node data about that reputer
	reputers collections.Map[LIB_P2P_KEY, types.OffchainNode]

	// the last block the token inflation rewards were updated: int64 same as BlockHeight()
	lastRewardsUpdate collections.Item[BLOCK_NUMBER]

	// map of (topic, timestamp, index) -> Inference
	allInferences collections.Map[collections.Pair[TOPIC_ID, UNIX_TIMESTAMP], types.Inferences]

	// map of (topic, timestamp, index) -> Forecast
	allForecasts collections.Map[collections.Pair[TOPIC_ID, UNIX_TIMESTAMP], types.Forecasts]

	// map of (topic, timestamp, index) -> LossBundles (1 per reputer active at that time)
	allLossBundles collections.Map[collections.Pair[TOPIC_ID, UNIX_TIMESTAMP], types.LossBundles]

	// map of (topic, timestamp, index) -> LossBundle (1 network wide bundle per timestep)
	networkLossBundles collections.Map[collections.Pair[TOPIC_ID, UNIX_TIMESTAMP], types.LossBundle]

	accumulatedMetDemand collections.Map[TOPIC_ID, Uint]

	whitelistAdmins collections.KeySet[sdk.AccAddress]

	topicCreationWhitelist collections.KeySet[sdk.AccAddress]

	reputerWhitelist collections.KeySet[sdk.AccAddress]

	foundationWhitelist collections.KeySet[sdk.AccAddress]
}

func NewKeeper(
	cdc codec.BinaryCodec,
	addressCodec address.Codec,
	storeService storetypes.KVStoreService,
	ak AccountKeeper,
	bk BankKeeper,
	feeCollectorName string) Keeper {

	sb := collections.NewSchemaBuilder(storeService)
	k := Keeper{
		cdc:                        cdc,
		addressCodec:               addressCodec,
<<<<<<< HEAD
		params:                     collections.NewItem(sb, types.ParamsKey, "params", codec.CollValue[types.Params](cdc)),
=======
		feeCollectorName:           feeCollectorName,
		params:                     collections.NewItem(sb, state.ParamsKey, "params", codec.CollValue[state.Params](cdc)),
>>>>>>> 17af8bb4
		authKeeper:                 ak,
		bankKeeper:                 bk,
		totalStake:                 collections.NewItem(sb, types.TotalStakeKey, "total_stake", UintValue),
		topicStake:                 collections.NewMap(sb, types.TopicStakeKey, "topic_stake", collections.Uint64Key, UintValue),
		lastRewardsUpdate:          collections.NewItem(sb, types.LastRewardsUpdateKey, "last_rewards_update", collections.Int64Value),
		nextTopicId:                collections.NewSequence(sb, types.NextTopicIdKey, "next_topic_id"),
		topics:                     collections.NewMap(sb, types.TopicsKey, "topics", collections.Uint64Key, codec.CollValue[types.Topic](cdc)),
		churnReadyTopics:           collections.NewItem(sb, types.ChurnReadyTopicsKey, "churn_ready_topics", codec.CollValue[types.TopicList](cdc)),
		topicWorkers:               collections.NewKeySet(sb, types.TopicWorkersKey, "topic_workers", collections.PairKeyCodec(collections.Uint64Key, sdk.AccAddressKey)),
		addressTopics:              collections.NewMap(sb, types.AddressTopicsKey, "address_topics", sdk.AccAddressKey, TopicIdListValue),
		topicReputers:              collections.NewKeySet(sb, types.TopicReputersKey, "topic_reputers", collections.PairKeyCodec(collections.Uint64Key, sdk.AccAddressKey)),
		stakeByReputerAndTopicId:   collections.NewMap(sb, types.StakeRemovalQueueKey, "stake_by_reputer_and_topic_id", collections.PairKeyCodec(collections.Uint64Key, sdk.AccAddressKey), UintValue),
		stakeRemovalQueue:          collections.NewMap(sb, types.StakeRemovalQueueKey, "stake_removal_queue", sdk.AccAddressKey, codec.CollValue[types.StakeRemoval](cdc)),
		delegatedStakeRemovalQueue: collections.NewMap(sb, types.DelegatedStakeRemovalQueueKey, "delegated_stake_removal_queue", sdk.AccAddressKey, codec.CollValue[types.DelegatedStakeRemoval](cdc)),
		stakeFromDelegator:         collections.NewMap(sb, types.DelegatorStakeKey, "stake_from_delegator", collections.PairKeyCodec(collections.Uint64Key, sdk.AccAddressKey), UintValue),
		delegatedStakePlacement:    collections.NewMap(sb, types.BondsKey, "delegated_stake_placement", collections.TripleKeyCodec(collections.Uint64Key, sdk.AccAddressKey, sdk.AccAddressKey), UintValue),
		stakeUponReputer:           collections.NewMap(sb, types.TargetStakeKey, "stake_upon_reputer", collections.PairKeyCodec(collections.Uint64Key, sdk.AccAddressKey), UintValue),
		mempool:                    collections.NewMap(sb, types.MempoolKey, "mempool", collections.PairKeyCodec(collections.Uint64Key, collections.StringKey), codec.CollValue[types.InferenceRequest](cdc)),
		requestUnmetDemand:         collections.NewMap(sb, types.RequestUnmetDemandKey, "request_unmet_demand", collections.StringKey, UintValue),
		topicUnmetDemand:           collections.NewMap(sb, types.TopicUnmetDemandKey, "topic_unmet_demand", collections.Uint64Key, UintValue),
		inferences:                 collections.NewMap(sb, types.InferencesKey, "inferences", collections.PairKeyCodec(collections.Uint64Key, sdk.AccAddressKey), codec.CollValue[types.Inference](cdc)),
		forecasts:                  collections.NewMap(sb, types.ForecastsKey, "forecasts", collections.PairKeyCodec(collections.Uint64Key, sdk.AccAddressKey), codec.CollValue[types.Forecast](cdc)),
		workers:                    collections.NewMap(sb, types.WorkerNodesKey, "worker_nodes", collections.StringKey, codec.CollValue[types.OffchainNode](cdc)),
		reputers:                   collections.NewMap(sb, types.ReputerNodesKey, "reputer_nodes", collections.StringKey, codec.CollValue[types.OffchainNode](cdc)),
		allInferences:              collections.NewMap(sb, types.AllInferencesKey, "inferences_all", collections.PairKeyCodec(collections.Uint64Key, collections.Uint64Key), codec.CollValue[types.Inferences](cdc)),
		allForecasts:               collections.NewMap(sb, types.AllForecastsKey, "forecasts_all", collections.PairKeyCodec(collections.Uint64Key, collections.Uint64Key), codec.CollValue[types.Forecasts](cdc)),
		allLossBundles:             collections.NewMap(sb, types.AllLossBundlesKey, "loss_bundles_all", collections.PairKeyCodec(collections.Uint64Key, collections.Uint64Key), codec.CollValue[types.LossBundles](cdc)),
		networkLossBundles:         collections.NewMap(sb, types.NetworkLossBundlesKey, "loss_bundles_network", collections.PairKeyCodec(collections.Uint64Key, collections.Uint64Key), codec.CollValue[types.LossBundle](cdc)),
		accumulatedMetDemand:       collections.NewMap(sb, types.AccumulatedMetDemandKey, "accumulated_met_demand", collections.Uint64Key, UintValue),
		numInferencesInRewardEpoch: collections.NewMap(sb, types.NumInferencesInRewardEpochKey, "num_inferences_in_reward_epoch", collections.PairKeyCodec(collections.Uint64Key, sdk.AccAddressKey), UintValue),
		whitelistAdmins:            collections.NewKeySet(sb, types.WhitelistAdminsKey, "whitelist_admins", sdk.AccAddressKey),
		topicCreationWhitelist:     collections.NewKeySet(sb, types.TopicCreationWhitelistKey, "topic_creation_whitelist", sdk.AccAddressKey),
		reputerWhitelist:           collections.NewKeySet(sb, types.ReputerWhitelistKey, "weight_setting_whitelist", sdk.AccAddressKey),
		foundationWhitelist:        collections.NewKeySet(sb, types.FoundationWhitelistKey, "foundation_whitelist", sdk.AccAddressKey),
	}

	schema, err := sb.Build()
	if err != nil {
		panic(err)
	}

	k.schema = schema

	return k
}

///
/// PARAMETERS
///

func (k *Keeper) SetParams(ctx context.Context, params types.Params) error {
	return k.params.Set(ctx, params)
}

func (k *Keeper) GetParams(ctx context.Context) (types.Params, error) {
	ret, err := k.params.Get(ctx)
	if err != nil {
		if errors.Is(err, collections.ErrNotFound) {
			return types.DefaultParams(), nil
		}
		return types.Params{}, err
	}
	return ret, nil
}

<<<<<<< HEAD
func (k *Keeper) GetParamsMaxMissingInferencePercent(ctx context.Context) (uint64, error) {
	params, err := k.GetParams(ctx)
=======
func (k *Keeper) GetFeeCollectorName() string {
	return k.feeCollectorName
}

func (k *Keeper) GetTopicWeightLastRan(ctx context.Context, topicId TOPIC_ID) (uint64, error) {
	topic, err := k.topics.Get(ctx, topicId)
>>>>>>> 17af8bb4
	if err != nil {
		return 0, err
	}
	return params.MaxMissingInferencePercent, nil
}

func (k *Keeper) GetParamsMaxTopicsPerBlock(ctx context.Context) (uint64, error) {
	params, err := k.GetParams(ctx)
	if err != nil {
		return 0, err
	}
	return params.MaxTopicsPerBlock, nil
}

func (k *Keeper) GetParamsMinRequestUnmetDemand(ctx context.Context) (Uint, error) {
	params, err := k.GetParams(ctx)
	if err != nil {
		return cosmosMath.Uint{}, err
	}
	return params.MinRequestUnmetDemand, nil
}

func (k *Keeper) GetParamsMinTopicUnmetDemand(ctx context.Context) (Uint, error) {
	params, err := k.GetParams(ctx)
	if err != nil {
		return cosmosMath.Uint{}, err
	}
	return params.MinTopicUnmetDemand, nil
}

func (k *Keeper) GetParamsRequiredMinimumStake(ctx context.Context) (Uint, error) {
	params, err := k.GetParams(ctx)
	if err != nil {
		return cosmosMath.Uint{}, err
	}
	return params.RequiredMinimumStake, nil
}

func (k *Keeper) GetParamsRemoveStakeDelayWindow(ctx context.Context) (uint64, error) {
	params, err := k.GetParams(ctx)
	if err != nil {
		return 0, err
	}
	return params.RemoveStakeDelayWindow, nil
}

func (k *Keeper) GetParamsMaxInferenceRequestValidity(ctx context.Context) (uint64, error) {
	params, err := k.GetParams(ctx)
	if err != nil {
		return 0, err
	}
	return params.MaxInferenceRequestValidity, nil
}

func (k *Keeper) GetParamsMinRequestCadence(ctx context.Context) (uint64, error) {
	params, err := k.GetParams(ctx)
	if err != nil {
		return 0, err
	}
	return params.MinRequestCadence, nil
}

func (k *Keeper) GetParamsMinLossCadence(ctx context.Context) (uint64, error) {
	params, err := k.GetParams(ctx)
	if err != nil {
		return 0, err
	}
	return params.MinLossCadence, nil
}

///
/// INFERENCES
///

func (k *Keeper) GetAllInferences(ctx context.Context, topicId TOPIC_ID, timestamp uint64) (*types.Inferences, error) {
	// pair := collections.Join(topicId, timestamp, index)
	key := collections.Join(topicId, timestamp)
	inferences, err := k.allInferences.Get(ctx, key)
	if err != nil {
		return nil, err
	}
	return &inferences, nil
}

// Insert a complete set of inferences for a topic/timestamp. Overwrites previous ones.
func (k *Keeper) InsertInferences(ctx context.Context, topicId TOPIC_ID, timestamp uint64, inferences types.Inferences) error {
	for _, inference := range inferences.Inferences {
		inferenceCopy := *inference
		// Update latests inferences for each worker
		workerAcc, err := sdk.AccAddressFromBech32(inferenceCopy.Worker)
		if err != nil {
			return err
		}
		key := collections.Join(topicId, workerAcc)
		err = k.inferences.Set(ctx, key, inferenceCopy)
		if err != nil {
			return err
		}
		// Update the number of inferences in the reward epoch for each worker
		err = k.IncrementNumInferencesInRewardEpoch(ctx, topicId, workerAcc)
		if err != nil {
			return err
		}
	}

	key := collections.Join(topicId, timestamp)
	return k.allInferences.Set(ctx, key, inferences)
}

// Insert a complete set of inferences for a topic/timestamp. Overwrites previous ones.
func (k *Keeper) InsertForecasts(ctx context.Context, topicId TOPIC_ID, timestamp uint64, forecasts types.Forecasts) error {
	for _, forecast := range forecasts.Forecasts {
		// Update latests forecasts for each worker
		workerAcc, err := sdk.AccAddressFromBech32(forecast.Forecaster)
		if err != nil {
			return err
		}
		key := collections.Join(topicId, workerAcc)
		err = k.forecasts.Set(ctx, key, *forecast)
		if err != nil {
			return err
		}
		// // Update the number of forecasts in the reward epoch for each forecaster
		// err = k.IncrementNumForecastsInRewardEpoch(ctx, topicId, workerAcc)
		// if err != nil {
		// 	return err
		// }
	}

	key := collections.Join(topicId, timestamp)
	return k.allForecasts.Set(ctx, key, forecasts)
}

// Insert a loss bundle for a topic and timestamp. Overwrites previous ones stored at that composite index.
func (k *Keeper) InsertLossBundles(ctx context.Context, topicId TOPIC_ID, timestamp uint64, lossBundles types.LossBundles) error {
	key := collections.Join(topicId, timestamp)
	return k.allLossBundles.Set(ctx, key, lossBundles)
}

// Return a list of lists of loss bundles for a topic with a timestep at or after the passed value.
// The list is ordered by timestamp in descending order.
// Each list contains all loss bundles for a given timestamp across all reputers.
// Each loss bundle comes from a reputer at a particular timestep.
func (k *Keeper) GetLossBundlesAtOrAfterTimestamp(ctx context.Context, topicId TOPIC_ID, timestamp uint64) ([]types.LossBundles, error) {
	rng := collections.
		NewPrefixedPairRange[TOPIC_ID, UNIX_TIMESTAMP](topicId).
		EndInclusive(timestamp).
		Descending()

	iter, err := k.allLossBundles.Iterate(ctx, rng)
	if err != nil {
		return nil, err
	}
	var lossBundles []types.LossBundles
	for ; iter.Valid(); iter.Next() {
		kv, err := iter.KeyValue()
		if err != nil {
			return nil, err
		}
		lossBundle := kv.Value
		lossBundles = append(lossBundles, lossBundle)
	}
	return lossBundles, nil
}

func (k *Keeper) GetWorkerLatestInferenceByTopicId(
	ctx context.Context,
	topicId TOPIC_ID,
	worker sdk.AccAddress) (types.Inference, error) {
	key := collections.Join(topicId, worker)
	return k.inferences.Get(ctx, key)
}

// Returns the last block height at which rewards emissions were updated
func (k *Keeper) GetLastRewardsUpdate(ctx context.Context) (int64, error) {
	lastRewardsUpdate, err := k.lastRewardsUpdate.Get(ctx)
	if err != nil {
		if errors.Is(err, collections.ErrNotFound) {
			return 0, nil
		} else {
			return 0, err
		}
	}
	return lastRewardsUpdate, nil
}

// Set the last block height at which rewards emissions were updated
func (k *Keeper) SetLastRewardsUpdate(ctx context.Context, blockHeight int64) error {
	if blockHeight < 0 {
		return types.ErrBlockHeightNegative
	}
	previousBlockHeight, err := k.lastRewardsUpdate.Get(ctx)
	if err != nil {
		if errors.Is(err, collections.ErrNotFound) {
			previousBlockHeight = 0
		} else {
			return err
		}
	}
	if blockHeight < previousBlockHeight {
		return types.ErrBlockHeightLessThanPrevious
	}
	return k.lastRewardsUpdate.Set(ctx, blockHeight)
}

// return epoch length
func (k *Keeper) GetParamsRewardCadence(ctx context.Context) (int64, error) {
	params, err := k.GetParams(ctx)
	if err != nil {
		return 0, err
	}
	return params.RewardCadence, nil
}

<<<<<<< HEAD
// return how many new coins should be minted for the next emission
func (k *Keeper) CalculateAccumulatedEmissions(ctx context.Context) (cosmosMath.Int, error) {
	sdkCtx := sdk.UnwrapSDKContext(ctx)

	blockNumber := sdkCtx.BlockHeight()
	lastRewardsUpdate, err := k.GetLastRewardsUpdate(sdkCtx)
	if err != nil {
		return cosmosMath.Int{}, err
	}
	blocksSinceLastUpdate := blockNumber - lastRewardsUpdate
	// number of epochs that have passed (if more than 1)
	params, err := k.GetParams(ctx)
	if err != nil {
		return cosmosMath.Int{}, err
	}
	epochsPassed := cosmosMath.NewInt(blocksSinceLastUpdate / params.RewardCadence)
	// get emission amount
	return epochsPassed.Mul(params.EmissionsPerEpoch), nil
}

// mint new rewards coins to this module account
func (k *Keeper) MintRewardsCoins(ctx context.Context, amount cosmosMath.Int) error {
	coins := sdk.NewCoins(sdk.NewCoin(params.DefaultBondDenom, amount))
	return k.bankKeeper.MintCoins(ctx, types.AlloraStakingModuleName, coins)
=======
// for a given topic, returns every reputer node registered to it and their normalized stake
func (k *Keeper) GetReputerNormalizedStake(
	ctx sdk.Context,
	topicId TOPIC_ID,
	topicStake *big.Float) (reputerNormalizedStakeMap map[ACC_ADDRESS]*big.Float, retErr error) {
	reputerNormalizedStakeMap = make(map[ACC_ADDRESS]*big.Float)
	rng := collections.NewPrefixedPairRange[TOPIC_ID, sdk.AccAddress](topicId)
	retErr = nil
	retErr = k.topicReputers.Walk(ctx, rng, func(key collections.Pair[TOPIC_ID, sdk.AccAddress]) (stop bool, err error) {
		reputer := key.K2()
		// Get Stake in each reputer
		reputerTargetStake, err := k.stakePlacedUponTarget.Get(ctx, reputer)
		if err != nil {
			return true, err
		}
		reputerTotalStake := big.NewFloat(0).SetInt(reputerTargetStake.BigInt())

		// How much stake does each reputer have as a percentage of the total stake in the topic?
		reputerNormalizedStake := big.NewFloat(0).Quo(reputerTotalStake, topicStake)
		reputerNormalizedStakeMap[reputer.String()] = reputerNormalizedStake
		return false, nil
	})
	return reputerNormalizedStakeMap, retErr
}

// Gets the total sum of all stake in the network across all topics
func (k *Keeper) GetTotalStake(ctx context.Context) (Uint, error) {
	ret, err := k.totalStake.Get(ctx)
	if err != nil {
		if errors.Is(err, collections.ErrNotFound) {
			return cosmosMath.NewUint(0), nil
		}
		return cosmosMath.Uint{}, err
	}
	return ret, nil
}

// Sets the total sum of all stake in the network across all topics
func (k *Keeper) SetTotalStake(ctx context.Context, totalStake Uint) error {
	// total stake does not have a zero guard because totalStake is allowed to be zero
	// it is initialized to zero at genesis anyways.
	return k.totalStake.Set(ctx, totalStake)
>>>>>>> 17af8bb4
}

// A function that accepts a topicId and returns list of Inferences or error
func (k *Keeper) GetLatestInferencesFromTopic(ctx context.Context, topicId TOPIC_ID) ([]*types.InferenceSetForScoring, error) {
	var inferences []*types.InferenceSetForScoring
	var latestTimestamp, err = k.GetTopicLossCalcLastRan(ctx, topicId)
	if err != nil {
		latestTimestamp = 0
	}
	rng := collections.
		NewPrefixedPairRange[TOPIC_ID, UNIX_TIMESTAMP](topicId).
		StartInclusive(latestTimestamp).
		Descending()

	iter, err := k.allInferences.Iterate(ctx, rng)
	if err != nil {
		return nil, err
	}
	for ; iter.Valid(); iter.Next() {
		kv, err := iter.KeyValue()
		if err != nil {
			return nil, err
		}
		key := kv.Key
		value := kv.Value
		inferenceSet := &types.InferenceSetForScoring{
			TopicId:    key.K1(),
			Timestamp:  key.K2(),
			Inferences: &value,
		}
		inferences = append(inferences, inferenceSet)
	}
	return inferences, nil
}

// A function that accepts a topicId and returns list of Forecasts or error
func (k *Keeper) GetLatestForecastsFromTopic(ctx context.Context, topicId TOPIC_ID) ([]*types.ForecastSetForScoring, error) {
	var forecasts []*types.ForecastSetForScoring
	var latestTimestamp, err = k.GetTopicLossCalcLastRan(ctx, topicId)
	if err != nil {
		latestTimestamp = 0
	}
	rng := collections.
		NewPrefixedPairRange[TOPIC_ID, UNIX_TIMESTAMP](topicId).
		StartInclusive(latestTimestamp).
		Descending()

	iter, err := k.allForecasts.Iterate(ctx, rng)
	if err != nil {
		return nil, err
	}
	for ; iter.Valid(); iter.Next() {
		kv, err := iter.KeyValue()
		if err != nil {
			return nil, err
		}
		key := kv.Key
		value := kv.Value
		forecastSet := &types.ForecastSetForScoring{
			TopicId:   key.K1(),
			Timestamp: key.K2(),
			Forecasts: &value,
		}
		forecasts = append(forecasts, forecastSet)
	}
	return forecasts, nil
}

// A function that accepts a topicId and returns the latest Network LossBundle or error
func (k *Keeper) GetLatestNetworkLossBundle(ctx context.Context, topicId TOPIC_ID) (*types.LossBundle, error) {
	// Parse networkLossBundles for the topicId in descending time order and take the first one
	rng := collections.
		NewPrefixedPairRange[TOPIC_ID, UNIX_TIMESTAMP](topicId).
		Descending()

	iter, err := k.networkLossBundles.Iterate(ctx, rng)
	if err != nil {
		return nil, err
	}
	if !iter.Valid() {
		// Return empty loss bundle if no loss bundle is found
		return &types.LossBundle{}, nil
	}
	kv, err := iter.KeyValue()
	if err != nil {
		return nil, err
	}
	return &kv.Value, nil
}

// GetTopicsByCreator returns a slice of all topics created by a given creator.
func (k *Keeper) GetTopicsByCreator(ctx context.Context, creator string) ([]*types.Topic, error) {
	var topicsByCreator []*types.Topic

	err := k.topics.Walk(ctx, nil, func(id TOPIC_ID, topic types.Topic) (bool, error) {
		if topic.Creator == creator {
			topicsByCreator = append(topicsByCreator, &topic)
		}
		return false, nil // Continue iterating
	})

	if err != nil {
		return nil, err
	}

	return topicsByCreator, nil
}

// AddAddressTopics adds new topics to the address's list of topics, avoiding duplicates.
func (k *Keeper) AddAddressTopics(ctx context.Context, address sdk.AccAddress, newTopics []uint64) error {
	// Get the current list of topics for the address
	currentTopics, err := k.GetRegisteredTopicIdsByAddress(ctx, address)
	if err != nil {
		return err
	}

	topicSet := make(map[uint64]bool)
	for _, topic := range currentTopics {
		topicSet[topic] = true
	}

	for _, newTopic := range newTopics {
		if _, exists := topicSet[newTopic]; !exists {
			currentTopics = append(currentTopics, newTopic)
		}
	}

	// Set the updated list of topics for the address
	return k.addressTopics.Set(ctx, address, currentTopics)
}

// RemoveAddressTopic removes a specified topic from the address's list of topics.
func (k *Keeper) RemoveAddressTopic(ctx context.Context, address sdk.AccAddress, topicToRemove uint64) error {
	// Get the current list of topics for the address
	currentTopics, err := k.GetRegisteredTopicIdsByAddress(ctx, address)
	if err != nil {
		return err
	}

	// Find and remove the specified topic
	filteredTopics := make([]uint64, 0)
	for _, topic := range currentTopics {
		if topic != topicToRemove {
			filteredTopics = append(filteredTopics, topic)
		}
	}

	// Set the updated list of topics for the address
	return k.addressTopics.Set(ctx, address, filteredTopics)
}

// GetRegisteredTopicsByAddress returns a slice of all topics ids registered by a given address.
func (k *Keeper) GetRegisteredTopicIdsByAddress(ctx context.Context, address sdk.AccAddress) ([]uint64, error) {
	topics, err := k.addressTopics.Get(ctx, address)
	if err != nil {
		if errors.Is(err, collections.ErrNotFound) {
			// Return an empty slice if the address is not found, or handle it differently if needed.
			return []uint64{}, nil
		}
		return nil, err
	}
	return topics, nil
}

// GetRegisteredTopicIdsByWorkerAddress returns a slice of all topics ids registered by a given worker address.
func (k *Keeper) GetRegisteredTopicIdsByWorkerAddress(ctx context.Context, address sdk.AccAddress) ([]uint64, error) {
	var topicsByAddress []uint64

	err := k.topicWorkers.Walk(ctx, nil, func(pair collections.Pair[TOPIC_ID, sdk.AccAddress]) (bool, error) {
		if pair.K2().String() == address.String() {
			topicsByAddress = append(topicsByAddress, pair.K1())
		}
		return false, nil
	})
	if err != nil {
		return nil, err
	}

	return topicsByAddress, nil
}

// GetRegisteredTopicIdByReputerAddress returns a slice of all topics ids registered by a given reputer address.
func (k *Keeper) GetRegisteredTopicIdByReputerAddress(ctx context.Context, address sdk.AccAddress) ([]uint64, error) {
	var topicsByAddress []uint64

	err := k.topicReputers.Walk(ctx, nil, func(pair collections.Pair[TOPIC_ID, sdk.AccAddress]) (bool, error) {
		if pair.K2().String() == address.String() {
			topicsByAddress = append(topicsByAddress, pair.K1())
		}
		return false, nil
	})
	if err != nil {
		return nil, err
	}

	return topicsByAddress, nil
}

///
/// STAKING
///

// Adds stake to the system for a given topic and reputer
func (k *Keeper) AddStake(ctx context.Context, topicId TOPIC_ID, reputer sdk.AccAddress, stake Uint) error {
	// Run checks to ensure that the stake can be added, and then update the types all at once, applying rollbacks if necessary
	if stake.IsZero() {
		return errors.New("stake must be greater than zero")
	}

	// Get new reputer stake in topic
	topicReputerKey := collections.Join(topicId, reputer)
	reputerStakeInTopic, err := k.stakeByReputerAndTopicId.Get(ctx, topicReputerKey)
	if err != nil {
		if errors.Is(err, collections.ErrNotFound) {
			reputerStakeInTopic = cosmosMath.NewUint(0)
		} else {
			return err
		}
	}
	reputerStakeNew := reputerStakeInTopic.Add(stake)

	// Get new sum topic stake for all topics
	topicStake, err := k.GetTopicStake(ctx, topicId)
	if err != nil {
		return err
	}
	topicStakeNew := topicStake.Add(stake)

	// Get new sum topic stake for all topics
	totalStake, err := k.GetTotalStake(ctx)
	if err != nil {
		return err
	}
	totalStakeNew := totalStake.Add(stake)

	// State updates -- done all at once after all checks

	// Set new reputer stake in topic
	if err := k.stakeByReputerAndTopicId.Set(ctx, topicReputerKey, reputerStakeNew); err != nil {
		return err
	}

	// Set new sum topic stake for all topics
	if err := k.topicStake.Set(ctx, topicId, topicStakeNew); err != nil {
		fmt.Println("Setting topic stake failed -- rolling back reputer stake")
		// Rollback reputer stake in topic
		err2 := k.stakeByReputerAndTopicId.Set(ctx, topicReputerKey, reputerStakeInTopic)
		if err2 != nil {
			return err2
		}
		return err
	}

	if err := k.totalStake.Set(ctx, totalStakeNew); err != nil {
		fmt.Println("Setting total stake failed -- rolling back reputer and topic stake")
		// Rollback reputer stake in topic
		err2 := k.stakeByReputerAndTopicId.Set(ctx, topicReputerKey, reputerStakeInTopic)
		if err2 != nil {
			return err2
		}
		// Rollback topic stake
		err2 = k.topicStake.Set(ctx, topicId, topicStake)
		if err2 != nil {
			return err2
		}
		return err
	}

	return nil
}

func (k *Keeper) AddDelegatedStake(ctx context.Context, topicId TOPIC_ID, delegator sdk.AccAddress, reputer sdk.AccAddress, stake Uint) error {
	// Run checks to ensure that delegate stake can be added, and then update the types all at once, applying rollbacks if necessary
	if stake.IsZero() {
		return errors.New("stake must be greater than zero")
	}

	stakeFromDelegator, err := k.GetStakeFromDelegator(ctx, topicId, delegator)
	if err != nil {
		return err
	}
	stakeFromDelegatorNew := stakeFromDelegator.Add(stake)

	delegatedStakePlacement, err := k.GetDelegatedStakePlacement(ctx, topicId, delegator, reputer)
	if err != nil {
		return err
	}
	stakePlacementNew := delegatedStakePlacement.Add(stake)

	stakeUponReputer, err := k.GetDelegatedStakeUponReputer(ctx, topicId, reputer)
	if err != nil {
		return err
	}
	stakeUponReputerNew := stakeUponReputer.Add(stake)

	// types updates -- done all at once after all checks

	// Set new reputer stake in topic
	if err := k.SetStakeFromDelegator(ctx, topicId, delegator, stakeFromDelegatorNew); err != nil {
		return err
	}

	// Set new sum topic stake for all topics
	if err := k.SetDelegatedStakePlacement(ctx, topicId, delegator, reputer, stakePlacementNew); err != nil {
		fmt.Println("Setting topic stake failed -- rolling back stake from delegator")
		err2 := k.SetStakeFromDelegator(ctx, topicId, delegator, stakeFromDelegator)
		if err2 != nil {
			return err2
		}
		return err
	}

	if err := k.SetDelegatedStakeUponReputer(ctx, topicId, reputer, stakeUponReputerNew); err != nil {
		fmt.Println("Setting total stake failed -- rolling back stake from delegator and delegated stake placement")
		err2 := k.SetStakeFromDelegator(ctx, topicId, delegator, stakeFromDelegator)
		if err2 != nil {
			return err2
		}
		err2 = k.SetDelegatedStakePlacement(ctx, topicId, delegator, reputer, delegatedStakePlacement)
		if err2 != nil {
			return err2
		}
		return err
	}

	return nil
}

// Removes stake to the system for a given topic and reputer
func (k *Keeper) RemoveStake(
	ctx context.Context,
	topicId TOPIC_ID,
	reputer sdk.AccAddress,
	stake Uint) error {
	// Run checks to ensure that the stake can be removed, and then update the types all at once, applying rollbacks if necessary

	if stake.IsZero() {
		return errors.New("stake must be greater than zero")
	}

	// Check reputerStakeInTopic >= stake
	topicReputerKey := collections.Join(topicId, reputer)
	reputerStakeInTopic, err := k.stakeByReputerAndTopicId.Get(ctx, topicReputerKey)
	if err != nil {
		if errors.Is(err, collections.ErrNotFound) {
			return types.ErrTopicReputerStakeDoesNotExist
		} else {
			return err
		}
	}
	delegatedStakeUponReputerInTopic, err := k.GetDelegatedStakeUponReputer(ctx, topicId, reputer)
	if err != nil {
		return err
	}
	reputerStakeInTopicWithoutDelegatedStake := reputerStakeInTopic.Sub(delegatedStakeUponReputerInTopic)
	// TODO Maybe we should check if reputerStakeInTopicWithoutDelegatedStake is zero and remove the key from the map
	if stake.GT(reputerStakeInTopicWithoutDelegatedStake) {
		return types.ErrIntegerUnderflowTopicReputerStake
	}
	reputerStakeNew := reputerStakeInTopic.Sub(stake)

	// Check topicStake >= stake
	topicStake, err := k.GetTopicStake(ctx, topicId)
	if err != nil {
		return err
	}
	if stake.GT(topicStake) {
		return types.ErrIntegerUnderflowTopicStake
	}
	topicStakeNew := topicStake.Sub(stake)

	// Check totalStake >= stake
	totalStake, err := k.GetTotalStake(ctx)
	if err != nil {
		return err
	}
	if stake.GT(totalStake) {
		return types.ErrIntegerUnderflowTotalStake
	}

	// types updates -- done all at once after all checks

	// Set topic-reputer stake
	if reputerStakeNew.IsZero() {
		err = k.stakeByReputerAndTopicId.Remove(ctx, topicReputerKey)
	} else {
		err = k.stakeByReputerAndTopicId.Set(ctx, topicReputerKey, reputerStakeNew)
	}
	if err != nil {
		return err
	}

	// Set topic stake
	if topicStakeNew.IsZero() {
		err = k.topicStake.Remove(ctx, topicId)
	} else {
		err = k.topicStake.Set(ctx, topicId, topicStakeNew)
	}
	if err != nil {
		fmt.Println("Setting topic stake failed -- rolling back topic-reputer stake")
		err2 := k.stakeByReputerAndTopicId.Set(ctx, topicReputerKey, reputerStakeInTopic)
		if err2 != nil {
			fmt.Println("Error rolling back topic-reputer stake")
		}
		return err
	}

	// Set total stake
	err = k.SetTotalStake(ctx, totalStake.Sub(stake))
	if err != nil {
		fmt.Println("Setting total stake failed -- rolling back topic-reputer and topic stake")
		err2 := k.stakeByReputerAndTopicId.Set(ctx, topicReputerKey, reputerStakeInTopic)
		if err2 != nil {
			fmt.Println("Error rolling back topic-reputer stake")
		}
		err2 = k.topicStake.Set(ctx, topicId, topicStake)
		if err2 != nil {
			fmt.Println("Error rolling back topic stake")
		}
		return err
	}

	return nil
}

// Removes delegated stake from the system for a given topic, delegator, and reputer
func (k *Keeper) RemoveDelegatedStake(
	ctx context.Context,
	topicId TOPIC_ID,
	delegator sdk.AccAddress,
	reputer sdk.AccAddress,
	stake Uint) error {
	// Run checks to ensure that the delegated stake can be removed, and then update the types all at once, applying rollbacks if necessary

	if stake.IsZero() {
		return errors.New("stake must be greater than zero")
	}

	// Check stakeFromDelegator >= stake
	stakeFromDelegator, err := k.GetStakeFromDelegator(ctx, topicId, delegator)
	if err != nil {
		return err
	}
	if stake.GT(stakeFromDelegator) {
		return types.ErrIntegerUnderflowStakeFromDelegator
	}
	stakeFromDelegatorNew := stakeFromDelegator.Sub(stake)

	// Check stakePlacement >= stake
	stakePlacement, err := k.GetDelegatedStakePlacement(ctx, topicId, delegator, reputer)
	if err != nil {
		return err
	}
	if stake.GT(stakePlacement) {
		return types.ErrIntegerUnderflowDelegatedStakePlacement
	}
	stakePlacementNew := stakePlacement.Sub(stake)

	// Check stakeUponReputer >= stake
	stakeUponReputer, err := k.GetDelegatedStakeUponReputer(ctx, topicId, reputer)
	if err != nil {
		return err
	}
	if stake.GT(stakeUponReputer) {
		return types.ErrIntegerUnderflowDelegatedStakeUponReputer
	}
	stakeUponReputerNew := stakeUponReputer.Sub(stake)

	// types updates -- done all at once after all checks

	// Set new stake from delegator
	if err := k.SetStakeFromDelegator(ctx, topicId, delegator, stakeFromDelegatorNew); err != nil {
		return err
	}

	// Set new delegated stake placement
	if err := k.SetDelegatedStakePlacement(ctx, topicId, delegator, reputer, stakePlacementNew); err != nil {
		fmt.Println("Setting delegated stake placement failed -- rolling back stake from delegator")
		err2 := k.SetStakeFromDelegator(ctx, topicId, delegator, stakeFromDelegator)
		if err2 != nil {
			return err2
		}
		return err
	}

	// Set new delegated stake upon reputer
	if err := k.SetDelegatedStakeUponReputer(ctx, topicId, reputer, stakeUponReputerNew); err != nil {
		fmt.Println("Setting delegated stake upon reputer failed -- rolling back stake from delegator and delegated stake placement")
		err2 := k.SetStakeFromDelegator(ctx, topicId, delegator, stakeFromDelegator)
		if err2 != nil {
			return err2
		}
		err2 = k.SetDelegatedStakePlacement(ctx, topicId, delegator, reputer, stakePlacement)
		if err2 != nil {
			return err2
		}
		return err
	}

	return nil
}

func (k *Keeper) IterateAllTopicStake(ctx context.Context) (collections.Iterator[uint64, cosmosMath.Uint], error) {
	rng := collections.Range[uint64]{}
	rng.StartInclusive(0)
	end, err := k.nextTopicId.Peek(ctx)
	if err != nil {
		return collections.Iterator[uint64, cosmosMath.Uint]{}, err
	}
	rng.EndExclusive(end)
	return k.topicStake.Iterate(ctx, &rng)
}

// Runs an arbitrary function for every topic in the network
func (k *Keeper) WalkAllTopicStake(ctx context.Context, walkFunc func(topicId TOPIC_ID, stake Uint) (stop bool, err error)) error {
	rng := collections.Range[uint64]{}
	rng.StartInclusive(0)
	end, err := k.nextTopicId.Peek(ctx)
	if err != nil {
		return err
	}
	rng.EndExclusive(end)
	err = k.topicStake.Walk(ctx, &rng, walkFunc)
	return err
}

// GetStakesForAccount returns the list of stakes for a given account address.
func (k *Keeper) GetStakePlacementsByReputer(ctx context.Context, reputer sdk.AccAddress) ([]types.StakePlacement, error) {
	topicIds := make([]TOPIC_ID, 0)
	amounts := make([]cosmosMath.Uint, 0)
	stakes := make([]types.StakePlacement, 0)
	iter, err := k.stakeByReputerAndTopicId.Iterate(ctx, nil)
	if err != nil {
		return nil, err
	}

	// iterate over all keys in stakePlacements
	kvs, err := iter.Keys()
	if err != nil {
		return nil, err
	}
	for _, kv := range kvs {
		reputerKey := kv.K2()
		// if the reputer key matches the reputer we're looking for
		if reputerKey.Equals(reputer) {
			amount, err := k.stakeByReputerAndTopicId.Get(ctx, kv)
			if err != nil {
				return nil, err
			}
			stakeInfo := types.StakePlacement{
				TopicId: kv.K1(),
				Amount:  amount,
				Reputer: reputerKey.String(),
			}
			stakes = append(stakes, stakeInfo)
			topicIds = append(topicIds, kv.K1())
			amounts = append(amounts, amount)
		}
	}
	if len(topicIds) != len(amounts) {
		return nil, types.ErrIterationLengthDoesNotMatch
	}

	return stakes, nil
}

func (k *Keeper) GetStakePlacementsByTopic(ctx context.Context, topicId TOPIC_ID) ([]types.StakePlacement, error) {
	reputers := make([]REPUTER, 0)
	amounts := make([]cosmosMath.Uint, 0)
	stakes := make([]types.StakePlacement, 0)
	iter, err := k.stakeByReputerAndTopicId.Iterate(ctx, nil)
	if err != nil {
		return nil, err
	}

	// iterate over all keys in stakePlacements
	kvs, err := iter.Keys()
	if err != nil {
		return nil, err
	}
	for _, kv := range kvs {
		topicKey := kv.K1()
		// if the topic key matches the topic we're looking for
		if topicKey == topicId {
			amount, err := k.stakeByReputerAndTopicId.Get(ctx, kv)
			if err != nil {
				return nil, err
			}
			stakeInfo := types.StakePlacement{
				TopicId: topicKey,
				Amount:  amount,
				Reputer: kv.K2().String(),
			}
			stakes = append(stakes, stakeInfo)
			reputers = append(reputers, kv.K2())
			amounts = append(amounts, amount)
		}
	}
	if len(reputers) != len(amounts) {
		return nil, types.ErrIterationLengthDoesNotMatch
	}

	return stakes, nil
}

// Gets the total sum of all stake in the network across all topics
func (k *Keeper) GetTotalStake(ctx context.Context) (Uint, error) {
	ret, err := k.totalStake.Get(ctx)
	if err != nil {
		if errors.Is(err, collections.ErrNotFound) {
			return cosmosMath.NewUint(0), nil
		}
		return cosmosMath.Uint{}, err
	}
	return ret, nil
}

// Gets the stake in the network for a given topic
func (k *Keeper) GetTopicStake(ctx context.Context, topicId TOPIC_ID) (Uint, error) {
	ret, err := k.topicStake.Get(ctx, topicId)
	if err != nil {
		if errors.Is(err, collections.ErrNotFound) {
			return cosmosMath.NewUint(0), nil
		}
		return cosmosMath.Uint{}, err
	}
	return ret, nil
}

func (k *Keeper) GetStakeOnTopicFromReputer(ctx context.Context, topicId TOPIC_ID, reputer sdk.AccAddress) (Uint, error) {
	key := collections.Join(topicId, reputer)
	stake, err := k.stakeByReputerAndTopicId.Get(ctx, key)
	if err != nil {
		if errors.Is(err, collections.ErrNotFound) {
			return cosmosMath.NewUint(0), nil
		}
		return cosmosMath.Uint{}, err
	}
	return stake, nil
}

// Sets the total sum of all stake in the network across all topics
// Should just be used at genesis
func (k *Keeper) SetTotalStake(ctx context.Context, totalStake Uint) error {
	// Total stake does not have a zero guard because totalStake is allowed to be zero
	// It is initialized to zero at genesis anyways
	return k.totalStake.Set(ctx, totalStake)
}

// Returns the amount of stake placed by a specific delegator.
func (k *Keeper) GetStakeFromDelegator(ctx context.Context, topicId TOPIC_ID, delegator DELEGATOR) (Uint, error) {
	key := collections.Join(topicId, delegator)
	stake, err := k.stakeFromDelegator.Get(ctx, key)
	if err != nil {
		if errors.Is(err, collections.ErrNotFound) {
			return cosmosMath.NewUint(0), nil
		}
		return cosmosMath.Uint{}, err
	}
	return stake, nil
}

// Sets the amount of stake placed by a specific delegator.
func (k *Keeper) SetStakeFromDelegator(ctx context.Context, topicId TOPIC_ID, delegator DELEGATOR, stake Uint) error {
	key := collections.Join(topicId, delegator)
	if stake.IsZero() {
		return k.stakeFromDelegator.Remove(ctx, key)
	}
	return k.stakeFromDelegator.Set(ctx, key, stake)
}

// Returns the amount of stake placed by a specific delegator on a specific target.
func (k *Keeper) GetDelegatedStakePlacement(ctx context.Context, topicId TOPIC_ID, delegator DELEGATOR, target REPUTER) (Uint, error) {
	key := collections.Join3(topicId, delegator, target)
	stake, err := k.delegatedStakePlacement.Get(ctx, key)
	if err != nil {
		if errors.Is(err, collections.ErrNotFound) {
			return cosmosMath.NewUint(0), nil
		}
		return cosmosMath.Uint{}, err
	}
	return stake, nil
}

// Sets the amount of stake placed by a specific delegator on a specific target.
func (k *Keeper) SetDelegatedStakePlacement(ctx context.Context, topicId TOPIC_ID, delegator DELEGATOR, target REPUTER, stake Uint) error {
	key := collections.Join3(topicId, delegator, target)
	if stake.IsZero() {
		return k.delegatedStakePlacement.Remove(ctx, key)
	}
	return k.delegatedStakePlacement.Set(ctx, key, stake)
}

// Returns the amount of stake placed on a specific target.
func (k *Keeper) GetDelegatedStakeUponReputer(ctx context.Context, topicId TOPIC_ID, target REPUTER) (Uint, error) {
	key := collections.Join(topicId, target)
	stake, err := k.stakeUponReputer.Get(ctx, key)
	if err != nil {
		if errors.Is(err, collections.ErrNotFound) {
			return cosmosMath.NewUint(0), nil
		}
		return cosmosMath.Uint{}, err
	}
	return stake, nil
}

// Sets the amount of stake placed on a specific target.
func (k *Keeper) SetDelegatedStakeUponReputer(ctx context.Context, topicId TOPIC_ID, target REPUTER, stake Uint) error {
	key := collections.Join(topicId, target)
	if stake.IsZero() {
		return k.stakeUponReputer.Remove(ctx, key)
	}
	return k.stakeUponReputer.Set(ctx, key, stake)
}

///
/// TOPICS
///

func (k *Keeper) InactivateTopic(ctx context.Context, topicId TOPIC_ID) error {
	topic, err := k.topics.Get(ctx, topicId)
	if err != nil {
		return err
	}

	topic.Active = false

	err = k.topics.Set(ctx, topicId, topic)
	if err != nil {
		return err
	}

	return nil
}

func (k *Keeper) ReactivateTopic(ctx context.Context, topicId TOPIC_ID) error {
	topic, err := k.topics.Get(ctx, topicId)
	if err != nil {
		return err
	}

	topic.Active = true

	err = k.topics.Set(ctx, topicId, topic)
	if err != nil {
		return err
	}

	return nil
}

// Gets next topic id
func (k *Keeper) IncrementTopicId(ctx context.Context) (TOPIC_ID, error) {
	return k.nextTopicId.Next(ctx)
}

// Gets topic by topicId
func (k *Keeper) GetTopic(ctx context.Context, topicId TOPIC_ID) (types.Topic, error) {
	return k.topics.Get(ctx, topicId)
}

// Sets a topic config on a topicId
func (k *Keeper) SetTopic(ctx context.Context, topicId TOPIC_ID, topic types.Topic) error {
	return k.topics.Set(ctx, topicId, topic)
}

// Gets every topic
func (k *Keeper) GetAllTopics(ctx context.Context) ([]*types.Topic, error) {
	var allTopics []*types.Topic
	err := k.topics.Walk(ctx, nil, func(topicId TOPIC_ID, topic types.Topic) (bool, error) {
		allTopics = append(allTopics, &topic)
		return false, nil
	})
	if err != nil {
		return nil, err
	}
	return allTopics, nil
}

// Checks if a topic exists
func (k *Keeper) TopicExists(ctx context.Context, topicId TOPIC_ID) (bool, error) {
	return k.topics.Has(ctx, topicId)
}

// Returns the number of topics that are active in the network
func (k *Keeper) GetNumTopics(ctx context.Context) (TOPIC_ID, error) {
	return k.nextTopicId.Peek(ctx)
}

// GetActiveTopics returns a slice of all active topics.
func (k *Keeper) GetActiveTopics(ctx context.Context) ([]*types.Topic, error) {
	var activeTopics []*types.Topic
	if err := k.topics.Walk(ctx, nil, func(topicId TOPIC_ID, topic types.Topic) (bool, error) {
		if topic.Active { // Check if the topic is marked as active
			activeTopics = append(activeTopics, &topic)
		}
		return false, nil // Continue the iteration
	}); err != nil {
		return nil, err
	}
	return activeTopics, nil
}

// Get the last time an inference was ran for a given topic
func (k *Keeper) GetTopicInferenceLastRan(ctx context.Context, topicId TOPIC_ID) (lastRanTime uint64, err error) {
	topic, err := k.topics.Get(ctx, topicId)
	if err != nil {
		if errors.Is(err, collections.ErrNotFound) {
			return 0, nil
		}
		return 0, err
	}
	return topic.InferenceLastRan, nil
}

func (k *Keeper) GetTopicLossCalcLastRan(ctx context.Context, topicId TOPIC_ID) (uint64, error) {
	topic, err := k.topics.Get(ctx, topicId)
	if err != nil {
		return 0, err
	}
	ret := topic.LossLastRan
	return ret, nil
}

// UpdateTopicInferenceLastRan updates the InferenceLastRan timestamp for a given topic.
func (k *Keeper) UpdateTopicInferenceLastRan(ctx context.Context, topicId TOPIC_ID, lastRanTime uint64) error {
	topic, err := k.topics.Get(ctx, topicId)
	if err != nil {
		return err
	}
	topic.InferenceLastRan = lastRanTime
	return k.topics.Set(ctx, topicId, topic)
}

// UpdateTopicLossUpdateLastRan updates the WeightLastRan timestamp for a given topic.
func (k *Keeper) UpdateTopicLossUpdateLastRan(ctx context.Context, topicId TOPIC_ID, lastRanTime uint64) error {
	topic, err := k.topics.Get(ctx, topicId)
	if err != nil {
		return err
	}
	topic.LossLastRan = lastRanTime
	return k.topics.Set(ctx, topicId, topic)
}

// Adds a new reputer to the reputer tracking data structures, reputers and topicReputers
func (k *Keeper) InsertReputer(ctx context.Context, TopicIds []TOPIC_ID, reputer sdk.AccAddress, reputerInfo types.OffchainNode) error {
	for _, topicId := range TopicIds {
		topicKey := collections.Join[uint64, sdk.AccAddress](topicId, reputer)
		err := k.topicReputers.Set(ctx, topicKey)
		if err != nil {
			return err
		}
	}
	err := k.reputers.Set(ctx, reputerInfo.LibP2PKey, reputerInfo)
	if err != nil {
		return err
	}
	err = k.AddAddressTopics(ctx, reputer, TopicIds)
	if err != nil {
		return err
	}
	return nil
}

// Remove a reputer to the reputer tracking data structures and topicReputers
func (k *Keeper) RemoveReputer(ctx context.Context, topicId TOPIC_ID, reputerAddr sdk.AccAddress) error {

	topicKey := collections.Join[uint64, sdk.AccAddress](topicId, reputerAddr)
	err := k.topicReputers.Remove(ctx, topicKey)
	if err != nil {
		return err
	}

	err = k.RemoveAddressTopic(ctx, reputerAddr, topicId)
	if err != nil {
		return err
	}
	return nil
}

// Remove a worker to the worker tracking data structures and topicWorkers
func (k *Keeper) RemoveWorker(ctx context.Context, topicId TOPIC_ID, workerAddr sdk.AccAddress) error {

	topicKey := collections.Join[uint64, sdk.AccAddress](topicId, workerAddr)
	err := k.topicWorkers.Remove(ctx, topicKey)
	if err != nil {
		return err
	}

	err = k.RemoveAddressTopic(ctx, workerAddr, topicId)
	if err != nil {
		return err
	}
	return nil
}

// Adds a new worker to the worker tracking data structures, workers and topicWorkers
func (k *Keeper) InsertWorker(ctx context.Context, TopicIds []TOPIC_ID, worker sdk.AccAddress, workerInfo types.OffchainNode) error {
	for _, topicId := range TopicIds {
		topickey := collections.Join[uint64, sdk.AccAddress](topicId, worker)
		err := k.topicWorkers.Set(ctx, topickey)
		if err != nil {
			return err
		}
	}
	err := k.workers.Set(ctx, workerInfo.LibP2PKey, workerInfo)
	if err != nil {
		return err
	}
	err = k.AddAddressTopics(ctx, worker, TopicIds)
	if err != nil {
		return err
	}
	return nil
}

func (k *Keeper) FindWorkerNodesByOwner(ctx sdk.Context, nodeId string) ([]*types.OffchainNode, error) {
	var nodes []*types.OffchainNode
	var nodeIdParts = strings.Split(nodeId, "|")

	if len(nodeIdParts) < 2 {
		nodeIdParts = append(nodeIdParts, "")
	}

	owner, libp2pkey := nodeIdParts[0], nodeIdParts[1]

	iterator, err := k.workers.Iterate(ctx, nil)
	if err != nil {
		return nil, err
	}

	for ; iterator.Valid(); iterator.Next() {
		node, _ := iterator.Value()
		if node.Owner == owner && len(libp2pkey) == 0 || node.Owner == owner && node.LibP2PKey == libp2pkey {
			nodeCopy := node
			nodes = append(nodes, &nodeCopy)
		}
	}

	return nodes, nil
}

func (k *Keeper) GetWorkerAddressByP2PKey(ctx context.Context, p2pKey string) (sdk.AccAddress, error) {
	worker, err := k.workers.Get(ctx, p2pKey)
	if err != nil {
		return nil, err
	}

	workerAddress, err := sdk.AccAddressFromBech32(worker.GetOwner())
	if err != nil {
		return nil, err
	}

	return workerAddress, nil
}

// For a given address, get their stake removal information
func (k *Keeper) GetStakeRemovalQueueByAddress(ctx context.Context, address sdk.AccAddress) (types.StakeRemoval, error) {
	return k.stakeRemovalQueue.Get(ctx, address)
}

// For a given address, adds their stake removal information to the removal queue for delay waiting
func (k *Keeper) SetStakeRemovalQueueForAddress(ctx context.Context, address sdk.AccAddress, removalInfo types.StakeRemoval) error {
	return k.stakeRemovalQueue.Set(ctx, address, removalInfo)
}

// For a given address, get their stake removal information
func (k *Keeper) GetDelegatedStakeRemovalQueueByAddress(ctx context.Context, address sdk.AccAddress) (types.DelegatedStakeRemoval, error) {
	return k.delegatedStakeRemovalQueue.Get(ctx, address)
}

// For a given address, adds their stake removal information to the removal queue for delay waiting
func (k *Keeper) SetDelegatedStakeRemovalQueueForAddress(ctx context.Context, address sdk.AccAddress, removalInfo types.DelegatedStakeRemoval) error {
	return k.delegatedStakeRemovalQueue.Set(ctx, address, removalInfo)
}

///
/// MEMPOOL & INFERENCE REQUESTS
///

func (k *Keeper) AddUnmetDemand(ctx context.Context, topicId TOPIC_ID, amt cosmosMath.Uint) error {
	topicUnmetDemand, err := k.GetTopicUnmetDemand(ctx, topicId)
	if err != nil {
		return err
	}
	topicUnmetDemand = topicUnmetDemand.Add(amt)
	return k.topicUnmetDemand.Set(ctx, topicId, topicUnmetDemand)
}

func (k *Keeper) RemoveUnmetDemand(ctx context.Context, topicId TOPIC_ID, amt cosmosMath.Uint) error {
	topicUnmetDemand, err := k.topicUnmetDemand.Get(ctx, topicId)
	if err != nil {
		return err
	}
	if amt.GT(topicUnmetDemand) {
		return types.ErrIntegerUnderflowUnmetDemand
	}
	topicUnmetDemand = topicUnmetDemand.Sub(amt)
	return k.SetTopicUnmetDemand(ctx, topicId, topicUnmetDemand)
}

func (k *Keeper) SetTopicUnmetDemand(ctx context.Context, topicId TOPIC_ID, amt cosmosMath.Uint) error {
	if amt.IsZero() {
		return k.topicUnmetDemand.Remove(ctx, topicId)
	}
	return k.topicUnmetDemand.Set(ctx, topicId, amt)
}

func (k *Keeper) GetTopicUnmetDemand(ctx context.Context, topicId TOPIC_ID) (Uint, error) {
	topicUnmetDemand, err := k.topicUnmetDemand.Get(ctx, topicId)
	if err != nil {
		if errors.Is(err, collections.ErrNotFound) {
			return cosmosMath.NewUint(0), nil
		} else {
			return cosmosMath.Uint{}, err
		}
	}
	return topicUnmetDemand, nil
}

func (k *Keeper) AddToMempool(ctx context.Context, request types.InferenceRequest) error {
	requestId, err := request.GetRequestId()
	if err != nil {
		return err
	}
	key := collections.Join(request.TopicId, requestId)
	err = k.mempool.Set(ctx, key, request)
	if err != nil {
		return err
	}

	return k.AddUnmetDemand(ctx, request.TopicId, request.BidAmount)
}

func (k *Keeper) RemoveFromMempool(ctx context.Context, request types.InferenceRequest) error {
	requestId, err := request.GetRequestId()
	if err != nil {
		return err
	}
	key := collections.Join(request.TopicId, requestId)
	err = k.mempool.Remove(ctx, key)
	if err != nil {
		return err
	}

	return k.RemoveUnmetDemand(ctx, request.TopicId, request.BidAmount)
}

func (k *Keeper) IsRequestInMempool(ctx context.Context, topicId TOPIC_ID, requestId string) (bool, error) {
	return k.mempool.Has(ctx, collections.Join(topicId, requestId))
}

func (k *Keeper) GetMempoolInferenceRequestById(ctx context.Context, topicId TOPIC_ID, requestId string) (types.InferenceRequest, error) {
	return k.mempool.Get(ctx, collections.Join(topicId, requestId))
}

func (k *Keeper) GetMempoolInferenceRequestsForTopic(ctx context.Context, topicId TOPIC_ID) ([]types.InferenceRequest, error) {
	var ret []types.InferenceRequest = make([]types.InferenceRequest, 0)
	rng := collections.NewPrefixedPairRange[TOPIC_ID, REQUEST_ID](topicId)
	iter, err := k.mempool.Iterate(ctx, rng)
	if err != nil {
		return nil, err
	}
	for ; iter.Valid(); iter.Next() {
		value, err := iter.Value()
		if err != nil {
			return nil, err
		}
		ret = append(ret, value)
	}
	return ret, nil
}

<<<<<<< HEAD
=======
func (k *Keeper) InactivateTopic(ctx context.Context, topicId TOPIC_ID) error {
	topic, err := k.topics.Get(ctx, topicId)
	if err != nil {
		return err
	}

	topic.Active = false

	err = k.topics.Set(ctx, topicId, topic)
	if err != nil {
		return err
	}

	return nil
}

func (k *Keeper) ReactivateTopic(ctx context.Context, topicId TOPIC_ID) error {
	topic, err := k.topics.Get(ctx, topicId)
	if err != nil {
		return err
	}

	topic.Active = true

	err = k.topics.Set(ctx, topicId, topic)
	if err != nil {
		return err
	}

	return nil
}

func (k *Keeper) GetParamsMaxMissingInferencePercent(ctx context.Context) (cosmosMath.LegacyDec, error) {
	params, err := k.GetParams(ctx)
	if err != nil {
		return cosmosMath.LegacyZeroDec(), err
	}
	return params.MaxMissingInferencePercent, nil
}

func (k *Keeper) GetParamsMaxTopicsPerBlock(ctx context.Context) (uint64, error) {
	params, err := k.GetParams(ctx)
	if err != nil {
		return 0, err
	}
	return params.MaxTopicsPerBlock, nil
}

func (k *Keeper) GetParamsMinRequestUnmetDemand(ctx context.Context) (Uint, error) {
	params, err := k.GetParams(ctx)
	if err != nil {
		return cosmosMath.Uint{}, err
	}
	return params.MinRequestUnmetDemand, nil
}

func (k *Keeper) GetParamsMinTopicUnmetDemand(ctx context.Context) (Uint, error) {
	params, err := k.GetParams(ctx)
	if err != nil {
		return cosmosMath.Uint{}, err
	}
	return params.MinTopicUnmetDemand, nil
}

func (k *Keeper) GetParamsRequiredMinimumStake(ctx context.Context) (Uint, error) {
	params, err := k.GetParams(ctx)
	if err != nil {
		return cosmosMath.Uint{}, err
	}
	return params.RequiredMinimumStake, nil
}

func (k *Keeper) GetParamsRemoveStakeDelayWindow(ctx context.Context) (uint64, error) {
	params, err := k.GetParams(ctx)
	if err != nil {
		return 0, err
	}
	return params.RemoveStakeDelayWindow, nil
}

func (k *Keeper) GetParamsMaxInferenceRequestValidity(ctx context.Context) (uint64, error) {
	params, err := k.GetParams(ctx)
	if err != nil {
		return 0, err
	}
	return params.MaxInferenceRequestValidity, nil
}

func (k *Keeper) GetParamsMinRequestCadence(ctx context.Context) (uint64, error) {
	params, err := k.GetParams(ctx)
	if err != nil {
		return 0, err
	}
	return params.MinRequestCadence, nil
}

func (k *Keeper) GetParamsMinWeightCadence(ctx context.Context) (uint64, error) {
	params, err := k.GetParams(ctx)
	if err != nil {
		return 0, err
	}
	return params.MinWeightCadence, nil
}

>>>>>>> 17af8bb4
func (k *Keeper) GetParamsMaxRequestCadence(ctx context.Context) (uint64, error) {
	params, err := k.GetParams(ctx)
	if err != nil {
		return 0, err
	}
	return params.MaxRequestCadence, nil
}

<<<<<<< HEAD
func (k *Keeper) GetMempool(ctx context.Context) ([]types.InferenceRequest, error) {
	var ret []types.InferenceRequest = make([]types.InferenceRequest, 0)
=======
func (k *Keeper) GetParamsPercentRewardsReputersWorkers(ctx context.Context) (cosmosMath.LegacyDec, error) {
	params, err := k.GetParams(ctx)
	if err != nil {
		return cosmosMath.LegacyZeroDec(), err
	}
	return params.PercentRewardsReputersWorkers, nil
}

func (k *Keeper) GetMempool(ctx context.Context) ([]state.InferenceRequest, error) {
	var ret []state.InferenceRequest = make([]state.InferenceRequest, 0)
>>>>>>> 17af8bb4
	iter, err := k.mempool.Iterate(ctx, nil)
	if err != nil {
		return nil, err
	}
	for ; iter.Valid(); iter.Next() {
		value, err := iter.Value()
		if err != nil {
			return nil, err
		}
		ret = append(ret, value)
	}
	return ret, nil
}

func (k *Keeper) SetRequestDemand(ctx context.Context, requestId string, amount Uint) error {
	if amount.IsZero() {
		return k.requestUnmetDemand.Remove(ctx, requestId)
	}
	return k.requestUnmetDemand.Set(ctx, requestId, amount)
}

func (k *Keeper) GetRequestDemand(ctx context.Context, requestId string) (Uint, error) {
	return k.requestUnmetDemand.Get(ctx, requestId)
}

func (k *Keeper) GetTopicAccumulatedMetDemand(ctx context.Context, topicId TOPIC_ID) (Uint, error) {
	res, err := k.accumulatedMetDemand.Get(ctx, topicId)
	if err != nil {
		if errors.Is(err, collections.ErrNotFound) {
			return cosmosMath.NewUint(0), nil
		}
		return cosmosMath.Uint{}, err
	}
	return res, nil
}

func (k *Keeper) AddTopicAccumulateMetDemand(ctx context.Context, topicId TOPIC_ID, metDemand Uint) error {
	currentMetDemand, err := k.accumulatedMetDemand.Get(ctx, topicId)
	if err != nil {
		if errors.Is(err, collections.ErrNotFound) {
			return nil
		}
		return err
	}
	currentMetDemand = currentMetDemand.Add(metDemand)
	return k.SetTopicAccumulatedMetDemand(ctx, topicId, currentMetDemand)
}

func (k *Keeper) SetTopicAccumulatedMetDemand(ctx context.Context, topicId TOPIC_ID, metDemand Uint) error {
	if metDemand.IsZero() {
		return k.accumulatedMetDemand.Remove(ctx, topicId)
	}
	return k.accumulatedMetDemand.Set(ctx, topicId, metDemand)
}

func (k *Keeper) GetNumInferencesInRewardEpoch(ctx context.Context, topicId TOPIC_ID, worker sdk.AccAddress) (Uint, error) {
	key := collections.Join(topicId, worker)
	res, err := k.numInferencesInRewardEpoch.Get(ctx, key)
	if err != nil {
		if errors.Is(err, collections.ErrNotFound) {
			return cosmosMath.NewUint(0), nil
		}
		return cosmosMath.Uint{}, err
	}
	return res, nil
}

func (k *Keeper) IncrementNumInferencesInRewardEpoch(ctx context.Context, topicId TOPIC_ID, worker sdk.AccAddress) error {
	key := collections.Join(topicId, worker)
	currentNumInferences, err := k.numInferencesInRewardEpoch.Get(ctx, key)
	if err != nil {
		if errors.Is(err, collections.ErrNotFound) {
			currentNumInferences = cosmosMath.NewUint(0)
		} else {
			return err
		}
	}
	newNumInferences := currentNumInferences.Add(cosmosMath.NewUint(1))
	return k.numInferencesInRewardEpoch.Set(ctx, key, newNumInferences)
}

// Reset the mapping entirely. Should be called at the end of every block
func (k *Keeper) ResetChurnReadyTopics(ctx context.Context) error {
	return k.churnReadyTopics.Remove(ctx)
}

// Set a topic as churn ready
func (k *Keeper) SetChurnReadyTopics(ctx context.Context, topicList types.TopicList) error {
	return k.churnReadyTopics.Set(ctx, topicList)
}

// Get all churn ready topics
func (k *Keeper) GetChurnReadyTopics(ctx context.Context) (types.TopicList, error) {
	topicList, err := k.churnReadyTopics.Get(ctx)
	if err != nil {
		if errors.Is(err, collections.ErrNotFound) {
			return types.TopicList{}, nil
		}
		return types.TopicList{}, err
	}
	return topicList, nil
}

// Reset the mapping entirely. Should be called at the end of every reward epoch
func (k *Keeper) ResetNumInferencesInRewardEpoch(ctx context.Context) error {
	iter, err := k.numInferencesInRewardEpoch.Iterate(ctx, nil)
	if err != nil {
		return err
	}

	// Iterate over all keys
	kvs, err := iter.Keys()
	if err != nil {
		return err
	}
	for _, kv := range kvs {
		err := k.numInferencesInRewardEpoch.Remove(ctx, kv)
		if err != nil {
			return err
		}
	}

	return nil
}

///
/// WHITELISTS
///

func (k *Keeper) IsWhitelistAdmin(ctx context.Context, admin sdk.AccAddress) (bool, error) {
	return k.whitelistAdmins.Has(ctx, admin)
}

func (k *Keeper) AddWhitelistAdmin(ctx context.Context, admin sdk.AccAddress) error {
	return k.whitelistAdmins.Set(ctx, admin)
}

func (k *Keeper) RemoveWhitelistAdmin(ctx context.Context, admin sdk.AccAddress) error {
	return k.whitelistAdmins.Remove(ctx, admin)
}

func (k *Keeper) IsInTopicCreationWhitelist(ctx context.Context, address sdk.AccAddress) (bool, error) {
	return k.topicCreationWhitelist.Has(ctx, address)
}

func (k *Keeper) AddToTopicCreationWhitelist(ctx context.Context, address sdk.AccAddress) error {
	return k.topicCreationWhitelist.Set(ctx, address)
}

func (k *Keeper) RemoveFromTopicCreationWhitelist(ctx context.Context, address sdk.AccAddress) error {
	return k.topicCreationWhitelist.Remove(ctx, address)
}

func (k *Keeper) IsInReputerWhitelist(ctx context.Context, address sdk.AccAddress) (bool, error) {
	return k.reputerWhitelist.Has(ctx, address)
}

func (k *Keeper) AddToReputerWhitelist(ctx context.Context, address sdk.AccAddress) error {
	return k.reputerWhitelist.Set(ctx, address)
}

func (k *Keeper) RemoveFromReputerWhitelist(ctx context.Context, address sdk.AccAddress) error {
	return k.reputerWhitelist.Remove(ctx, address)
}

<<<<<<< HEAD
func (k *Keeper) IsInFoundationWhitelist(ctx context.Context, address sdk.AccAddress) (bool, error) {
	return k.foundationWhitelist.Has(ctx, address)
}

func (k *Keeper) AddToFoundationWhitelist(ctx context.Context, address sdk.AccAddress) error {
	return k.foundationWhitelist.Set(ctx, address)
}

func (k *Keeper) RemoveFromFoundationWhitelist(ctx context.Context, address sdk.AccAddress) error {
	return k.foundationWhitelist.Remove(ctx, address)
}

///
/// TREASURY
///

// Sets the subsidy for the topic within the topic struct
// Should only be called by a member of the foundation whitelist
func (k *Keeper) SetTopicSubsidy(ctx context.Context, topicId TOPIC_ID, subsidy uint64) error {
	topic, err := k.topics.Get(ctx, topicId)
	if err != nil {
		return err
	}
	topic.Subsidy = subsidy
	return k.topics.Set(ctx, topicId, topic)
}

// Sets the number of reward for the topic within the topic struct
// Should only be called by a member of the foundation whitelist
func (k *Keeper) SetTopicSubsidizedRewardEpochs(ctx context.Context, topicId TOPIC_ID, subsidizedRewardEpochs float32) error {
	topic, err := k.topics.Get(ctx, topicId)
	if err != nil {
		return err
	}
	topic.SubsidizedRewardEpochs = subsidizedRewardEpochs
	return k.topics.Set(ctx, topicId, topic)
}

// Sets the number of reward for the topic within the topic struct
// Should only be called by a member of the foundation whitelist
func (k *Keeper) SetTopicFTreasury(ctx context.Context, topicId TOPIC_ID, fTreasury float32) error {
	topic, err := k.topics.Get(ctx, topicId)
	if err != nil {
		return err
	}
	topic.FTreasury = fTreasury
	return k.topics.Set(ctx, topicId, topic)
}

///
/// BANK KEEPER WRAPPERS
///

// SendCoinsFromModuleToModule
func (k *Keeper) SendCoinsFromModuleToModule(ctx context.Context, senderModule, recipientModule string, amt sdk.Coins) error {
	return k.bankKeeper.SendCoinsFromModuleToModule(ctx, senderModule, recipientModule, amt)
}

// SendCoinsFromModuleToAccount
func (k *Keeper) SendCoinsFromModuleToAccount(ctx context.Context, senderModule string, recipientAddr sdk.AccAddress, amt sdk.Coins) error {
	return k.bankKeeper.SendCoinsFromModuleToAccount(ctx, senderModule, recipientAddr, amt)
}

// SendCoinsFromAccountToModule
func (k *Keeper) SendCoinsFromAccountToModule(ctx context.Context, senderAddr sdk.AccAddress, recipientModule string, amt sdk.Coins) error {
	return k.bankKeeper.SendCoinsFromAccountToModule(ctx, senderAddr, recipientModule, amt)
=======
func (k *Keeper) AccountKeeper() AccountKeeper {
	return k.authKeeper
}

func (k *Keeper) BankKeeper() BankKeeper {
	return k.bankKeeper
>>>>>>> 17af8bb4
}<|MERGE_RESOLUTION|>--- conflicted
+++ resolved
@@ -13,12 +13,7 @@
 	storetypes "cosmossdk.io/core/store"
 	"github.com/cosmos/cosmos-sdk/codec"
 
-<<<<<<< HEAD
-	"github.com/allora-network/allora-chain/app/params"
 	"github.com/allora-network/allora-chain/x/emissions/types"
-=======
-	state "github.com/allora-network/allora-chain/x/emissions"
->>>>>>> 17af8bb4
 	sdk "github.com/cosmos/cosmos-sdk/types"
 )
 
@@ -154,12 +149,8 @@
 	k := Keeper{
 		cdc:                        cdc,
 		addressCodec:               addressCodec,
-<<<<<<< HEAD
+		feeCollectorName:           feeCollectorName,
 		params:                     collections.NewItem(sb, types.ParamsKey, "params", codec.CollValue[types.Params](cdc)),
-=======
-		feeCollectorName:           feeCollectorName,
-		params:                     collections.NewItem(sb, state.ParamsKey, "params", codec.CollValue[state.Params](cdc)),
->>>>>>> 17af8bb4
 		authKeeper:                 ak,
 		bankKeeper:                 bk,
 		totalStake:                 collections.NewItem(sb, types.TotalStakeKey, "total_stake", UintValue),
@@ -225,19 +216,14 @@
 	return ret, nil
 }
 
-<<<<<<< HEAD
-func (k *Keeper) GetParamsMaxMissingInferencePercent(ctx context.Context) (uint64, error) {
-	params, err := k.GetParams(ctx)
-=======
 func (k *Keeper) GetFeeCollectorName() string {
 	return k.feeCollectorName
 }
 
-func (k *Keeper) GetTopicWeightLastRan(ctx context.Context, topicId TOPIC_ID) (uint64, error) {
-	topic, err := k.topics.Get(ctx, topicId)
->>>>>>> 17af8bb4
-	if err != nil {
-		return 0, err
+func (k *Keeper) GetParamsMaxMissingInferencePercent(ctx context.Context) (cosmosMath.LegacyDec, error) {
+	params, err := k.GetParams(ctx)
+	if err != nil {
+		return cosmosMath.LegacyDec{}, err
 	}
 	return params.MaxMissingInferencePercent, nil
 }
@@ -450,57 +436,6 @@
 	return params.RewardCadence, nil
 }
 
-<<<<<<< HEAD
-// return how many new coins should be minted for the next emission
-func (k *Keeper) CalculateAccumulatedEmissions(ctx context.Context) (cosmosMath.Int, error) {
-	sdkCtx := sdk.UnwrapSDKContext(ctx)
-
-	blockNumber := sdkCtx.BlockHeight()
-	lastRewardsUpdate, err := k.GetLastRewardsUpdate(sdkCtx)
-	if err != nil {
-		return cosmosMath.Int{}, err
-	}
-	blocksSinceLastUpdate := blockNumber - lastRewardsUpdate
-	// number of epochs that have passed (if more than 1)
-	params, err := k.GetParams(ctx)
-	if err != nil {
-		return cosmosMath.Int{}, err
-	}
-	epochsPassed := cosmosMath.NewInt(blocksSinceLastUpdate / params.RewardCadence)
-	// get emission amount
-	return epochsPassed.Mul(params.EmissionsPerEpoch), nil
-}
-
-// mint new rewards coins to this module account
-func (k *Keeper) MintRewardsCoins(ctx context.Context, amount cosmosMath.Int) error {
-	coins := sdk.NewCoins(sdk.NewCoin(params.DefaultBondDenom, amount))
-	return k.bankKeeper.MintCoins(ctx, types.AlloraStakingModuleName, coins)
-=======
-// for a given topic, returns every reputer node registered to it and their normalized stake
-func (k *Keeper) GetReputerNormalizedStake(
-	ctx sdk.Context,
-	topicId TOPIC_ID,
-	topicStake *big.Float) (reputerNormalizedStakeMap map[ACC_ADDRESS]*big.Float, retErr error) {
-	reputerNormalizedStakeMap = make(map[ACC_ADDRESS]*big.Float)
-	rng := collections.NewPrefixedPairRange[TOPIC_ID, sdk.AccAddress](topicId)
-	retErr = nil
-	retErr = k.topicReputers.Walk(ctx, rng, func(key collections.Pair[TOPIC_ID, sdk.AccAddress]) (stop bool, err error) {
-		reputer := key.K2()
-		// Get Stake in each reputer
-		reputerTargetStake, err := k.stakePlacedUponTarget.Get(ctx, reputer)
-		if err != nil {
-			return true, err
-		}
-		reputerTotalStake := big.NewFloat(0).SetInt(reputerTargetStake.BigInt())
-
-		// How much stake does each reputer have as a percentage of the total stake in the topic?
-		reputerNormalizedStake := big.NewFloat(0).Quo(reputerTotalStake, topicStake)
-		reputerNormalizedStakeMap[reputer.String()] = reputerNormalizedStake
-		return false, nil
-	})
-	return reputerNormalizedStakeMap, retErr
-}
-
 // Gets the total sum of all stake in the network across all topics
 func (k *Keeper) GetTotalStake(ctx context.Context) (Uint, error) {
 	ret, err := k.totalStake.Get(ctx)
@@ -518,7 +453,6 @@
 	// total stake does not have a zero guard because totalStake is allowed to be zero
 	// it is initialized to zero at genesis anyways.
 	return k.totalStake.Set(ctx, totalStake)
->>>>>>> 17af8bb4
 }
 
 // A function that accepts a topicId and returns list of Inferences or error
@@ -1124,18 +1058,6 @@
 	return stakes, nil
 }
 
-// Gets the total sum of all stake in the network across all topics
-func (k *Keeper) GetTotalStake(ctx context.Context) (Uint, error) {
-	ret, err := k.totalStake.Get(ctx)
-	if err != nil {
-		if errors.Is(err, collections.ErrNotFound) {
-			return cosmosMath.NewUint(0), nil
-		}
-		return cosmosMath.Uint{}, err
-	}
-	return ret, nil
-}
-
 // Gets the stake in the network for a given topic
 func (k *Keeper) GetTopicStake(ctx context.Context, topicId TOPIC_ID) (Uint, error) {
 	ret, err := k.topicStake.Get(ctx, topicId)
@@ -1158,14 +1080,6 @@
 		return cosmosMath.Uint{}, err
 	}
 	return stake, nil
-}
-
-// Sets the total sum of all stake in the network across all topics
-// Should just be used at genesis
-func (k *Keeper) SetTotalStake(ctx context.Context, totalStake Uint) error {
-	// Total stake does not have a zero guard because totalStake is allowed to be zero
-	// It is initialized to zero at genesis anyways
-	return k.totalStake.Set(ctx, totalStake)
 }
 
 // Returns the amount of stake placed by a specific delegator.
@@ -1592,113 +1506,6 @@
 	return ret, nil
 }
 
-<<<<<<< HEAD
-=======
-func (k *Keeper) InactivateTopic(ctx context.Context, topicId TOPIC_ID) error {
-	topic, err := k.topics.Get(ctx, topicId)
-	if err != nil {
-		return err
-	}
-
-	topic.Active = false
-
-	err = k.topics.Set(ctx, topicId, topic)
-	if err != nil {
-		return err
-	}
-
-	return nil
-}
-
-func (k *Keeper) ReactivateTopic(ctx context.Context, topicId TOPIC_ID) error {
-	topic, err := k.topics.Get(ctx, topicId)
-	if err != nil {
-		return err
-	}
-
-	topic.Active = true
-
-	err = k.topics.Set(ctx, topicId, topic)
-	if err != nil {
-		return err
-	}
-
-	return nil
-}
-
-func (k *Keeper) GetParamsMaxMissingInferencePercent(ctx context.Context) (cosmosMath.LegacyDec, error) {
-	params, err := k.GetParams(ctx)
-	if err != nil {
-		return cosmosMath.LegacyZeroDec(), err
-	}
-	return params.MaxMissingInferencePercent, nil
-}
-
-func (k *Keeper) GetParamsMaxTopicsPerBlock(ctx context.Context) (uint64, error) {
-	params, err := k.GetParams(ctx)
-	if err != nil {
-		return 0, err
-	}
-	return params.MaxTopicsPerBlock, nil
-}
-
-func (k *Keeper) GetParamsMinRequestUnmetDemand(ctx context.Context) (Uint, error) {
-	params, err := k.GetParams(ctx)
-	if err != nil {
-		return cosmosMath.Uint{}, err
-	}
-	return params.MinRequestUnmetDemand, nil
-}
-
-func (k *Keeper) GetParamsMinTopicUnmetDemand(ctx context.Context) (Uint, error) {
-	params, err := k.GetParams(ctx)
-	if err != nil {
-		return cosmosMath.Uint{}, err
-	}
-	return params.MinTopicUnmetDemand, nil
-}
-
-func (k *Keeper) GetParamsRequiredMinimumStake(ctx context.Context) (Uint, error) {
-	params, err := k.GetParams(ctx)
-	if err != nil {
-		return cosmosMath.Uint{}, err
-	}
-	return params.RequiredMinimumStake, nil
-}
-
-func (k *Keeper) GetParamsRemoveStakeDelayWindow(ctx context.Context) (uint64, error) {
-	params, err := k.GetParams(ctx)
-	if err != nil {
-		return 0, err
-	}
-	return params.RemoveStakeDelayWindow, nil
-}
-
-func (k *Keeper) GetParamsMaxInferenceRequestValidity(ctx context.Context) (uint64, error) {
-	params, err := k.GetParams(ctx)
-	if err != nil {
-		return 0, err
-	}
-	return params.MaxInferenceRequestValidity, nil
-}
-
-func (k *Keeper) GetParamsMinRequestCadence(ctx context.Context) (uint64, error) {
-	params, err := k.GetParams(ctx)
-	if err != nil {
-		return 0, err
-	}
-	return params.MinRequestCadence, nil
-}
-
-func (k *Keeper) GetParamsMinWeightCadence(ctx context.Context) (uint64, error) {
-	params, err := k.GetParams(ctx)
-	if err != nil {
-		return 0, err
-	}
-	return params.MinWeightCadence, nil
-}
-
->>>>>>> 17af8bb4
 func (k *Keeper) GetParamsMaxRequestCadence(ctx context.Context) (uint64, error) {
 	params, err := k.GetParams(ctx)
 	if err != nil {
@@ -1707,21 +1514,16 @@
 	return params.MaxRequestCadence, nil
 }
 
-<<<<<<< HEAD
+func (k *Keeper) GetParamsPercentRewardsReputersWorkers(ctx context.Context) (cosmosMath.LegacyDec, error) {
+	params, err := k.GetParams(ctx)
+	if err != nil {
+		return cosmosMath.LegacyZeroDec(), err
+	}
+	return params.PercentRewardsReputersWorkers, nil
+}
+
 func (k *Keeper) GetMempool(ctx context.Context) ([]types.InferenceRequest, error) {
 	var ret []types.InferenceRequest = make([]types.InferenceRequest, 0)
-=======
-func (k *Keeper) GetParamsPercentRewardsReputersWorkers(ctx context.Context) (cosmosMath.LegacyDec, error) {
-	params, err := k.GetParams(ctx)
-	if err != nil {
-		return cosmosMath.LegacyZeroDec(), err
-	}
-	return params.PercentRewardsReputersWorkers, nil
-}
-
-func (k *Keeper) GetMempool(ctx context.Context) ([]state.InferenceRequest, error) {
-	var ret []state.InferenceRequest = make([]state.InferenceRequest, 0)
->>>>>>> 17af8bb4
 	iter, err := k.mempool.Iterate(ctx, nil)
 	if err != nil {
 		return nil, err
@@ -1887,7 +1689,6 @@
 	return k.reputerWhitelist.Remove(ctx, address)
 }
 
-<<<<<<< HEAD
 func (k *Keeper) IsInFoundationWhitelist(ctx context.Context, address sdk.AccAddress) (bool, error) {
 	return k.foundationWhitelist.Has(ctx, address)
 }
@@ -1942,8 +1743,12 @@
 ///
 
 // SendCoinsFromModuleToModule
-func (k *Keeper) SendCoinsFromModuleToModule(ctx context.Context, senderModule, recipientModule string, amt sdk.Coins) error {
-	return k.bankKeeper.SendCoinsFromModuleToModule(ctx, senderModule, recipientModule, amt)
+func (k *Keeper) AccountKeeper() AccountKeeper {
+	return k.authKeeper
+}
+
+func (k *Keeper) BankKeeper() BankKeeper {
+	return k.bankKeeper
 }
 
 // SendCoinsFromModuleToAccount
@@ -1954,12 +1759,4 @@
 // SendCoinsFromAccountToModule
 func (k *Keeper) SendCoinsFromAccountToModule(ctx context.Context, senderAddr sdk.AccAddress, recipientModule string, amt sdk.Coins) error {
 	return k.bankKeeper.SendCoinsFromAccountToModule(ctx, senderAddr, recipientModule, amt)
-=======
-func (k *Keeper) AccountKeeper() AccountKeeper {
-	return k.authKeeper
-}
-
-func (k *Keeper) BankKeeper() BankKeeper {
-	return k.bankKeeper
->>>>>>> 17af8bb4
 }