package keeper

import (
	"context"
	"encoding/binary"
	"errors"
	"fmt"

	errorsmod "cosmossdk.io/errors"

	cosmosMath "cosmossdk.io/math"
	"github.com/allora-network/allora-chain/app/params"
	alloraMath "github.com/allora-network/allora-chain/math"

	"cosmossdk.io/collections"
	"cosmossdk.io/core/address"

	coreStore "cosmossdk.io/core/store"
	"github.com/allora-network/allora-chain/x/emissions/types"
	"github.com/cosmos/cosmos-sdk/codec"
	sdk "github.com/cosmos/cosmos-sdk/types"
)

type TopicId = uint64
type LibP2pKey = string
type ActorId = string
type BlockHeight = int64
type Reputer = string
type Delegator = string

type Keeper struct {
	cdc              codec.BinaryCodec
	storeService     coreStore.KVStoreService
	addressCodec     address.Codec
	feeCollectorName string

	/// TYPES

	schema     collections.Schema
	params     collections.Item[types.Params]
	authKeeper AccountKeeper
	bankKeeper BankKeeper

	/// TOPIC

	// the next topic id to be used, equal to the number of topics that have been created
	nextTopicId collections.Sequence
	// every topic that has been created indexed by their topicId starting from 1 (0 is reserved for the root network)
	topics       collections.Map[TopicId, types.Topic]
	activeTopics collections.KeySet[TopicId]
	// every topic that has been churned and ready to be rewarded i.e. reputer losses have been committed
	rewardableTopics collections.KeySet[TopicId]
	// for a topic, what is every worker node that has registered to it?
	topicWorkers collections.KeySet[collections.Pair[TopicId, ActorId]]
	// for a topic, what is every reputer node that has registered to it?
	topicReputers collections.KeySet[collections.Pair[TopicId, ActorId]]
	// map of (topic) -> nonce/block height
	topicRewardNonce collections.Map[TopicId, BlockHeight]

	/// SCORES

	// map of (topic, block_height, worker) -> score
	infererScoresByBlock collections.Map[collections.Pair[TopicId, BlockHeight], types.Scores]
	// map of (topic, block_height, worker) -> score
	forecasterScoresByBlock collections.Map[collections.Pair[TopicId, BlockHeight], types.Scores]
	// map of (topic, block_height, reputer) -> score
	reputerScoresByBlock collections.Map[collections.Pair[TopicId, BlockHeight], types.Scores]
	// map of (topic, block_height, worker) -> score
	infererScoreEmasByWorker collections.Map[collections.Pair[TopicId, ActorId], types.Score]
	// map of (topic, block_height, worker) -> score
	forecasterScoreEmasByWorker collections.Map[collections.Pair[TopicId, ActorId], types.Score]
	// map of (topic, block_height, reputer) -> score
	reputerScoreEmasByReputer collections.Map[collections.Pair[TopicId, ActorId], types.Score]
	// map of (topic, reputer) -> listening coefficient
	reputerListeningCoefficient collections.Map[collections.Pair[TopicId, ActorId], types.ListeningCoefficient]
	// map of (topic, reputer) -> previous reward (used for EMA)
	previousReputerRewardFraction collections.Map[collections.Pair[TopicId, ActorId], alloraMath.Dec]
	// map of (topic, worker) -> previous reward for inference (used for EMA)
	previousInferenceRewardFraction collections.Map[collections.Pair[TopicId, ActorId], alloraMath.Dec]
	// map of (topic, worker) -> previous reward for forecast (used for EMA)
	previousForecastRewardFraction collections.Map[collections.Pair[TopicId, ActorId], alloraMath.Dec]
	// map of topic -> previous forecaster score ratio
	previousForecasterScoreRatio collections.Map[TopicId, alloraMath.Dec]

	/// STAKING

	// total sum stake of all stakers on the network
	totalStake collections.Item[cosmosMath.Int]
	// for every topic, how much total stake does that topic have accumulated?
	topicStake collections.Map[TopicId, cosmosMath.Int]
	// stake reputer placed in topic + delegate stake placed in them,
	// signalling their total authority on the topic
	// (topic Id, reputer) -> stake from reputer on self + stakeFromDelegatorsUponReputer
	stakeReputerAuthority collections.Map[collections.Pair[TopicId, Reputer], cosmosMath.Int]
	// map of (topic id, delegator) -> total amount of stake in that topic placed by that delegator
	stakeSumFromDelegator collections.Map[collections.Pair[TopicId, Delegator], cosmosMath.Int]
	// map of (topic id, delegator, reputer) -> amount of stake that has been placed by that delegator on that target
	delegatedStakes collections.Map[collections.Triple[TopicId, Delegator, Reputer], types.DelegatorInfo]
	// map of (topic id, reputer) -> total amount of stake that has been placed on that reputer by delegators
	stakeFromDelegatorsUponReputer collections.Map[collections.Pair[TopicId, Reputer], cosmosMath.Int]
	// map of (topicId, reputer) -> share of delegate reward
	delegateRewardPerShare collections.Map[collections.Pair[TopicId, Reputer], alloraMath.Dec]
	// stake removals are double indexed to avoid O(n) lookups when removing stake
	// map of (blockHeight, topic, reputer) -> removal information for that reputer
	stakeRemovalsByBlock collections.Map[collections.Triple[BlockHeight, TopicId, Reputer], types.StakeRemovalInfo]
	// key set of (reputer, topic, blockHeight) to existence of a removal in the forwards map
	stakeRemovalsByActor collections.KeySet[collections.Triple[Reputer, TopicId, BlockHeight]]
	// delegate stake removals are double indexed to avoid O(n) lookups when removing stake
	// map of (blockHeight, topic, delegator, reputer staked upon) -> (list of reputers delegated upon and info) to have stake removed at that block
	delegateStakeRemovalsByBlock collections.Map[Quadruple[BlockHeight, TopicId, Delegator, Reputer], types.DelegateStakeRemovalInfo]
	// key set of (delegator, reputer, topicId, blockHeight) to existence of a removal in the forwards map
	delegateStakeRemovalsByActor collections.KeySet[Quadruple[Delegator, Reputer, TopicId, BlockHeight]]

	/// MISC GLOBAL STATE

	// map of (topic, worker) -> inference
	inferences collections.Map[collections.Pair[TopicId, ActorId], types.Inference]

	// map of (topic, worker) -> forecast[]
	forecasts collections.Map[collections.Pair[TopicId, ActorId], types.Forecast]

	// map of worker id to node data about that worker
	workers collections.Map[ActorId, types.OffchainNode]

	// map of reputer id to node data about that reputer
	reputers collections.Map[ActorId, types.OffchainNode]

	// fee revenue collected by a topic over the course of the last reward cadence
	topicFeeRevenue collections.Map[TopicId, cosmosMath.Int]

	// store previous weights for exponential moving average in rewards calc
	previousTopicWeight collections.Map[TopicId, alloraMath.Dec]

	// map of (topic, block_height) -> Inference
	allInferences collections.Map[collections.Pair[TopicId, BlockHeight], types.Inferences]

	// map of (topic, block_height) -> Forecast
	allForecasts collections.Map[collections.Pair[TopicId, BlockHeight], types.Forecasts]

	// map of (topic, block_height) -> ReputerValueBundles (1 per reputer active at that time)
	allLossBundles collections.Map[collections.Pair[TopicId, BlockHeight], types.ReputerValueBundles]

	// map of (topic, block_height) -> ValueBundle (1 network wide bundle per timestep)
	networkLossBundles collections.Map[collections.Pair[TopicId, BlockHeight], types.ValueBundle]

	// Percentage of all rewards, paid out to staked reputers, during the previous reward cadence. Used by mint module
	previousPercentageRewardToStakedReputers collections.Item[alloraMath.Dec]

	/// NONCES

	// map of open worker nonce windows for topics on particular block heights
	openWorkerWindows collections.Map[BlockHeight, types.TopicIds]

	// map of (topic) -> unfulfilled nonces
	unfulfilledWorkerNonces collections.Map[TopicId, types.Nonces]

	// map of (topic) -> unfulfilled nonces
	unfulfilledReputerNonces collections.Map[TopicId, types.ReputerRequestNonces]

	// map of (topic) -> last dripped block
	lastDripBlock collections.Map[TopicId, BlockHeight]

	/// REGRETS

	// map of (topic, worker) -> regret of worker from comparing loss of worker relative to loss of other inferers
	latestInfererNetworkRegrets collections.Map[collections.Pair[TopicId, ActorId], types.TimestampedValue]
	// map of (topic, worker) -> regret of worker from comparing loss of worker relative to loss of other forecasters
	latestForecasterNetworkRegrets collections.Map[collections.Pair[TopicId, ActorId], types.TimestampedValue]
	// map of (topic, forecaster, inferer) -> R^+_{ij_kk} regret of forecaster loss from comparing one-in loss with
	// all network inferer (3rd index) regrets L_ij made under the regime of the one-in forecaster (2nd index)
	latestOneInForecasterNetworkRegrets collections.Map[collections.Triple[TopicId, ActorId, ActorId], types.TimestampedValue]
	// map of (topic id, inferer) -> regret
	latestNaiveInfererNetworkRegrets collections.Map[collections.Pair[TopicId, ActorId], types.TimestampedValue]
	// map of (topic id , one out inferer, inferer)-> regret
	latestOneOutInfererInfererNetworkRegrets collections.Map[collections.Triple[TopicId, ActorId, ActorId], types.TimestampedValue]
	// map of (topicId, oneOutInferer, forecaster) -> regret
	latestOneOutInfererForecasterNetworkRegrets collections.Map[collections.Triple[TopicId, ActorId, ActorId], types.TimestampedValue]
	// map of (topicId, oneOutInferer, inferer) -> regret
	latestOneOutForecasterInfererNetworkRegrets collections.Map[collections.Triple[TopicId, ActorId, ActorId], types.TimestampedValue]
	// map of (topicId, oneOutForecaster, forecaster) -> regret
	latestOneOutForecasterForecasterNetworkRegrets collections.Map[collections.Triple[TopicId, ActorId, ActorId], types.TimestampedValue]

	/// WHITELISTS

	whitelistAdmins collections.KeySet[ActorId]

	/// RECORD COMMITS

	topicLastWorkerCommit  collections.Map[TopicId, types.TimestampedActorNonce]
	topicLastReputerCommit collections.Map[TopicId, types.TimestampedActorNonce]
}

func NewKeeper(
	cdc codec.BinaryCodec,
	addressCodec address.Codec,
	storeService coreStore.KVStoreService,
	ak AccountKeeper,
	bk BankKeeper,
	feeCollectorName string,
) Keeper {
	sb := collections.NewSchemaBuilder(storeService)
	k := Keeper{
		cdc:                                      cdc,
		storeService:                             storeService,
		addressCodec:                             addressCodec,
		feeCollectorName:                         feeCollectorName,
		params:                                   collections.NewItem(sb, types.ParamsKey, "params", codec.CollValue[types.Params](cdc)),
		authKeeper:                               ak,
		bankKeeper:                               bk,
		totalStake:                               collections.NewItem(sb, types.TotalStakeKey, "total_stake", sdk.IntValue),
		topicStake:                               collections.NewMap(sb, types.TopicStakeKey, "topic_stake", collections.Uint64Key, sdk.IntValue),
		nextTopicId:                              collections.NewSequence(sb, types.NextTopicIdKey, "next_TopicId"),
		topics:                                   collections.NewMap(sb, types.TopicsKey, "topics", collections.Uint64Key, codec.CollValue[types.Topic](cdc)),
		activeTopics:                             collections.NewKeySet(sb, types.ActiveTopicsKey, "active_topics", collections.Uint64Key),
		rewardableTopics:                         collections.NewKeySet(sb, types.RewardableTopicsKey, "rewardable_topics", collections.Uint64Key),
		topicWorkers:                             collections.NewKeySet(sb, types.TopicWorkersKey, "topic_workers", collections.PairKeyCodec(collections.Uint64Key, collections.StringKey)),
		topicReputers:                            collections.NewKeySet(sb, types.TopicReputersKey, "topic_reputers", collections.PairKeyCodec(collections.Uint64Key, collections.StringKey)),
		stakeReputerAuthority:                    collections.NewMap(sb, types.StakeByReputerAndTopicIdKey, "stake_by_reputer_and_TopicId", collections.PairKeyCodec(collections.Uint64Key, collections.StringKey), sdk.IntValue),
		stakeRemovalsByBlock:                     collections.NewMap(sb, types.StakeRemovalsByBlockKey, "stake_removals_by_block", collections.TripleKeyCodec(collections.Int64Key, collections.Uint64Key, collections.StringKey), codec.CollValue[types.StakeRemovalInfo](cdc)),
		stakeRemovalsByActor:                     collections.NewKeySet(sb, types.StakeRemovalsByActorKey, "stake_removals_by_actor", collections.TripleKeyCodec(collections.StringKey, collections.Uint64Key, collections.Int64Key)),
		delegateStakeRemovalsByBlock:             collections.NewMap(sb, types.DelegateStakeRemovalsByBlockKey, "delegate_stake_removals_by_block", QuadrupleKeyCodec(collections.Int64Key, collections.Uint64Key, collections.StringKey, collections.StringKey), codec.CollValue[types.DelegateStakeRemovalInfo](cdc)),
		delegateStakeRemovalsByActor:             collections.NewKeySet(sb, types.DelegateStakeRemovalsByActorKey, "delegate_stake_removals_by_actor", QuadrupleKeyCodec(collections.StringKey, collections.StringKey, collections.Uint64Key, collections.Int64Key)),
		stakeSumFromDelegator:                    collections.NewMap(sb, types.DelegatorStakeKey, "stake_from_delegator", collections.PairKeyCodec(collections.Uint64Key, collections.StringKey), sdk.IntValue),
		delegatedStakes:                          collections.NewMap(sb, types.DelegateStakePlacementKey, "delegate_stake_placement", collections.TripleKeyCodec(collections.Uint64Key, collections.StringKey, collections.StringKey), codec.CollValue[types.DelegatorInfo](cdc)),
		stakeFromDelegatorsUponReputer:           collections.NewMap(sb, types.TargetStakeKey, "stake_upon_reputer", collections.PairKeyCodec(collections.Uint64Key, collections.StringKey), sdk.IntValue),
		delegateRewardPerShare:                   collections.NewMap(sb, types.DelegateRewardPerShare, "delegate_reward_per_share", collections.PairKeyCodec(collections.Uint64Key, collections.StringKey), alloraMath.DecValue),
		topicFeeRevenue:                          collections.NewMap(sb, types.TopicFeeRevenueKey, "topic_fee_revenue", collections.Uint64Key, sdk.IntValue),
		previousTopicWeight:                      collections.NewMap(sb, types.PreviousTopicWeightKey, "previous_topic_weight", collections.Uint64Key, alloraMath.DecValue),
		inferences:                               collections.NewMap(sb, types.InferencesKey, "inferences", collections.PairKeyCodec(collections.Uint64Key, collections.StringKey), codec.CollValue[types.Inference](cdc)),
		forecasts:                                collections.NewMap(sb, types.ForecastsKey, "forecasts", collections.PairKeyCodec(collections.Uint64Key, collections.StringKey), codec.CollValue[types.Forecast](cdc)),
		workers:                                  collections.NewMap(sb, types.WorkerNodesKey, "worker_nodes", collections.StringKey, codec.CollValue[types.OffchainNode](cdc)),
		reputers:                                 collections.NewMap(sb, types.ReputerNodesKey, "reputer_nodes", collections.StringKey, codec.CollValue[types.OffchainNode](cdc)),
		allInferences:                            collections.NewMap(sb, types.AllInferencesKey, "inferences_all", collections.PairKeyCodec(collections.Uint64Key, collections.Int64Key), codec.CollValue[types.Inferences](cdc)),
		allForecasts:                             collections.NewMap(sb, types.AllForecastsKey, "forecasts_all", collections.PairKeyCodec(collections.Uint64Key, collections.Int64Key), codec.CollValue[types.Forecasts](cdc)),
		allLossBundles:                           collections.NewMap(sb, types.AllLossBundlesKey, "value_bundles_all", collections.PairKeyCodec(collections.Uint64Key, collections.Int64Key), codec.CollValue[types.ReputerValueBundles](cdc)),
		networkLossBundles:                       collections.NewMap(sb, types.NetworkLossBundlesKey, "value_bundles_network", collections.PairKeyCodec(collections.Uint64Key, collections.Int64Key), codec.CollValue[types.ValueBundle](cdc)),
		previousPercentageRewardToStakedReputers: collections.NewItem(sb, types.PreviousPercentageRewardToStakedReputersKey, "previous_percentage_reward_to_staked_reputers", alloraMath.DecValue),
		latestInfererNetworkRegrets:              collections.NewMap(sb, types.InfererNetworkRegretsKey, "inferer_network_regrets", collections.PairKeyCodec(collections.Uint64Key, collections.StringKey), codec.CollValue[types.TimestampedValue](cdc)),
		latestForecasterNetworkRegrets:           collections.NewMap(sb, types.ForecasterNetworkRegretsKey, "forecaster_network_regrets", collections.PairKeyCodec(collections.Uint64Key, collections.StringKey), codec.CollValue[types.TimestampedValue](cdc)),
		latestOneInForecasterNetworkRegrets:      collections.NewMap(sb, types.OneInForecasterNetworkRegretsKey, "one_in_forecaster_network_regrets", collections.TripleKeyCodec(collections.Uint64Key, collections.StringKey, collections.StringKey), codec.CollValue[types.TimestampedValue](cdc)),
		latestNaiveInfererNetworkRegrets:         collections.NewMap(sb, types.LatestNaiveInfererNetworkRegretsKey, "latest_naive_inferer_network_regrets", collections.PairKeyCodec(collections.Uint64Key, collections.StringKey), codec.CollValue[types.TimestampedValue](cdc)),
		latestOneOutInfererInfererNetworkRegrets: collections.NewMap(sb, types.LatestOneOutInfererInfererNetworkRegretsKey, "latest_one_out_inferer_inferer_network_regrets", collections.TripleKeyCodec(collections.Uint64Key, collections.StringKey, collections.StringKey), codec.CollValue[types.TimestampedValue](cdc)),
		latestOneOutInfererForecasterNetworkRegrets:    collections.NewMap(sb, types.LatestOneOutInfererForecasterNetworkRegretsKey, "latest_one_out_inferer_forecaster_network_regrets", collections.TripleKeyCodec(collections.Uint64Key, collections.StringKey, collections.StringKey), codec.CollValue[types.TimestampedValue](cdc)),
		latestOneOutForecasterInfererNetworkRegrets:    collections.NewMap(sb, types.LatestOneOutForecasterInfererNetworkRegretsKey, "latest_one_out_forecaster_inferer_network_regrets", collections.TripleKeyCodec(collections.Uint64Key, collections.StringKey, collections.StringKey), codec.CollValue[types.TimestampedValue](cdc)),
		latestOneOutForecasterForecasterNetworkRegrets: collections.NewMap(sb, types.LatestOneOutForecasterForecasterNetworkRegretsKey, "latest_one_out_forecaster_forecaster_network_regrets", collections.TripleKeyCodec(collections.Uint64Key, collections.StringKey, collections.StringKey), codec.CollValue[types.TimestampedValue](cdc)),
		whitelistAdmins:                 collections.NewKeySet(sb, types.WhitelistAdminsKey, "whitelist_admins", collections.StringKey),
		infererScoresByBlock:            collections.NewMap(sb, types.InferenceScoresKey, "inferer_scores_by_block", collections.PairKeyCodec(collections.Uint64Key, collections.Int64Key), codec.CollValue[types.Scores](cdc)),
		forecasterScoresByBlock:         collections.NewMap(sb, types.ForecastScoresKey, "forecaster_scores_by_block", collections.PairKeyCodec(collections.Uint64Key, collections.Int64Key), codec.CollValue[types.Scores](cdc)),
		infererScoreEmasByWorker:        collections.NewMap(sb, types.LatestInfererScoresByWorkerKey, "latest_inferer_scores_by_worker", collections.PairKeyCodec(collections.Uint64Key, collections.StringKey), codec.CollValue[types.Score](cdc)),
		forecasterScoreEmasByWorker:     collections.NewMap(sb, types.LatestForecasterScoresByWorkerKey, "latest_forecaster_scores_by_worker", collections.PairKeyCodec(collections.Uint64Key, collections.StringKey), codec.CollValue[types.Score](cdc)),
		reputerScoreEmasByReputer:       collections.NewMap(sb, types.LatestReputerScoresByReputerKey, "latest_reputer_scores_by_reputer", collections.PairKeyCodec(collections.Uint64Key, collections.StringKey), codec.CollValue[types.Score](cdc)),
		previousReputerRewardFraction:   collections.NewMap(sb, types.PreviousReputerRewardFractionKey, "previous_reputer_reward_fraction", collections.PairKeyCodec(collections.Uint64Key, collections.StringKey), alloraMath.DecValue),
		previousInferenceRewardFraction: collections.NewMap(sb, types.PreviousInferenceRewardFractionKey, "previous_inference_reward_fraction", collections.PairKeyCodec(collections.Uint64Key, collections.StringKey), alloraMath.DecValue),
		previousForecastRewardFraction:  collections.NewMap(sb, types.PreviousForecastRewardFractionKey, "previous_forecast_reward_fraction", collections.PairKeyCodec(collections.Uint64Key, collections.StringKey), alloraMath.DecValue),
		previousForecasterScoreRatio:    collections.NewMap(sb, types.PreviousForecasterScoreRatioKey, "previous_forecaster_score_ratio", collections.Uint64Key, alloraMath.DecValue),
		reputerScoresByBlock:            collections.NewMap(sb, types.ReputerScoresKey, "reputer_scores_by_block", collections.PairKeyCodec(collections.Uint64Key, collections.Int64Key), codec.CollValue[types.Scores](cdc)),
		reputerListeningCoefficient:     collections.NewMap(sb, types.ReputerListeningCoefficientKey, "reputer_listening_coefficient", collections.PairKeyCodec(collections.Uint64Key, collections.StringKey), codec.CollValue[types.ListeningCoefficient](cdc)),
		unfulfilledWorkerNonces:         collections.NewMap(sb, types.UnfulfilledWorkerNoncesKey, "unfulfilled_worker_nonces", collections.Uint64Key, codec.CollValue[types.Nonces](cdc)),
		unfulfilledReputerNonces:        collections.NewMap(sb, types.UnfulfilledReputerNoncesKey, "unfulfilled_reputer_nonces", collections.Uint64Key, codec.CollValue[types.ReputerRequestNonces](cdc)),
		lastDripBlock:                   collections.NewMap(sb, types.LastDripBlockKey, "last_drip_block", collections.Uint64Key, collections.Int64Value),
		topicRewardNonce:                collections.NewMap(sb, types.TopicRewardNonceKey, "topic_reward_nonce", collections.Uint64Key, collections.Int64Value),
		topicLastWorkerCommit:           collections.NewMap(sb, types.TopicLastWorkerCommitKey, "topic_last_worker_commit", collections.Uint64Key, codec.CollValue[types.TimestampedActorNonce](cdc)),
		topicLastReputerCommit:          collections.NewMap(sb, types.TopicLastReputerCommitKey, "topic_last_reputer_commit", collections.Uint64Key, codec.CollValue[types.TimestampedActorNonce](cdc)),
		openWorkerWindows:               collections.NewMap(sb, types.OpenWorkerWindowsKey, "open_worker_windows", collections.Int64Key, codec.CollValue[types.TopicIds](cdc)),
	}

	schema, err := sb.Build()
	if err != nil {
		panic(err)
	}

	k.schema = schema

	return k
}

func (k *Keeper) GetStorageService() coreStore.KVStoreService {
	return k.storeService
}

func (k *Keeper) GetBinaryCodec() codec.BinaryCodec {
	return k.cdc
}

/// NONCES

// GetTopicIds returns the TopicIds for a given BlockHeight.
// If no TopicIds are found for the BlockHeight, it returns an empty slice.
func (k *Keeper) GetWorkerWindowTopicIds(ctx sdk.Context, height BlockHeight) types.TopicIds {
	topicIds, err := k.openWorkerWindows.Get(ctx, height)
	if err != nil {
		return types.TopicIds{}
	}
	return topicIds
}

// SetTopicId appends a new TopicId to the list of TopicIds for a given BlockHeight.
// If no entry exists for the BlockHeight, it creates a new entry with the TopicId.
func (k *Keeper) AddWorkerWindowTopicId(ctx sdk.Context, height BlockHeight, topicId TopicId) error {
	var topicIds types.TopicIds
	topicIds, err := k.openWorkerWindows.Get(ctx, height)
	if err != nil {
		topicIds = types.TopicIds{}
	}
	topicIds.TopicIds = append(topicIds.TopicIds, topicId)
	err = k.openWorkerWindows.Set(ctx, height, topicIds)
	return err
}

func (k *Keeper) DeleteWorkerWindowBlockheight(ctx sdk.Context, height BlockHeight) error {
	return k.openWorkerWindows.Remove(ctx, height)
}

// Attempts to fulfill an unfulfilled nonce.
// If the nonce is present, then it is removed from the unfulfilled nonces and this function returns true.
// If the nonce is not present, then the function returns false.
func (k *Keeper) FulfillWorkerNonce(ctx context.Context, topicId TopicId, nonce *types.Nonce) (bool, error) {
	unfulfilledNonces, err := k.GetUnfulfilledWorkerNonces(ctx, topicId)
	if err != nil {
		return false, err
	}

	// Check if the nonce is present in the unfulfilled nonces
	for i, n := range unfulfilledNonces.Nonces {
		if n.BlockHeight == nonce.BlockHeight {
			// Remove the nonce from the unfulfilled nonces
			unfulfilledNonces.Nonces = append(unfulfilledNonces.Nonces[:i], unfulfilledNonces.Nonces[i+1:]...)
			err := k.unfulfilledWorkerNonces.Set(ctx, topicId, unfulfilledNonces)
			if err != nil {
				return false, err
			}
			return true, nil
		}
	}

	// If the nonce is not present in the unfulfilled nonces
	return false, nil
}

// Attempts to fulfill an unfulfilled nonce.
// If the nonce is present, then it is removed from the unfulfilled nonces and this function returns true.
// If the nonce is not present, then the function returns false.
func (k *Keeper) FulfillReputerNonce(ctx context.Context, topicId TopicId, nonce *types.Nonce) (bool, error) {
	unfulfilledNonces, err := k.GetUnfulfilledReputerNonces(ctx, topicId)
	if err != nil {
		return false, err
	}

	// Check if the nonce is present in the unfulfilled nonces
	for i, n := range unfulfilledNonces.Nonces {
		if n.ReputerNonce.BlockHeight == nonce.BlockHeight {
			// Remove the nonce from the unfulfilled nonces
			unfulfilledNonces.Nonces = append(unfulfilledNonces.Nonces[:i], unfulfilledNonces.Nonces[i+1:]...)
			err := k.unfulfilledReputerNonces.Set(ctx, topicId, unfulfilledNonces)
			if err != nil {
				return false, err
			}
			return true, nil
		}
	}

	// If the nonce is not present in the unfulfilled nonces
	return false, nil
}

// True if nonce is unfulfilled, false otherwise.
func (k *Keeper) IsWorkerNonceUnfulfilled(ctx context.Context, topicId TopicId, nonce *types.Nonce) (bool, error) {
	// Get the latest unfulfilled nonces
	unfulfilledNonces, err := k.GetUnfulfilledWorkerNonces(ctx, topicId)
	if err != nil {
		return false, err
	}

	// Check if the nonce is present in the unfulfilled nonces
	for _, n := range unfulfilledNonces.Nonces {
		if n == nil {
			continue
		}
		if n.BlockHeight == nonce.BlockHeight {
			return true, nil
		}
	}

	return false, nil
}

// True if nonce is unfulfilled, false otherwise.
func (k *Keeper) IsReputerNonceUnfulfilled(ctx context.Context, topicId TopicId, nonce *types.Nonce) (bool, error) {
	// Get the latest unfulfilled nonces
	unfulfilledNonces, err := k.GetUnfulfilledReputerNonces(ctx, topicId)
	if err != nil {
		return false, err
	}

	// Check if the nonce is present in the unfulfilled nonces
	for _, n := range unfulfilledNonces.Nonces {
		if n == nil {
			continue
		}
		if n.ReputerNonce.BlockHeight == nonce.BlockHeight {
			return true, nil
		}
	}

	return false, nil
}

// Adds a nonce to the unfulfilled nonces for the topic if it is not yet added (idempotent).
// If the max number of nonces is reached, then the function removes the oldest nonce and adds the new nonce.
func (k *Keeper) AddWorkerNonce(ctx context.Context, topicId TopicId, nonce *types.Nonce) error {
	nonces, err := k.GetUnfulfilledWorkerNonces(ctx, topicId)
	if err != nil {
		return err
	}

	// Check that input nonce is not already contained in the nonces of this topic
	for _, n := range nonces.Nonces {
		if n.BlockHeight == nonce.BlockHeight {
			return nil
		}
	}
	nonces.Nonces = append([]*types.Nonce{nonce}, nonces.Nonces...)

	moduleParams, err := k.GetParams(ctx)
	if err != nil {
		return err
	}
	maxUnfulfilledRequests := moduleParams.MaxUnfulfilledWorkerRequests

	lenNonces := uint64(len(nonces.Nonces))
	if lenNonces > maxUnfulfilledRequests {
		diff := uint64(len(nonces.Nonces)) - maxUnfulfilledRequests
		if diff > 0 {
			nonces.Nonces = nonces.Nonces[:maxUnfulfilledRequests]
		}
	}

	return k.unfulfilledWorkerNonces.Set(ctx, topicId, nonces)
}

// Adds a nonce to the unfulfilled nonces for the topic if it is not yet added (idempotent).
// If the max number of nonces is reached, then the function removes the oldest nonce and adds the new nonce.
func (k *Keeper) AddReputerNonce(ctx context.Context, topicId TopicId, nonce *types.Nonce) error {
	nonces, err := k.GetUnfulfilledReputerNonces(ctx, topicId)
	if err != nil {
		return err
	}
	if nonce == nil {
		return errors.New("nil reputer's nonce provided")
	}

	// Check that input nonce is not already contained in the nonces of this topic
	// nor that the `associatedWorkerNonce` is already associated with a worker requeset
	for _, n := range nonces.Nonces {
		// Do nothing if nonce is already in the list
		if n.ReputerNonce.BlockHeight == nonce.BlockHeight {
			return nil
		}
	}
	reputerRequestNonce := &types.ReputerRequestNonce{
		ReputerNonce: nonce,
	}
	nonces.Nonces = append([]*types.ReputerRequestNonce{reputerRequestNonce}, nonces.Nonces...)

	moduleParams, err := k.GetParams(ctx)
	if err != nil {
		return err
	}
	maxUnfulfilledRequests := moduleParams.MaxUnfulfilledReputerRequests
	lenNonces := uint64(len(nonces.Nonces))
	if lenNonces > maxUnfulfilledRequests {
		diff := uint64(len(nonces.Nonces)) - maxUnfulfilledRequests
		if diff > 0 {
			nonces.Nonces = nonces.Nonces[:maxUnfulfilledRequests]
		}
	}
	return k.unfulfilledReputerNonces.Set(ctx, topicId, nonces)
}

func (k *Keeper) GetUnfulfilledWorkerNonces(ctx context.Context, topicId TopicId) (types.Nonces, error) {
	nonces, err := k.unfulfilledWorkerNonces.Get(ctx, topicId)
	if err != nil {
		if errors.Is(err, collections.ErrNotFound) {
			return types.Nonces{}, nil
		}
		return types.Nonces{}, err
	}
	return nonces, nil
}

func (k *Keeper) GetUnfulfilledReputerNonces(ctx context.Context, topicId TopicId) (types.ReputerRequestNonces, error) {
	nonces, err := k.unfulfilledReputerNonces.Get(ctx, topicId)
	if err != nil {
		if errors.Is(err, collections.ErrNotFound) {
			return types.ReputerRequestNonces{}, nil
		}
		return types.ReputerRequestNonces{}, err
	}
	return nonces, nil
}

func (k *Keeper) DeleteUnfulfilledWorkerNonces(ctx context.Context, topicId TopicId) error {
	return k.unfulfilledWorkerNonces.Set(ctx, topicId, types.Nonces{})
}

func (k *Keeper) DeleteUnfulfilledReputerNonces(ctx context.Context, topicId TopicId) error {
	return k.unfulfilledReputerNonces.Set(ctx, topicId, types.ReputerRequestNonces{})
}

/// REGRETS

func (k *Keeper) SetInfererNetworkRegret(ctx context.Context, topicId TopicId, worker ActorId, regret types.TimestampedValue) error {
	key := collections.Join(topicId, worker)
	return k.latestInfererNetworkRegrets.Set(ctx, key, regret)
}

// Returns the regret of a inferer from comparing loss of inferer relative to loss of other inferers
// Returns (0, true) if no regret is found
func (k *Keeper) GetInfererNetworkRegret(ctx context.Context, topicId TopicId, worker ActorId) (types.TimestampedValue, bool, error) {
	key := collections.Join(topicId, worker)
	regret, err := k.latestInfererNetworkRegrets.Get(ctx, key)
	if err != nil {
		if errors.Is(err, collections.ErrNotFound) {
			topic, err := k.GetTopic(ctx, topicId)
			if err != nil {
				return types.TimestampedValue{}, false, err
			}
			return types.TimestampedValue{
				BlockHeight: 0,
				Value:       topic.InitialRegret,
			}, true, nil
		}
		return types.TimestampedValue{}, false, err
	}
	return regret, false, nil
}

func (k *Keeper) SetForecasterNetworkRegret(ctx context.Context, topicId TopicId, worker ActorId, regret types.TimestampedValue) error {
	key := collections.Join(topicId, worker)
	return k.latestForecasterNetworkRegrets.Set(ctx, key, regret)
}

// Returns the regret of a forecaster from comparing loss of forecaster relative to loss of other forecasters
// Returns (0, true) if no regret is found
func (k *Keeper) GetForecasterNetworkRegret(ctx context.Context, topicId TopicId, worker ActorId) (types.TimestampedValue, bool, error) {
	key := collections.Join(topicId, worker)
	regret, err := k.latestForecasterNetworkRegrets.Get(ctx, key)
	if err != nil {
		if errors.Is(err, collections.ErrNotFound) {
			topic, err := k.GetTopic(ctx, topicId)
			if err != nil {
				return types.TimestampedValue{}, false, err
			}
			return types.TimestampedValue{
				BlockHeight: 0,
				Value:       topic.InitialRegret,
			}, true, nil
		}
		return types.TimestampedValue{}, false, err
	}
	return regret, false, nil
}

func (k *Keeper) SetOneInForecasterNetworkRegret(ctx context.Context, topicId TopicId, oneInForecaster ActorId, inferer ActorId, regret types.TimestampedValue) error {
	key := collections.Join3(topicId, oneInForecaster, inferer)
	return k.latestOneInForecasterNetworkRegrets.Set(ctx, key, regret)
}

// Returns the regret of a forecaster from comparing loss of forecaster relative to loss of other forecasters
// Returns (0, true) if no regret is found
func (k *Keeper) GetOneInForecasterNetworkRegret(ctx context.Context, topicId TopicId, oneInForecaster ActorId, inferer ActorId) (types.TimestampedValue, bool, error) {
	key := collections.Join3(topicId, oneInForecaster, inferer)
	regret, err := k.latestOneInForecasterNetworkRegrets.Get(ctx, key)
	if err != nil {
		if errors.Is(err, collections.ErrNotFound) {
			topic, err := k.GetTopic(ctx, topicId)
			if err != nil {
				return types.TimestampedValue{}, false, err
			}
			return types.TimestampedValue{
				BlockHeight: 0,
				Value:       topic.InitialRegret,
			}, true, nil
		}
		return types.TimestampedValue{}, false, err
	}
	return regret, false, nil
}

func (k *Keeper) SetNaiveInfererNetworkRegret(ctx context.Context, topicId TopicId, inferer ActorId, regret types.TimestampedValue) error {
	key := collections.Join(topicId, inferer)
	return k.latestNaiveInfererNetworkRegrets.Set(ctx, key, regret)
}

func (k *Keeper) GetNaiveInfererNetworkRegret(ctx context.Context, topicId TopicId, inferer ActorId) (types.TimestampedValue, bool, error) {
	key := collections.Join(topicId, inferer)
	regret, err := k.latestNaiveInfererNetworkRegrets.Get(ctx, key)
	if err != nil {
		if errors.Is(err, collections.ErrNotFound) {
			topic, err := k.GetTopic(ctx, topicId)
			if err != nil {
				return types.TimestampedValue{}, false, err
			}
			return types.TimestampedValue{
				BlockHeight: 0,
				Value:       topic.InitialRegret,
			}, true, nil
		}
		return types.TimestampedValue{}, false, err
	}
	return regret, false, nil
}

func (k *Keeper) SetOneOutInfererInfererNetworkRegret(ctx context.Context, topicId TopicId, oneOutInferer ActorId, inferer ActorId, regret types.TimestampedValue) error {
	key := collections.Join3(topicId, oneOutInferer, inferer)
	return k.latestOneOutInfererInfererNetworkRegrets.Set(ctx, key, regret)
}

func (k *Keeper) GetOneOutInfererInfererNetworkRegret(ctx context.Context, topicId TopicId, oneOutInferer ActorId, inferer ActorId) (types.TimestampedValue, bool, error) {
	key := collections.Join3(topicId, oneOutInferer, inferer)
	regret, err := k.latestOneOutInfererInfererNetworkRegrets.Get(ctx, key)
	if err != nil {
		if errors.Is(err, collections.ErrNotFound) {
			topic, err := k.GetTopic(ctx, topicId)
			if err != nil {
				return types.TimestampedValue{}, false, err
			}
			return types.TimestampedValue{
				BlockHeight: 0,
				Value:       topic.InitialRegret,
			}, true, nil
		}
		return types.TimestampedValue{}, false, err
	}
	return regret, false, nil
}

func (k *Keeper) SetOneOutInfererForecasterNetworkRegret(ctx context.Context, topicId TopicId, oneOutInferer ActorId, forecaster ActorId, regret types.TimestampedValue) error {
	key := collections.Join3(topicId, oneOutInferer, forecaster)
	return k.latestOneOutInfererForecasterNetworkRegrets.Set(ctx, key, regret)
}

func (k *Keeper) GetOneOutInfererForecasterNetworkRegret(ctx context.Context, topicId TopicId, oneOutInferer ActorId, forecaster ActorId) (types.TimestampedValue, bool, error) {
	key := collections.Join3(topicId, oneOutInferer, forecaster)
	regret, err := k.latestOneOutInfererForecasterNetworkRegrets.Get(ctx, key)
	if err != nil {
		if errors.Is(err, collections.ErrNotFound) {
			topic, err := k.GetTopic(ctx, topicId)
			if err != nil {
				return types.TimestampedValue{}, false, err
			}
			return types.TimestampedValue{
				BlockHeight: 0,
				Value:       topic.InitialRegret,
			}, true, nil
		}
		return types.TimestampedValue{}, false, err
	}
	return regret, false, nil
}

func (k *Keeper) SetOneOutForecasterInfererNetworkRegret(ctx context.Context, topicId TopicId, oneOutForecaster ActorId, inferer ActorId, regret types.TimestampedValue) error {
	key := collections.Join3(topicId, oneOutForecaster, inferer)
	return k.latestOneOutForecasterInfererNetworkRegrets.Set(ctx, key, regret)
}

func (k *Keeper) GetOneOutForecasterInfererNetworkRegret(ctx context.Context, topicId TopicId, oneOutForecaster ActorId, inferer ActorId) (types.TimestampedValue, bool, error) {
	key := collections.Join3(topicId, oneOutForecaster, inferer)
	regret, err := k.latestOneOutForecasterInfererNetworkRegrets.Get(ctx, key)
	if err != nil {
		if errors.Is(err, collections.ErrNotFound) {
			topic, err := k.GetTopic(ctx, topicId)
			if err != nil {
				return types.TimestampedValue{}, false, err
			}
			return types.TimestampedValue{
				BlockHeight: 0,
				Value:       topic.InitialRegret,
			}, true, nil
		}
		return types.TimestampedValue{}, false, err
	}
	return regret, false, nil
}

func (k *Keeper) SetOneOutForecasterForecasterNetworkRegret(ctx context.Context, topicId TopicId, oneOutForecaster ActorId, forecaster ActorId, regret types.TimestampedValue) error {
	key := collections.Join3(topicId, oneOutForecaster, forecaster)
	return k.latestOneOutForecasterForecasterNetworkRegrets.Set(ctx, key, regret)
}

func (k *Keeper) GetOneOutForecasterForecasterNetworkRegret(ctx context.Context, topicId TopicId, oneOutForecaster ActorId, forecaster ActorId) (types.TimestampedValue, bool, error) {
	key := collections.Join3(topicId, oneOutForecaster, forecaster)
	regret, err := k.latestOneOutForecasterForecasterNetworkRegrets.Get(ctx, key)
	if err != nil {
		if errors.Is(err, collections.ErrNotFound) {
			topic, err := k.GetTopic(ctx, topicId)
			if err != nil {
				return types.TimestampedValue{}, false, err
			}
			return types.TimestampedValue{
				BlockHeight: 0,
				Value:       topic.InitialRegret,
			}, true, nil
		}
		return types.TimestampedValue{}, false, err
	}
	return regret, false, nil
}

/// PARAMETERS

func (k *Keeper) SetParams(ctx context.Context, params types.Params) error {
	return k.params.Set(ctx, params)
}

func (k Keeper) GetParams(ctx context.Context) (types.Params, error) {
	ret, err := k.params.Get(ctx)
	if err != nil {
		if errors.Is(err, collections.ErrNotFound) {
			return types.DefaultParams(), nil
		}
		return types.Params{}, err
	}
	return ret, nil
}

/// INFERENCES, FORECASTS

func (k *Keeper) GetInferencesAtBlock(ctx context.Context, topicId TopicId, block BlockHeight) (*types.Inferences, error) {
	key := collections.Join(topicId, block)
	inferences, err := k.allInferences.Get(ctx, key)
	if err != nil {
		if errors.Is(err, collections.ErrNotFound) {
			return &types.Inferences{}, nil
		}
		return nil, err
	}
	return &inferences, nil
}

// GetLatestTopicInferences retrieves the latest topic inferences and its block height.
func (k *Keeper) GetLatestTopicInferences(ctx context.Context, topicId TopicId) (*types.Inferences, BlockHeight, error) {
	rng := collections.NewPrefixedPairRange[TopicId, BlockHeight](topicId).Descending()

	iter, err := k.allInferences.Iterate(ctx, rng)
	if err != nil {
		return nil, 0, err
	}
	defer iter.Close()

	if iter.Valid() {
		keyValue, err := iter.KeyValue()
		if err != nil {
			return nil, 0, err
		}
		return &keyValue.Value, keyValue.Key.K2(), nil
	}

	return &types.Inferences{
		Inferences: make([]*types.Inference, 0),
	}, 0, nil
}

func (k *Keeper) GetForecastsAtBlock(ctx context.Context, topicId TopicId, block BlockHeight) (*types.Forecasts, error) {
	key := collections.Join(topicId, block)
	forecasts, err := k.allForecasts.Get(ctx, key)
	if err != nil {
		if errors.Is(err, collections.ErrNotFound) {
			return &types.Forecasts{}, nil
		}
		return nil, err
	}
	return &forecasts, nil
}

<<<<<<< HEAD
// Upsert/Append individual inference for a topic/block into the chain's state
// If the inference already exists, it will be overwritten
func (k *Keeper) UpsertInference(ctx context.Context, topicId TopicId, nonce types.Nonce, inference *types.Inference) error {
=======
// Append individual inference for a topic/block
func (k *Keeper) AppendInference(ctx context.Context, topicId TopicId, nonce types.Nonce, inference *types.Inference) error {
	if inference == nil {
		return errors.New("invalid inference: inferer is empty or nil")
	}
	if inference.Inferer == "" {
		return errors.New("invalid inference: inferer is empty")
	}
>>>>>>> 4f62d72a
	block := nonce.BlockHeight
	key := collections.Join(topicId, block)
	inferences, err := k.allInferences.Get(ctx, key)
	if err != nil {
		inferences = types.Inferences{}
	}
	var newInferences types.Inferences
	// remove inference if this inferer already submitted
	for _, exInference := range inferences.Inferences {
		if exInference.Inferer != inference.Inferer {
			newInferences.Inferences = append(newInferences.Inferences, exInference)
		}
	}
	newInferences.Inferences = append(newInferences.Inferences, inference)
	return k.allInferences.Set(ctx, key, newInferences)
}

// Insert a complete set of inferences for a topic/block. Overwrites previous ones.
func (k *Keeper) SetInferences(ctx context.Context, topicId TopicId, nonce types.Nonce, inferences types.Inferences) error {
	block := nonce.BlockHeight

	for _, inference := range inferences.Inferences {
		// Update latests inferences for each worker
		key := collections.Join(topicId, inference.Inferer)
		if err := k.inferences.Set(ctx, key, *inference); err != nil {
			return err
		}
	}

	key := collections.Join(topicId, block)
	return k.allInferences.Set(ctx, key, inferences)
}

<<<<<<< HEAD
// Upsert/Append individual forecast for a topic/block into the chain's state
// If the forecast already exists, it will be overwritten
func (k *Keeper) UpsertForecast(ctx context.Context, topicId TopicId, nonce types.Nonce, forecast *types.Forecast) error {
=======
// Append individual forecast for a topic/block
func (k *Keeper) AppendForecast(ctx context.Context, topicId TopicId, nonce types.Nonce, forecast *types.Forecast) error {
	if forecast == nil || forecast.Forecaster == "" {
		return errors.New("invalid forecast: forecaster is empty or nil")
	}
	if len(forecast.ForecastElements) == 0 {
		return errors.New("invalid forecast: forecast elements are empty")
	}
>>>>>>> 4f62d72a
	block := nonce.BlockHeight
	key := collections.Join(topicId, block)
	forecasts, err := k.allForecasts.Get(ctx, key)
	if err != nil {
		forecasts = types.Forecasts{}
	}
	var newForecasts types.Forecasts
	// remove forecast if this forecaster already submitted
	for _, exForecast := range forecasts.Forecasts {
		if exForecast.Forecaster != forecast.Forecaster {
			newForecasts.Forecasts = append(newForecasts.Forecasts, exForecast)
		}
	}
	newForecasts.Forecasts = append(newForecasts.Forecasts, forecast)
	return k.allForecasts.Set(ctx, key, newForecasts)
}

// Insert a complete set of inferences for a topic/block. Overwrites previous ones.
func (k *Keeper) SetForecasts(ctx context.Context, topicId TopicId, nonce types.Nonce, forecasts types.Forecasts) error {
	block := nonce.BlockHeight

	for _, forecast := range forecasts.Forecasts {
		// Update latests forecasts for each worker
		key := collections.Join(topicId, forecast.Forecaster)
		if err := k.forecasts.Set(ctx, key, *forecast); err != nil {
			return err
		}
	}

	key := collections.Join(topicId, block)
	return k.allForecasts.Set(ctx, key, forecasts)
}

func (k *Keeper) GetWorkerLatestInferenceByTopicId(
	ctx context.Context,
	topicId TopicId,
	worker ActorId,
) (types.Inference, error) {
	key := collections.Join(topicId, worker)
	return k.inferences.Get(ctx, key)
}

/// TOPIC REWARD NONCE

// GetTopicRewardNonce retrieves the reward nonce for a given topic ID.
func (k *Keeper) GetTopicRewardNonce(ctx context.Context, topicId TopicId) (BlockHeight, error) {
	nonce, err := k.topicRewardNonce.Get(ctx, topicId)
	if err != nil {
		if errors.Is(err, collections.ErrNotFound) {
			return 0, nil // Return 0 if not found
		}
		return 0, err
	}
	return nonce, nil
}

// SetTopicRewardNonce sets the reward nonce for a given topic ID.
func (k *Keeper) SetTopicRewardNonce(ctx context.Context, topicId TopicId, nonce BlockHeight) error {
	return k.topicRewardNonce.Set(ctx, topicId, nonce)
}

// DeleteTopicRewardNonce removes the reward nonce entry for a given topic ID.
func (k *Keeper) DeleteTopicRewardNonce(ctx context.Context, topicId TopicId) error {
	return k.topicRewardNonce.Remove(ctx, topicId)
}

/// LOSS BUNDLES

// Append loss bundle for a topoic and blockheight
func (k *Keeper) UpsertReputerLoss(ctx context.Context, topicId TopicId, block BlockHeight, reputerLoss *types.ReputerValueBundle) error {
	key := collections.Join(topicId, block)
	reputerLossBundles, err := k.allLossBundles.Get(ctx, key)
	if err != nil {
		reputerLossBundles = types.ReputerValueBundles{}
	}

	var newReputerLossBundles types.ReputerValueBundles
	// remove reputation if this reputer already submitted
	for _, exReputation := range reputerLossBundles.ReputerValueBundles {
		if exReputation.ValueBundle.Reputer != reputerLoss.ValueBundle.Reputer {
			newReputerLossBundles.ReputerValueBundles = append(newReputerLossBundles.ReputerValueBundles, exReputation)
		}
	}
	newReputerLossBundles.ReputerValueBundles = append(newReputerLossBundles.ReputerValueBundles, reputerLoss)
	return k.allLossBundles.Set(ctx, key, newReputerLossBundles)
}

// Insert a loss bundle for a topic and timestamp. Overwrites previous ones stored at that composite index.
func (k *Keeper) InsertReputerLossBundlesAtBlock(ctx context.Context, topicId TopicId, block BlockHeight, reputerLossBundles types.ReputerValueBundles) error {
	key := collections.Join(topicId, block)
	return k.allLossBundles.Set(ctx, key, reputerLossBundles)
}

// Get loss bundles for a topic/timestamp
func (k *Keeper) GetReputerLossBundlesAtBlock(ctx context.Context, topicId TopicId, block BlockHeight) (*types.ReputerValueBundles, error) {
	key := collections.Join(topicId, block)
	reputerLossBundles, err := k.allLossBundles.Get(ctx, key)
	if err != nil {
		if errors.Is(err, collections.ErrNotFound) {
			return &types.ReputerValueBundles{}, nil
		}
		return nil, err
	}
	return &reputerLossBundles, nil
}

// overwrite the reputer loss bundles at a given block
func (k *Keeper) SetReputerLossBundlesAtBlock(
	ctx context.Context,
	topicId TopicId,
	block BlockHeight,
	reputerLossBundles types.ReputerValueBundles,
) error {
	key := collections.Join(topicId, block)
	return k.allLossBundles.Set(ctx, key, reputerLossBundles)
}

// Insert a network loss bundle for a topic and block.
func (k *Keeper) InsertNetworkLossBundleAtBlock(ctx context.Context, topicId TopicId, block BlockHeight, lossBundle types.ValueBundle) error {
	key := collections.Join(topicId, block)
	return k.networkLossBundles.Set(ctx, key, lossBundle)
}

// A function that accepts a topicId and returns the network LossBundle at the block or error
func (k *Keeper) GetNetworkLossBundleAtBlock(ctx context.Context, topicId TopicId, block BlockHeight) (*types.ValueBundle, error) {
	key := collections.Join(topicId, block)
	lossBundle, err := k.networkLossBundles.Get(ctx, key)
	if err != nil {
		if errors.Is(err, collections.ErrNotFound) {
			return &types.ValueBundle{}, nil
		}
		return nil, err
	}
	return &lossBundle, nil
}

// Returns the latest network loss bundle for a given topic id.
func (k *Keeper) GetLatestNetworkLossBundle(ctx context.Context, topicId TopicId) (*types.ValueBundle, error) {
	rng := collections.NewPrefixedPairRange[TopicId, BlockHeight](topicId).Descending()
	iter, err := k.networkLossBundles.Iterate(ctx, rng)
	if err != nil {
		return nil, err
	}
	defer iter.Close()

	if iter.Valid() {
		keyValue, err := iter.KeyValue()
		if err != nil {
			return nil, err
		}
		return &keyValue.Value, nil
	}

	return nil, types.ErrNotFound
}

/// STAKING

// Adds stake to the system for a given topic and reputer
// Adds to: totalStake, topicStake, stakeReputerAuthority,
func (k *Keeper) AddReputerStake(
	ctx context.Context,
	topicId TopicId,
	reputer ActorId,
	stakeToAdd cosmosMath.Int,
) error {
	// CHECKS
	if stakeToAdd.IsZero() {
		return errorsmod.Wrapf(types.ErrInvalidValue, "reputer stake to add must be greater than zero")
	}
	// GET CURRENT VALUES
	reputerAuthority, err := k.GetStakeReputerAuthority(ctx, topicId, reputer)
	if err != nil {
		return err
	}
	reputerAuthorityNew := reputerAuthority.Add(stakeToAdd)
	topicStake, err := k.GetTopicStake(ctx, topicId)
	if err != nil {
		return err
	}
	topicStakeNew := topicStake.Add(stakeToAdd)
	totalStake, err := k.GetTotalStake(ctx)
	if err != nil {
		return err
	}
	totalStakeNew := totalStake.Add(stakeToAdd)

	// SET NEW VALUES
	if err := k.SetStakeReputerAuthority(ctx, topicId, reputer, reputerAuthorityNew); err != nil {
		return err
	}
	if err := k.SetTopicStake(ctx, topicId, topicStakeNew); err != nil {
		return errorsmod.Wrapf(err, "Setting topic stake failed -- rolling back reputer stake")
	}
	if err := k.SetTotalStake(ctx, totalStakeNew); err != nil {
		return errorsmod.Wrapf(err, "Setting total stake failed -- rolling back reputer and topic stake")
	}
	return nil
}

// adds stake to the system from a delegator
// adds to: totalStake, topicStake, stakeReputerAuthority,
//
//	stakeSumFromDelegator, delegatedStakes, stakeFromDelegatorsUponReputer
func (k *Keeper) AddDelegateStake(
	ctx context.Context,
	topicId TopicId,
	delegator ActorId,
	reputer ActorId,
	stakeToAdd cosmosMath.Int,
) error {
	// CHECKS
	if stakeToAdd.IsZero() {
		return errorsmod.Wrapf(types.ErrInvalidValue, "delegator stake to add must be greater than zero")
	}

	// GET CURRENT VALUES
	totalStake, err := k.GetTotalStake(ctx)
	if err != nil {
		return err
	}
	totalStakeNew := totalStake.Add(stakeToAdd)
	topicStake, err := k.GetTopicStake(ctx, topicId)
	if err != nil {
		return err
	}
	topicStakeNew := topicStake.Add(stakeToAdd)
	stakeReputerAuthority, err := k.GetStakeReputerAuthority(ctx, topicId, reputer)
	if err != nil {
		return err
	}
	stakeReputerAuthorityNew := stakeReputerAuthority.Add(stakeToAdd)
	stakeSumFromDelegator, err := k.GetStakeFromDelegatorInTopic(ctx, topicId, delegator)
	if err != nil {
		return err
	}
	stakeSumFromDelegatorNew := stakeSumFromDelegator.Add(stakeToAdd)
	delegateStakePlacement, err := k.GetDelegateStakePlacement(ctx, topicId, delegator, reputer)
	if err != nil {
		return err
	}
	share, err := k.GetDelegateRewardPerShare(ctx, topicId, reputer)
	if err != nil {
		return err
	}
	if delegateStakePlacement.Amount.Gt(alloraMath.NewDecFromInt64(0)) {
		// Calculate pending reward and send to delegator
		pendingReward, err := delegateStakePlacement.Amount.Mul(share)
		if err != nil {
			return err
		}
		pendingReward, err = pendingReward.Sub(delegateStakePlacement.RewardDebt)
		if err != nil {
			return err
		}
		if pendingReward.Gt(alloraMath.NewDecFromInt64(0)) {
			pendingRewardInt, err := pendingReward.SdkIntTrim()
			if err != nil {
				return err
			}
			err = k.SendCoinsFromModuleToAccount(
				ctx,
				types.AlloraPendingRewardForDelegatorAccountName,
				delegator,
				sdk.NewCoins(sdk.NewCoin(params.DefaultBondDenom, pendingRewardInt)),
			)
			if err != nil {
				return err
			}
		}
	}
	stakeToAddDec, err := alloraMath.NewDecFromSdkInt(stakeToAdd)
	if err != nil {
		return err
	}
	newAmount, err := delegateStakePlacement.Amount.Add(stakeToAddDec)
	if err != nil {
		return err
	}
	newDebt, err := newAmount.Mul(share)
	if err != nil {
		return err
	}
	stakePlacementNew := types.DelegatorInfo{
		Amount:     newAmount,
		RewardDebt: newDebt,
	}
	stakeUponReputer, err := k.GetDelegateStakeUponReputer(ctx, topicId, reputer)
	if err != nil {
		return err
	}
	stakeUponReputerNew := stakeUponReputer.Add(stakeToAdd)

	// UPDATE STATE AFTER CHECKS
	if err = k.SetTotalStake(ctx, totalStakeNew); err != nil {
		return errorsmod.Wrapf(err, "AddDelegateStake Setting total stake failed")
	}
	if err := k.SetTopicStake(ctx, topicId, topicStakeNew); err != nil {
		return errorsmod.Wrapf(err, "AddDelegateStake Setting topic stake failed")
	}
	if err := k.SetStakeReputerAuthority(ctx, topicId, reputer, stakeReputerAuthorityNew); err != nil {
		return errorsmod.Wrapf(err, "AddDelegateStake Setting reputer stake authority failed")
	}
	if err := k.SetStakeFromDelegator(ctx, topicId, delegator, stakeSumFromDelegatorNew); err != nil {
		return errorsmod.Wrapf(err, "AddDelegateStake Setting stake sum from delegator failed")
	}
	if err := k.SetDelegateStakePlacement(ctx, topicId, delegator, reputer, stakePlacementNew); err != nil {
		return errorsmod.Wrapf(err, "AddDelegateStake Setting delegate stake placement failed")
	}
	if err := k.SetDelegateStakeUponReputer(ctx, topicId, reputer, stakeUponReputerNew); err != nil {
		return errorsmod.Wrapf(err, "AddDelegateStake Setting stake from delegators upon reputer failed")
	}
	return nil
}

// Removes stake from the system for a given topic and reputer
// subtracts from: totalStake, topicStake, stakeReputerAuthority
func (k *Keeper) RemoveReputerStake(
	ctx context.Context,
	blockHeight BlockHeight,
	topicId TopicId,
	reputer ActorId,
	stakeToRemove cosmosMath.Int,
) error {
	// CHECKS
	if stakeToRemove.IsZero() {
		return nil
	}
	// Check reputerAuthority >= stake
	reputerAuthority, err := k.GetStakeReputerAuthority(ctx, topicId, reputer)
	if err != nil {
		return err
	}
	delegateStakeUponReputerInTopic, err := k.GetDelegateStakeUponReputer(ctx, topicId, reputer)
	if err != nil {
		return err
	}
	reputerStakeInTopicWithoutDelegateStake := reputerAuthority.Sub(delegateStakeUponReputerInTopic)
	if stakeToRemove.GT(reputerStakeInTopicWithoutDelegateStake) {
		return types.ErrIntegerUnderflowTopicReputerStake
	}
	reputerStakeNew := reputerAuthority.Sub(stakeToRemove)

	// Check topicStake >= stake
	topicStake, err := k.GetTopicStake(ctx, topicId)
	if err != nil {
		return err
	}
	if stakeToRemove.GT(topicStake) {
		return types.ErrIntegerUnderflowTopicStake
	}
	topicStakeNew := topicStake.Sub(stakeToRemove)

	// Check totalStake >= stake
	totalStake, err := k.GetTotalStake(ctx)
	if err != nil {
		return err
	}
	if stakeToRemove.GT(totalStake) {
		return types.ErrIntegerUnderflowTotalStake
	}

	// Set topic-reputer stake
	if err := k.SetStakeReputerAuthority(ctx, topicId, reputer, reputerStakeNew); err != nil {
		return errorsmod.Wrapf(err, "Setting removed reputer stake in topic failed")
	}

	// Set topic stake
	if err := k.SetTopicStake(ctx, topicId, topicStakeNew); err != nil {
		return errorsmod.Wrapf(err, "Setting removed topic stake failed")
	}

	// Set total stake
	err = k.SetTotalStake(ctx, totalStake.Sub(stakeToRemove))
	if err != nil {
		return errorsmod.Wrapf(err, "Setting total stake failed")
	}

	// remove stake withdrawal information
	err = k.DeleteStakeRemoval(ctx, blockHeight, topicId, reputer)
	if err != nil {
		return errorsmod.Wrapf(err, "Deleting stake removal from queue failed")
	}

	return nil
}

// Removes delegate stake from the system for a given topic, delegator, and reputer
// subtracts from: totalStake, topicStake, stakeReputerAuthority
//
//	stakeSumFromDelegator, delegatedStakes, stakeFromDelegatorsUponReputer
func (k *Keeper) RemoveDelegateStake(
	ctx context.Context,
	stakeRemovalBlockHeight BlockHeight,
	topicId TopicId,
	delegator ActorId,
	reputer ActorId,
	stakeToRemove cosmosMath.Int,
) error {
	// CHECKS
	if stakeToRemove.IsZero() {
		return nil
	}

	// stakeSumFromDelegator >= stake
	stakeSumFromDelegator, err := k.GetStakeFromDelegatorInTopic(ctx, topicId, delegator)
	if err != nil {
		return err
	}
	if stakeToRemove.GT(stakeSumFromDelegator) {
		return types.ErrIntegerUnderflowStakeFromDelegator
	}
	stakeFromDelegatorNew := stakeSumFromDelegator.Sub(stakeToRemove)

	// delegatedStakePlacement >= stake
	delegatedStakePlacement, err := k.GetDelegateStakePlacement(ctx, topicId, delegator, reputer)
	if err != nil {
		return err
	}
	unStakeDec, err := alloraMath.NewDecFromSdkInt(stakeToRemove)
	if err != nil {
		return err
	}
	if delegatedStakePlacement.Amount.Lt(unStakeDec) {
		return types.ErrIntegerUnderflowDelegateStakePlacement
	}

	// Get share for this topicId and reputer
	share, err := k.GetDelegateRewardPerShare(ctx, topicId, reputer)
	if err != nil {
		return err
	}

	// Calculate pending reward and send to delegator
	pendingReward, err := delegatedStakePlacement.Amount.Mul(share)
	if err != nil {
		return err
	}
	pendingReward, err = pendingReward.Sub(delegatedStakePlacement.RewardDebt)
	if err != nil {
		return err
	}
	if pendingReward.Gt(alloraMath.NewDecFromInt64(0)) {
		pendingRewardInt, err := pendingReward.SdkIntTrim()
		if err != nil {
			return err
		}
		err = k.SendCoinsFromModuleToAccount(
			ctx,
			types.AlloraPendingRewardForDelegatorAccountName,
			delegator,
			sdk.NewCoins(sdk.NewCoin(params.DefaultBondDenom, pendingRewardInt)),
		)
		if err != nil {
			return errorsmod.Wrapf(err, "Sending pending reward to delegator failed")
		}
	}

	newAmount, err := delegatedStakePlacement.Amount.Sub(unStakeDec)
	if err != nil {
		return err
	}
	newRewardDebt, err := newAmount.Mul(share)
	if err != nil {
		return err
	}
	stakePlacementNew := types.DelegatorInfo{
		Amount:     newAmount,
		RewardDebt: newRewardDebt,
	}

	// stakeUponReputer >= stake
	stakeUponReputer, err := k.GetDelegateStakeUponReputer(ctx, topicId, reputer)
	if err != nil {
		return err
	}
	if stakeToRemove.GT(stakeUponReputer) {
		return types.ErrIntegerUnderflowDelegateStakeUponReputer
	}
	stakeUponReputerNew := stakeUponReputer.Sub(stakeToRemove)

	// stakeReputerAuthority >= stake
	stakeReputerAuthority, err := k.GetStakeReputerAuthority(ctx, topicId, reputer)
	if err != nil {
		return err
	}
	if stakeToRemove.GT(stakeReputerAuthority) {
		return types.ErrIntegerUnderflowReputerStakeAuthority
	}
	stakeReputerAuthorityNew := stakeReputerAuthority.Sub(stakeToRemove)

	// topicStake >= stake
	topicStake, err := k.GetTopicStake(ctx, topicId)
	if err != nil {
		return err
	}
	if stakeToRemove.GT(topicStake) {
		return types.ErrIntegerUnderflowTopicStake
	}
	topicStakeNew := topicStake.Sub(stakeToRemove)

	// totalStake >= stake
	totalStake, err := k.GetTotalStake(ctx)
	if err != nil {
		return err
	}
	if stakeToRemove.GT(totalStake) {
		return types.ErrIntegerUnderflowTotalStake
	}
	totalStakeNew := totalStake.Sub(stakeToRemove)

	// SET NEW VALUES AFTER CHECKS

	if err := k.SetStakeFromDelegator(ctx, topicId, delegator, stakeFromDelegatorNew); err != nil {
		return errorsmod.Wrapf(err, "Setting stake from delegator failed")
	}
	if err := k.SetDelegateStakePlacement(ctx, topicId, delegator, reputer, stakePlacementNew); err != nil {
		return errorsmod.Wrapf(err, "Setting delegate stake placement failed")
	}
	if err := k.SetDelegateStakeUponReputer(ctx, topicId, reputer, stakeUponReputerNew); err != nil {
		return errorsmod.Wrapf(err, "Setting delegate stake upon reputer failed")
	}
	if err := k.SetStakeReputerAuthority(ctx, topicId, reputer, stakeReputerAuthorityNew); err != nil {
		return errorsmod.Wrapf(err, "Setting reputer stake authority failed")
	}
	if err := k.SetTopicStake(ctx, topicId, topicStakeNew); err != nil {
		return errorsmod.Wrapf(err, "Setting topic stake failed")
	}
	if err := k.SetTotalStake(ctx, totalStakeNew); err != nil {
		return errorsmod.Wrapf(err, "Setting total stake failed")
	}
	if err := k.DeleteDelegateStakeRemoval(ctx, stakeRemovalBlockHeight, topicId, reputer, delegator); err != nil {
		return errorsmod.Wrapf(err, "Deleting delegate stake removal from queue failed")
	}

	return nil
}

// Gets the total sum of all stake in the network across all topics
func (k Keeper) GetTotalStake(ctx context.Context) (cosmosMath.Int, error) {
	ret, err := k.totalStake.Get(ctx)
	if err != nil {
		if errors.Is(err, collections.ErrNotFound) {
			return cosmosMath.NewInt(0), nil
		}
		return cosmosMath.Int{}, err
	}
	return ret, nil
}

// Sets the total sum of all stake in the network across all topics
func (k *Keeper) SetTotalStake(ctx context.Context, totalStake cosmosMath.Int) error {
	// total stake does not have a zero guard because totalStake is allowed to be zero
	// it is initialized to zero at genesis anyways.
	return k.totalStake.Set(ctx, totalStake)
}

// Gets the stake in the network for a given topic
func (k *Keeper) GetTopicStake(ctx context.Context, topicId TopicId) (cosmosMath.Int, error) {
	ret, err := k.topicStake.Get(ctx, topicId)
	if err != nil {
		if errors.Is(err, collections.ErrNotFound) {
			return cosmosMath.NewInt(0), nil
		}
		return cosmosMath.Int{}, err
	}
	return ret, nil
}

// sets the cumulative amount of stake in a topic
func (k *Keeper) SetTopicStake(ctx context.Context, topicId TopicId, stake cosmosMath.Int) error {
	if stake.IsZero() {
		return k.topicStake.Remove(ctx, topicId)
	}
	return k.topicStake.Set(ctx, topicId, stake)
}

// Returns the amount of stake placed by a specific reputer on a specific topic.
// Includes the stake placed by delegators on the reputer in that topic.
func (k *Keeper) GetStakeReputerAuthority(ctx context.Context, topicId TopicId, reputer ActorId) (cosmosMath.Int, error) {
	key := collections.Join(topicId, reputer)
	stake, err := k.stakeReputerAuthority.Get(ctx, key)
	if err != nil {
		if errors.Is(err, collections.ErrNotFound) {
			return cosmosMath.NewInt(0), nil
		}
		return cosmosMath.Int{}, err
	}
	return stake, nil
}

// Sets the amount of stake placed upon a reputer in addition to their personal stake on a specific topic
// Includes the stake placed by delegators on the reputer in that topic.
func (k *Keeper) SetStakeReputerAuthority(ctx context.Context, topicId TopicId, reputer ActorId, amount cosmosMath.Int) error {
	key := collections.Join(topicId, reputer)
	if amount.IsZero() {
		return k.stakeReputerAuthority.Remove(ctx, key)
	}
	return k.stakeReputerAuthority.Set(ctx, key, amount)
}

// Returns the amount of stake placed by a specific delegator.
func (k *Keeper) GetStakeFromDelegatorInTopic(ctx context.Context, topicId TopicId, delegator ActorId) (cosmosMath.Int, error) {
	key := collections.Join(topicId, delegator)
	stake, err := k.stakeSumFromDelegator.Get(ctx, key)
	if err != nil {
		if errors.Is(err, collections.ErrNotFound) {
			return cosmosMath.NewInt(0), nil
		}
		return cosmosMath.Int{}, err
	}
	return stake, nil
}

// Sets the amount of stake placed by a specific delegator.
func (k *Keeper) SetStakeFromDelegator(ctx context.Context, topicId TopicId, delegator ActorId, stake cosmosMath.Int) error {
	key := collections.Join(topicId, delegator)
	if stake.IsZero() {
		return k.stakeSumFromDelegator.Remove(ctx, key)
	}
	return k.stakeSumFromDelegator.Set(ctx, key, stake)
}

// Returns the amount of stake placed by a specific delegator on a specific target.
func (k *Keeper) GetDelegateStakePlacement(ctx context.Context, topicId TopicId, delegator ActorId, target ActorId) (types.DelegatorInfo, error) {
	key := collections.Join3(topicId, delegator, target)
	stake, err := k.delegatedStakes.Get(ctx, key)
	if err != nil {
		if errors.Is(err, collections.ErrNotFound) {
			return types.DelegatorInfo{Amount: alloraMath.NewDecFromInt64(0), RewardDebt: alloraMath.NewDecFromInt64(0)}, nil
		}
		return types.DelegatorInfo{}, err
	}
	return stake, nil
}

// Sets the amount of stake placed by a specific delegator on a specific target.
func (k *Keeper) SetDelegateStakePlacement(ctx context.Context, topicId TopicId, delegator ActorId, target ActorId, stake types.DelegatorInfo) error {
	key := collections.Join3(topicId, delegator, target)
	if stake.Amount.IsZero() {
		return k.delegatedStakes.Remove(ctx, key)
	}
	return k.delegatedStakes.Set(ctx, key, stake)
}

// Returns the share of reward by a specific topic and reputer
func (k *Keeper) GetDelegateRewardPerShare(ctx context.Context, topicId TopicId, reputer ActorId) (alloraMath.Dec, error) {
	key := collections.Join(topicId, reputer)
	share, err := k.delegateRewardPerShare.Get(ctx, key)
	if err != nil {
		if errors.Is(err, collections.ErrNotFound) {
			return alloraMath.NewDecFromInt64(0), nil
		}
		return alloraMath.Dec{}, err
	}
	return share, nil
}

// Set the share on specific reputer and topicId
func (k *Keeper) SetDelegateRewardPerShare(ctx context.Context, topicId TopicId, reputer ActorId, share alloraMath.Dec) error {
	key := collections.Join(topicId, reputer)
	return k.delegateRewardPerShare.Set(ctx, key, share)
}

// Returns the amount of stake placed upon a reputer by delegators within that topic
func (k *Keeper) GetDelegateStakeUponReputer(ctx context.Context, topicId TopicId, target ActorId) (cosmosMath.Int, error) {
	key := collections.Join(topicId, target)
	stake, err := k.stakeFromDelegatorsUponReputer.Get(ctx, key)
	if err != nil {
		if errors.Is(err, collections.ErrNotFound) {
			return cosmosMath.NewInt(0), nil
		}
		return cosmosMath.Int{}, err
	}
	return stake, nil
}

// Sets the amount of stake placed on a specific target.
func (k *Keeper) SetDelegateStakeUponReputer(ctx context.Context, topicId TopicId, target ActorId, stake cosmosMath.Int) error {
	key := collections.Join(topicId, target)
	if stake.IsZero() {
		return k.stakeFromDelegatorsUponReputer.Remove(ctx, key)
	}
	return k.stakeFromDelegatorsUponReputer.Set(ctx, key, stake)
}

// For a given address, adds their stake removal information to the removal queue for delay waiting
// The topic used will be the topic set in the `removalInfo`
// This completely overrides the existing stake removal
func (k *Keeper) SetStakeRemoval(ctx context.Context, removalInfo types.StakeRemovalInfo) error {
	byBlockKey := collections.Join3(removalInfo.BlockRemovalCompleted, removalInfo.TopicId, removalInfo.Reputer)
	err := k.stakeRemovalsByBlock.Set(ctx, byBlockKey, removalInfo)
	if err != nil {
		return err
	}
	byActorKey := collections.Join3(removalInfo.Reputer, removalInfo.TopicId, removalInfo.BlockRemovalCompleted)
	return k.stakeRemovalsByActor.Set(ctx, byActorKey)
}

// remove a stake removal from the queue
func (k *Keeper) DeleteStakeRemoval(
	ctx context.Context,
	blockHeight BlockHeight,
	topicId TopicId,
	address ActorId,
) error {
	byBlockKey := collections.Join3(blockHeight, topicId, address)
	has, err := k.stakeRemovalsByBlock.Has(ctx, byBlockKey)
	if err != nil {
		return err
	}
	if !has {
		return types.ErrStakeRemovalNotFound
	}
	err = k.stakeRemovalsByBlock.Remove(ctx, byBlockKey)
	if err != nil {
		return err
	}
	byActorKey := collections.Join3(address, topicId, blockHeight)
	return k.stakeRemovalsByActor.Remove(ctx, byActorKey)
}

// get info about a removal
func (k Keeper) GetStakeRemoval(
	ctx context.Context,
	BlockHeight int64,
	topicId TopicId,
	reputer ActorId,
) (types.StakeRemovalInfo, error) {
	return k.stakeRemovalsByBlock.Get(ctx, collections.Join3(BlockHeight, topicId, reputer))
}

// get a list of stake removals that are valid for removal
// before and including this block.
func (k *Keeper) GetStakeRemovalsUpUntilBlock(
	ctx context.Context,
	blockHeight BlockHeight,
	limit uint64,
) (ret []types.StakeRemovalInfo, anyLeft bool, err error) {
	ret = make([]types.StakeRemovalInfo, 0)
	// make a range that has everything less than the block height, inclusive
	startKey := collections.TriplePrefix[BlockHeight, TopicId, ActorId](0)
	rng := &collections.Range[collections.Triple[BlockHeight, TopicId, ActorId]]{}
	rng = rng.Prefix(startKey)
	// +1 for end exclusive. Don't know why end inclusive is being buggy but it is
	endKey := collections.TriplePrefix[BlockHeight, TopicId, ActorId](blockHeight + 1)
	rng = rng.EndExclusive(endKey)

	iter, err := k.stakeRemovalsByBlock.Iterate(ctx, rng)
	if err != nil {
		return ret, false, err
	}
	defer iter.Close()
	count := uint64(0)
	for ; iter.Valid(); iter.Next() {
		if count >= limit {
			return ret, true, nil
		}
		val, err := iter.Value()
		if err != nil {
			return ret, true, err
		}
		ret = append(ret, val)
		count += 1
	}
	return ret, false, nil
}

// get the first found stake removal for a reputer and topicId or err not found if not found
func (k *Keeper) GetStakeRemovalForReputerAndTopicId(
	ctx sdk.Context,
	reputer string,
	topicId uint64,
) (removal types.StakeRemovalInfo, found bool, err error) {
	rng := collections.NewSuperPrefixedTripleRange[ActorId, TopicId, BlockHeight](reputer, topicId)
	iter, err := k.stakeRemovalsByActor.Iterate(ctx, rng)
	if err != nil {
		return types.StakeRemovalInfo{}, false, err
	}
	keys, err := iter.Keys()
	if err != nil {
		return types.StakeRemovalInfo{}, false, err
	}
	keysLen := len(keys)
	if keysLen == 0 {
		return types.StakeRemovalInfo{}, false, nil
	}
	if keysLen < 0 {
		return types.StakeRemovalInfo{}, false, errorsmod.Wrapf(types.ErrInvariantFailure, "Why is golang len function returning negative values?")
	}
	key := keys[0]
	byBlockKey := collections.Join3(key.K3(), topicId, reputer)
	ret, err := k.stakeRemovalsByBlock.Get(ctx, byBlockKey)
	if err != nil {
		return types.StakeRemovalInfo{}, false, err
	}
	if keysLen > 1 {
		ctx.Logger().Warn("Invariant failure! More than one stake removal found for reputer and topicId")
		return ret, true, errorsmod.Wrapf(types.ErrInvariantFailure, "More than one stake removal found for reputer and topicId")
	}
	return ret, true, nil
}

// For a given address, adds their stake removal information to the removal queue for delay waiting
// The topic used will be the topic set in the `removalInfo`
// This completely overrides the existing stake removal
func (k *Keeper) SetDelegateStakeRemoval(ctx context.Context, removalInfo types.DelegateStakeRemovalInfo) error {
	byBlockKey := Join4(removalInfo.BlockRemovalCompleted, removalInfo.TopicId, removalInfo.Delegator, removalInfo.Reputer)
	err := k.delegateStakeRemovalsByBlock.Set(ctx, byBlockKey, removalInfo)
	if err != nil {
		return err
	}
	byActorKey := Join4(removalInfo.Delegator, removalInfo.Reputer, removalInfo.TopicId, removalInfo.BlockRemovalCompleted)
	return k.delegateStakeRemovalsByActor.Set(ctx, byActorKey)
}

// remove a stake removal from the queue
func (k *Keeper) DeleteDelegateStakeRemoval(
	ctx context.Context,
	blockHeight BlockHeight,
	topicId TopicId,
	reputer ActorId,
	delegator ActorId,
) error {
	byBlockKey := Join4(blockHeight, topicId, delegator, reputer)
	has, err := k.delegateStakeRemovalsByBlock.Has(ctx, byBlockKey)
	if err != nil {
		return err
	}
	if !has {
		return types.ErrStakeRemovalNotFound
	}
	err = k.delegateStakeRemovalsByBlock.Remove(ctx, byBlockKey)
	if err != nil {
		return err
	}
	byActorKey := Join4(delegator, reputer, topicId, blockHeight)
	return k.delegateStakeRemovalsByActor.Remove(ctx, byActorKey)
}

// get info about a removal
func (k Keeper) GetDelegateStakeRemoval(
	ctx context.Context,
	blockHeight BlockHeight,
	topicId TopicId,
	delegator ActorId,
	reputer ActorId,
) (types.DelegateStakeRemovalInfo, error) {
	return k.delegateStakeRemovalsByBlock.Get(ctx, Join4(blockHeight, topicId, delegator, reputer))
}

// get a list of stake removals that are valid for removal
// before and including this block.
func (k *Keeper) GetDelegateStakeRemovalsUpUntilBlock(
	ctx context.Context,
	blockHeight BlockHeight,
	limit uint64,
) ([]types.DelegateStakeRemovalInfo, bool, error) {
	ret := make([]types.DelegateStakeRemovalInfo, 0)

	// make a range that has everything less than the block height, inclusive
	startKey := QuadrupleSinglePrefix[BlockHeight, TopicId, ActorId, ActorId](0)
	rng := &collections.Range[Quadruple[BlockHeight, TopicId, ActorId, ActorId]]{}
	rng = rng.Prefix(startKey)
	endKey := QuadrupleSinglePrefix[BlockHeight, TopicId, ActorId, ActorId](blockHeight + 1)
	rng = rng.EndExclusive(endKey)

	iter, err := k.delegateStakeRemovalsByBlock.Iterate(ctx, rng)
	if err != nil {
		return ret, false, err
	}
	defer iter.Close()
	count := uint64(0)
	for ; iter.Valid(); iter.Next() {
		if count >= limit {
			return ret, true, nil
		}
		val, err := iter.Value()
		if err != nil {
			return ret, true, err
		}
		ret = append(ret, val)
		count += 1
	}
	return ret, false, nil
}

// return the first found stake removal object for a delegator, reputer, and topicId
func (k *Keeper) GetDelegateStakeRemovalForDelegatorReputerAndTopicId(
	ctx sdk.Context,
	delegator string,
	reputer string,
	topicId uint64,
) (removal types.DelegateStakeRemovalInfo, found bool, err error) {
	rng := NewTriplePrefixedQuadrupleRange[ActorId, ActorId, TopicId, BlockHeight](delegator, reputer, topicId)
	iter, err := k.delegateStakeRemovalsByActor.Iterate(ctx, rng)
	if err != nil {
		return types.DelegateStakeRemovalInfo{}, false, err
	}
	keys, err := iter.Keys()
	if err != nil {
		return types.DelegateStakeRemovalInfo{}, false, err
	}
	keysLen := len(keys)
	if keysLen == 0 {
		return types.DelegateStakeRemovalInfo{}, false, nil
	}
	if keysLen < 0 {
		return types.DelegateStakeRemovalInfo{}, false, errorsmod.Wrapf(types.ErrInvariantFailure, "Why is golang len function returning negative values?")
	}
	key := keys[0]
	byBlockKey := Join4(key.K4(), topicId, delegator, reputer)
	ret, err := k.delegateStakeRemovalsByBlock.Get(ctx, byBlockKey)
	if err != nil {
		return types.DelegateStakeRemovalInfo{}, false, err
	}
	if keysLen > 1 {
		ctx.Logger().Warn("Invariant failure! More than one delegate stake removal found for delegator, reputer and topicId")
		return ret, true, errorsmod.Wrapf(types.ErrInvariantFailure, "More than one delegate stake removal found for delegator, reputer and topicId")
	}
	return ret, true, nil
}

/// REPUTERS

// Adds a new reputer to the reputer tracking data structures, reputers and topicReputers
func (k *Keeper) InsertReputer(ctx context.Context, topicId TopicId, reputer ActorId, reputerInfo types.OffchainNode) error {
	topicKey := collections.Join(topicId, reputer)
	err := k.topicReputers.Set(ctx, topicKey)
	if err != nil {
		return err
	}
	err = k.reputers.Set(ctx, reputer, reputerInfo)
	if err != nil {
		return err
	}
	return nil
}

// Remove a reputer to the reputer tracking data structures and topicReputers
func (k *Keeper) RemoveReputer(ctx context.Context, topicId TopicId, reputer ActorId) error {
	topicKey := collections.Join(topicId, reputer)
	err := k.topicReputers.Remove(ctx, topicKey)
	if err != nil {
		return err
	}
	return nil
}

func (k *Keeper) GetReputerInfo(ctx sdk.Context, reputerKey ActorId) (types.OffchainNode, error) {
	return k.reputers.Get(ctx, reputerKey)
}

/// WORKERS

// Adds a new worker to the worker tracking data structures, workers and topicWorkers
func (k *Keeper) InsertWorker(ctx context.Context, topicId TopicId, worker ActorId, workerInfo types.OffchainNode) error {
	topickey := collections.Join(topicId, worker)
	err := k.topicWorkers.Set(ctx, topickey)
	if err != nil {
		return err
	}
	err = k.workers.Set(ctx, worker, workerInfo)
	if err != nil {
		return err
	}
	return nil
}

// Remove a worker to the worker tracking data structures and topicWorkers
func (k *Keeper) RemoveWorker(ctx context.Context, topicId TopicId, worker ActorId) error {
	topicKey := collections.Join(topicId, worker)
	err := k.topicWorkers.Remove(ctx, topicKey)
	if err != nil {
		return err
	}
	return nil
}

func (k *Keeper) GetWorkerInfo(ctx sdk.Context, workerKey ActorId) (types.OffchainNode, error) {
	return k.workers.Get(ctx, workerKey)
}

/// TOPICS

// Get the previous weight during rewards calculation for a topic
// Returns ((0,0), true) if there was no prior topic weight set, else ((x,y), false) where x,y!=0
func (k *Keeper) GetPreviousTopicWeight(ctx context.Context, topicId TopicId) (alloraMath.Dec, bool, error) {
	topicWeight, err := k.previousTopicWeight.Get(ctx, topicId)
	if err != nil {
		if errors.Is(err, collections.ErrNotFound) {
			return alloraMath.ZeroDec(), true, nil
		}
		return alloraMath.ZeroDec(), false, err
	}
	return topicWeight, false, err
}

// Set the previous weight during rewards calculation for a topic
func (k *Keeper) SetPreviousTopicWeight(ctx context.Context, topicId TopicId, weight alloraMath.Dec) error {
	return k.previousTopicWeight.Set(ctx, topicId, weight)
}

// Set a topic to inactive if the topic exists and is active, else does nothing
func (k *Keeper) InactivateTopic(ctx context.Context, topicId TopicId) error {
	present, err := k.topics.Has(ctx, topicId)
	if err != nil {
		return err
	}

	isActive, err := k.activeTopics.Has(ctx, topicId)
	if err != nil {
		return err
	}

	if present && isActive {
		err = k.activeTopics.Remove(ctx, topicId)
		if err != nil {
			return err
		}
	}

	return nil
}

// Set a topic to active if the topic exists, else does nothing
func (k *Keeper) ActivateTopic(ctx context.Context, topicId TopicId) error {
	present, err := k.topics.Has(ctx, topicId)
	if err != nil {
		return err
	}

	if !present {
		return nil
	}

	if err := k.activeTopics.Set(ctx, topicId); err != nil {
		return err
	}
	return nil
}

// Gets next topic id
func (k *Keeper) IncrementTopicId(ctx context.Context) (TopicId, error) {
	return k.nextTopicId.Next(ctx)
}

// Gets topic by topicId
func (k *Keeper) GetTopic(ctx context.Context, topicId TopicId) (types.Topic, error) {
	return k.topics.Get(ctx, topicId)
}

// Sets a topic config on a topicId
func (k *Keeper) SetTopic(ctx context.Context, topicId TopicId, topic types.Topic) error {
	return k.topics.Set(ctx, topicId, topic)
}

// Checks if a topic exists
func (k *Keeper) TopicExists(ctx context.Context, topicId TopicId) (bool, error) {
	return k.topics.Has(ctx, topicId)
}

// Returns the number of topics that are active in the network
func (k *Keeper) GetNextTopicId(ctx context.Context) (TopicId, error) {
	return k.nextTopicId.Peek(ctx)
}

func (k *Keeper) IsTopicActive(ctx context.Context, topicId TopicId) (bool, error) {
	return k.activeTopics.Has(ctx, topicId)
}

func (k Keeper) GetIdsOfActiveTopics(ctx context.Context, pagination *types.SimpleCursorPaginationRequest) ([]TopicId, *types.SimpleCursorPaginationResponse, error) {
	limit, start, err := k.CalcAppropriatePaginationForUint64Cursor(ctx, pagination)
	if err != nil {
		return nil, nil, err
	}
	rng := new(collections.Range[uint64]).StartExclusive(start)

	iter, err := k.activeTopics.Iterate(ctx, rng)
	if err != nil {
		return nil, nil, err
	}
	defer iter.Close()

	activeTopicIds := make([]TopicId, 0)
	nextKey := make([]byte, binary.MaxVarintLen64)
	nextTopicId := uint64(0)
	for ; iter.Valid(); iter.Next() {
		topicId, err := iter.Key()
		if err != nil {
			return nil, nil, err
		}

		if uint64(len(activeTopicIds)) >= limit {
			break
		}

		activeTopicIds = append(activeTopicIds, topicId)
		nextTopicId = topicId
	}
	binary.BigEndian.PutUint64(nextKey, nextTopicId)

	// If there are no topics, we return the nil for next key
	if len(activeTopicIds) == 0 {
		nextKey = make([]byte, 0)
	}

	return activeTopicIds, &types.SimpleCursorPaginationResponse{
		NextKey: nextKey,
	}, nil
}

// UpdateTopicInitialRegret updates the InitialRegret for a given topic.
func (k *Keeper) UpdateTopicInitialRegret(ctx context.Context, topicId TopicId, initialRegret alloraMath.Dec) error {
	topic, err := k.topics.Get(ctx, topicId)
	if err != nil {
		return err
	}
	topic.InitialRegret = initialRegret
	return k.topics.Set(ctx, topicId, topic)
}

// UpdateTopicInferenceLastRan updates the InferenceLastRan timestamp for a given topic.
func (k *Keeper) UpdateTopicEpochLastEnded(ctx context.Context, topicId TopicId, epochLastEnded BlockHeight) error {
	topic, err := k.topics.Get(ctx, topicId)
	if err != nil {
		return err
	}
	topic.EpochLastEnded = epochLastEnded
	return k.topics.Set(ctx, topicId, topic)
}

// True if worker is registered in topic, else False
func (k *Keeper) IsWorkerRegisteredInTopic(ctx context.Context, topicId TopicId, worker ActorId) (bool, error) {
	topickey := collections.Join(topicId, worker)
	return k.topicWorkers.Has(ctx, topickey)
}

// True if reputer is registered in topic, else False
func (k *Keeper) IsReputerRegisteredInTopic(ctx context.Context, topicId TopicId, reputer ActorId) (bool, error) {
	topickey := collections.Join(topicId, reputer)
	return k.topicReputers.Has(ctx, topickey)
}

/// TOPIC FEE REVENUE

// Get the amount of fee revenue collected by a topic
func (k *Keeper) GetTopicFeeRevenue(ctx context.Context, topicId TopicId) (cosmosMath.Int, error) {
	feeRev, err := k.topicFeeRevenue.Get(ctx, topicId)
	if err != nil {
		if errors.Is(err, collections.ErrNotFound) {
			return cosmosMath.ZeroInt(), nil
		}
		return cosmosMath.ZeroInt(), err
	}
	return feeRev, nil
}

// Add to the fee revenue collected by a topic
func (k *Keeper) AddTopicFeeRevenue(ctx context.Context, topicId TopicId, amount cosmosMath.Int) error {
	topicFeeRevenue, err := k.GetTopicFeeRevenue(ctx, topicId)
	if err != nil {
		return err
	}
	topicFeeRevenue = topicFeeRevenue.Add(amount)
	return k.topicFeeRevenue.Set(ctx, topicId, topicFeeRevenue)
}

// return the blocks per week
// defined as the blocks per month divided by 4.345
func calculateBlocksPerWeek(ctx sdk.Context, k Keeper) (alloraMath.Dec, error) {
	moduleParams, err := k.GetParams(ctx)
	if err != nil {
		return alloraMath.Dec{}, err
	}
	blocksPerMonth, err := alloraMath.NewDecFromUint64(moduleParams.BlocksPerMonth)
	if err != nil {
		return alloraMath.Dec{}, err
	}
	// 4.345 weeks per month on average
	weeksPerMonth, err := alloraMath.NewDecFromString("4.345")
	if err != nil {
		return alloraMath.Dec{}, err
	}
	blocksPerWeek, err := blocksPerMonth.Quo(weeksPerMonth)
	if err != nil {
		return alloraMath.Dec{}, err
	}
	return blocksPerWeek, nil
}

// return the last time we dripped the fee revenue for a topic
func (k *Keeper) GetLastDripBlock(ctx context.Context, topicId TopicId) (BlockHeight, error) {
	bh, err := k.lastDripBlock.Get(ctx, topicId)
	if err != nil {
		if errors.Is(err, collections.ErrNotFound) {
			return 0, nil
		}
		return 0, err
	}
	return bh, nil
}

// set the last time we dripped the fee revenue for a topic
func (k *Keeper) SetLastDripBlock(ctx context.Context, topicId TopicId, block BlockHeight) error {
	return k.lastDripBlock.Set(ctx, topicId, block)
}

// Drop the fee revenue by the global Ecosystem bucket drip amount
// in the paper we say that
// ∆ C_{t,i} = N_{epochs,w} * C_{t,i}
// where C_{t,i} is the topic fee revenue
// and N_{epochs,w} is the number of epochs per week
// and this decay or drip happens each epoch
func (k *Keeper) DripTopicFeeRevenue(ctx sdk.Context, topicId TopicId, block BlockHeight) error {
	topicFeeRevenue, err := k.GetTopicFeeRevenue(ctx, topicId)
	if err != nil {
		return err
	}
	topicFeeRevenueDec, err := alloraMath.NewDecFromSdkInt(topicFeeRevenue)
	if err != nil {
		return err
	}
	topic, err := k.GetTopic(ctx, topicId)
	if err != nil {
		return err
	}
	blocksPerEpoch := alloraMath.NewDecFromInt64(topic.EpochLength)
	blocksPerWeek, err := calculateBlocksPerWeek(ctx, *k)
	if err != nil {
		return err
	}
	epochsPerWeek, err := blocksPerWeek.Quo(blocksPerEpoch)
	if err != nil {
		return err
	}
	// this delta is the drip per epoch
	dripPerEpoch, err := topicFeeRevenueDec.Mul(epochsPerWeek)
	if err != nil {
		return err
	}
	lastDripBlock, err := k.GetLastDripBlock(ctx, topicId)
	if err != nil {
		return err
	}
	// if we have not yet decayed this epoch, decay and set to decayed
	// if we have decayed this epoch already, do nothing and continue
	if lastDripBlock <= topic.EpochLastEnded {
		newTopicFeeRevenueDec, err := topicFeeRevenueDec.Sub(dripPerEpoch)
		if err != nil {
			return err
		}
		if newTopicFeeRevenueDec.IsNegative() {
			newTopicFeeRevenueDec = alloraMath.ZeroDec()
		}

		newTopicFeeRevenue, err := newTopicFeeRevenueDec.SdkIntTrim()
		if err != nil {
			return err
		}

		if err = k.SetLastDripBlock(ctx, topicId, topic.EpochLastEnded); err != nil {
			return err
		}
		logMsg := fmt.Sprintf(
			"Dripping topic fee revenue: block %d, topicId %d, oldRevenue %v, newRevenue %v",
			ctx.BlockHeight(), topicId, topicFeeRevenue, newTopicFeeRevenue)
		ctx.Logger().Debug(logMsg)
		return k.topicFeeRevenue.Set(ctx, topicId, newTopicFeeRevenue)
	}
	return nil
}

// REWARDABLE TOPICS

// Get the rewardable topics
func (k *Keeper) GetRewardableTopics(ctx context.Context) ([]TopicId, error) {
	iter, err := k.rewardableTopics.Iterate(ctx, nil)
	if err != nil {
		return nil, err
	}
	defer iter.Close()

	topics := make([]TopicId, 0)
	for ; iter.Valid(); iter.Next() {
		topicId, err := iter.Key()
		if err != nil {
			return nil, err
		}
		topics = append(topics, topicId)
	}

	return topics, nil
}

// Add a topic as rewardable
func (k *Keeper) AddRewardableTopic(ctx context.Context, topicId TopicId) error {
	return k.rewardableTopics.Set(ctx, topicId)
}

func (k *Keeper) RemoveRewardableTopic(ctx context.Context, topicId TopicId) error {
	return k.rewardableTopics.Remove(ctx, topicId)
}

/// SCORES

// directly set the inferer score ema
func (k *Keeper) SetInfererScoreEma(ctx context.Context, topicId TopicId, worker ActorId, score types.Score) error {
	key := collections.Join(topicId, worker)
	return k.infererScoreEmasByWorker.Set(ctx, key, score)
}

// for a particular inferer, get their score exponential moving average
func (k *Keeper) GetInfererScoreEma(ctx context.Context, topicId TopicId, worker ActorId) (types.Score, error) {
	key := collections.Join(topicId, worker)
	score, err := k.infererScoreEmasByWorker.Get(ctx, key)
	if err != nil {
		if errors.Is(err, collections.ErrNotFound) {
			return types.Score{
				BlockHeight: 0,
				Address:     worker,
				TopicId:     topicId,
				Score:       alloraMath.ZeroDec(),
			}, nil
		}
		return types.Score{}, err
	}
	return score, nil
}

// for a list of inferers and a topic id, get a list of their score exponential moving averages
func (k *Keeper) GetInfererScoreEmasFromValueBundle(
	ctx context.Context,
	bundle types.ValueBundle,
) ([]types.Score, error) {
	inferers := bundle.InfererValues
	scores := make([]types.Score, 0, len(inferers))
	for _, inferer := range inferers {
		score, err := k.GetInfererScoreEma(ctx, bundle.TopicId, inferer.Worker)
		if err != nil {
			return nil, err
		}
		scores = append(scores, score)
	}
	return scores, nil
}

// directly set the forecaster score ema
func (k *Keeper) SetForecasterScoreEma(ctx context.Context, topicId TopicId, worker ActorId, score types.Score) error {
	key := collections.Join(topicId, worker)
	return k.forecasterScoreEmasByWorker.Set(ctx, key, score)
}

// for this particular forecaster, get their score exponential moving average
func (k *Keeper) GetForecasterScoreEma(ctx context.Context, topicId TopicId, worker ActorId) (types.Score, error) {
	key := collections.Join(topicId, worker)
	score, err := k.forecasterScoreEmasByWorker.Get(ctx, key)
	if err != nil {
		if errors.Is(err, collections.ErrNotFound) {
			return types.Score{
				BlockHeight: 0,
				Address:     worker,
				TopicId:     topicId,
				Score:       alloraMath.ZeroDec(),
			}, nil
		}
		return types.Score{}, err
	}
	return score, nil
}

// for a list of forecasters and a topic id, get a list of their score exponential moving averages
func (k *Keeper) GetForecasterScoreEmasFromValueBundle(
	ctx context.Context,
	bundle types.ValueBundle,
) ([]types.Score, error) {
	forecasters := bundle.ForecasterValues
	scores := make([]types.Score, 0, len(forecasters))
	for _, forecaster := range forecasters {
		score, err := k.GetForecasterScoreEma(ctx, bundle.TopicId, forecaster.Worker)
		if err != nil {
			return nil, err
		}
		scores = append(scores, score)
	}
	return scores, nil
}

// directly set the reputer score ema
func (k *Keeper) SetReputerScoreEma(ctx context.Context, topicId TopicId, reputer ActorId, score types.Score) error {
	key := collections.Join(topicId, reputer)
	return k.reputerScoreEmasByReputer.Set(ctx, key, score)
}

// for a particular topic and reputer, get their score exponential moving average
func (k *Keeper) GetReputerScoreEma(ctx context.Context, topicId TopicId, reputer ActorId) (types.Score, error) {
	key := collections.Join(topicId, reputer)
	score, err := k.reputerScoreEmasByReputer.Get(ctx, key)
	if err != nil {
		if errors.Is(err, collections.ErrNotFound) {
			return types.Score{
				BlockHeight: 0,
				Address:     reputer,
				TopicId:     topicId,
				Score:       alloraMath.ZeroDec(),
			}, nil
		}
		return types.Score{}, err
	}
	return score, nil
}

// for a list of reputers and a topic id, get a list of their score exponential moving averages
func (k *Keeper) GetReputerScoreEmasFromValueBundles(
	ctx context.Context,
	topicId uint64,
	valueBundles []*types.ReputerValueBundle,
) ([]types.Score, error) {
	scores := make([]types.Score, 0, len(valueBundles))
	for _, bundle := range valueBundles {
		if bundle.ValueBundle.TopicId != topicId {
			return nil, errorsmod.Wrapf(types.ErrInvariantFailure, "topic id mismatch from reputer bundle and topic id")
		}
		reputer := bundle.ValueBundle.Reputer
		score, err := k.GetReputerScoreEma(ctx, topicId, reputer)
		if err != nil {
			return nil, errorsmod.Wrapf(err, "error getting reputer score ema for reputer %s", reputer)
		}
		scores = append(scores, score)
	}
	return scores, nil
}

func (k *Keeper) InsertWorkerInferenceScore(ctx context.Context, topicId TopicId, blockHeight BlockHeight, score types.Score) error {
	scores, err := k.GetWorkerInferenceScoresAtBlock(ctx, topicId, blockHeight)
	if err != nil {
		return err
	}
	scores.Scores = append(scores.Scores, &score)

	moduleParams, err := k.GetParams(ctx)
	if err != nil {
		return err
	}
	maxNumScores := moduleParams.MaxSamplesToScaleScores

	lenScores := uint64(len(scores.Scores))
	if lenScores > maxNumScores {
		diff := lenScores - maxNumScores
		scores.Scores = scores.Scores[diff:]
	}

	key := collections.Join(topicId, blockHeight)
	return k.infererScoresByBlock.Set(ctx, key, scores)
}

func (k *Keeper) GetInferenceScoresUntilBlock(ctx context.Context, topicId TopicId, blockHeight BlockHeight) ([]*types.Score, error) {
	rng := collections.
		NewPrefixedPairRange[TopicId, BlockHeight](topicId).
		EndInclusive(blockHeight).
		Descending()

	iter, err := k.infererScoresByBlock.Iterate(ctx, rng)
	if err != nil {
		return nil, err
	}
	defer iter.Close()

	moduleParams, err := k.GetParams(ctx)
	if err != nil {
		return nil, err
	}
	maxNumTimeSteps := moduleParams.MaxSamplesToScaleScores

	scores := make([]*types.Score, 0, maxNumTimeSteps)

	for iter.Valid() {
		existingScores, err := iter.KeyValue()
		if err != nil {
			return nil, err
		}

		for _, score := range existingScores.Value.Scores {
			if uint64(len(scores)) < maxNumTimeSteps {
				scores = append(scores, score)
			} else {
				break
			}
		}
		if uint64(len(scores)) >= maxNumTimeSteps {
			break
		}
		iter.Next()
	}

	return scores, nil
}

func (k *Keeper) GetWorkerInferenceScoresAtBlock(ctx context.Context, topicId TopicId, block BlockHeight) (types.Scores, error) {
	key := collections.Join(topicId, block)
	scores, err := k.infererScoresByBlock.Get(ctx, key)
	if err != nil {
		if errors.Is(err, collections.ErrNotFound) {
			return types.Scores{}, nil
		}
		return types.Scores{}, err
	}
	return scores, nil
}

func (k *Keeper) InsertWorkerForecastScore(ctx context.Context, topicId TopicId, blockHeight BlockHeight, score types.Score) error {
	scores, err := k.GetWorkerForecastScoresAtBlock(ctx, topicId, blockHeight)
	if err != nil {
		return err
	}
	scores.Scores = append(scores.Scores, &score)

	moduleParams, err := k.GetParams(ctx)
	if err != nil {
		return err
	}
	maxNumScores := moduleParams.MaxSamplesToScaleScores

	lenScores := uint64(len(scores.Scores))
	if lenScores > maxNumScores {
		diff := lenScores - maxNumScores
		scores.Scores = scores.Scores[diff:]
	}

	key := collections.Join(topicId, blockHeight)
	return k.forecasterScoresByBlock.Set(ctx, key, scores)
}

func (k *Keeper) GetForecastScoresUntilBlock(ctx context.Context, topicId TopicId, blockHeight BlockHeight) ([]*types.Score, error) {
	rng := collections.
		NewPrefixedPairRange[TopicId, BlockHeight](topicId).
		EndInclusive(blockHeight).
		Descending()

	iter, err := k.forecasterScoresByBlock.Iterate(ctx, rng)
	if err != nil {
		return nil, err
	}
	defer iter.Close()

	moduleParams, err := k.GetParams(ctx)
	if err != nil {
		return nil, err
	}
	maxNumTimeSteps := moduleParams.MaxSamplesToScaleScores

	scores := make([]*types.Score, 0, maxNumTimeSteps)

	for iter.Valid() {
		existingScores, err := iter.KeyValue()
		if err != nil {
			return nil, err
		}

		for _, score := range existingScores.Value.Scores {
			if uint64(len(scores)) < maxNumTimeSteps {
				scores = append(scores, score)
			} else {
				break
			}
		}
		if uint64(len(scores)) >= maxNumTimeSteps {
			break
		}
		iter.Next()
	}

	return scores, nil
}

func (k *Keeper) GetWorkerForecastScoresAtBlock(ctx context.Context, topicId TopicId, block BlockHeight) (types.Scores, error) {
	key := collections.Join(topicId, block)
	scores, err := k.forecasterScoresByBlock.Get(ctx, key)
	if err != nil {
		if errors.Is(err, collections.ErrNotFound) {
			return types.Scores{}, nil
		}
		return types.Scores{}, err
	}
	return scores, nil
}

func (k *Keeper) InsertReputerScore(ctx context.Context, topicId TopicId, blockHeight BlockHeight, score types.Score) error {
	scores, err := k.GetReputersScoresAtBlock(ctx, topicId, blockHeight)
	if err != nil {
		return err
	}
	scores.Scores = append(scores.Scores, &score)

	moduleParams, err := k.GetParams(ctx)
	if err != nil {
		return err
	}
	maxNumScores := moduleParams.MaxSamplesToScaleScores
	lenScores := uint64(len(scores.Scores))
	if lenScores > maxNumScores {
		diff := lenScores - maxNumScores
		if diff > 0 {
			scores.Scores = scores.Scores[diff:]
		}
	}
	key := collections.Join(topicId, blockHeight)
	return k.reputerScoresByBlock.Set(ctx, key, scores)
}

func (k *Keeper) GetReputersScoresAtBlock(ctx context.Context, topicId TopicId, block BlockHeight) (types.Scores, error) {
	key := collections.Join(topicId, block)
	scores, err := k.reputerScoresByBlock.Get(ctx, key)
	if err != nil {
		if errors.Is(err, collections.ErrNotFound) {
			return types.Scores{}, nil
		}
		return types.Scores{}, err
	}
	return scores, nil
}

func (k *Keeper) SetListeningCoefficient(ctx context.Context, topicId TopicId, reputer ActorId, coefficient types.ListeningCoefficient) error {
	key := collections.Join(topicId, reputer)
	return k.reputerListeningCoefficient.Set(ctx, key, coefficient)
}

func (k *Keeper) GetListeningCoefficient(ctx context.Context, topicId TopicId, reputer ActorId) (types.ListeningCoefficient, error) {
	key := collections.Join(topicId, reputer)
	coef, err := k.reputerListeningCoefficient.Get(ctx, key)
	if err != nil {
		if errors.Is(err, collections.ErrNotFound) {
			// Return a default value
			return types.ListeningCoefficient{Coefficient: alloraMath.NewDecFromInt64(1)}, nil
		}
		return types.ListeningCoefficient{}, err
	}
	return coef, nil
}

/// REWARD FRACTION

// Gets the previous W_{i-1,m}
// Returns previous reward fraction, and true if it has yet to be set for the first time (else false)
func (k *Keeper) GetPreviousReputerRewardFraction(ctx context.Context, topicId TopicId, reputer ActorId) (alloraMath.Dec, bool, error) {
	key := collections.Join(topicId, reputer)
	reward, err := k.previousReputerRewardFraction.Get(ctx, key)
	if err != nil {
		if errors.Is(err, collections.ErrNotFound) {
			return alloraMath.ZeroDec(), true, nil
		}
		return alloraMath.Dec{}, false, err
	}
	return reward, false, nil
}

// Sets the previous W_{i-1,m}
func (k *Keeper) SetPreviousReputerRewardFraction(ctx context.Context, topicId TopicId, reputer ActorId, reward alloraMath.Dec) error {
	key := collections.Join(topicId, reputer)
	return k.previousReputerRewardFraction.Set(ctx, key, reward)
}

// Gets the previous U_{i-1,m}
// Returns previous reward fraction, and true if it has yet to be set for the first time (else false)
func (k *Keeper) GetPreviousInferenceRewardFraction(ctx context.Context, topicId TopicId, worker ActorId) (alloraMath.Dec, bool, error) {
	key := collections.Join(topicId, worker)
	reward, err := k.previousInferenceRewardFraction.Get(ctx, key)
	if err != nil {
		if errors.Is(err, collections.ErrNotFound) {
			return alloraMath.ZeroDec(), true, nil
		}
		return alloraMath.Dec{}, false, err
	}
	return reward, false, nil
}

// Sets the previous U_{i-1,m}
func (k *Keeper) SetPreviousInferenceRewardFraction(ctx context.Context, topicId TopicId, worker ActorId, reward alloraMath.Dec) error {
	key := collections.Join(topicId, worker)
	return k.previousInferenceRewardFraction.Set(ctx, key, reward)
}

// Gets the previous V_{i-1,m}
// Returns previous reward fraction, and true if it has yet to be set for the first time (else false)
func (k *Keeper) GetPreviousForecastRewardFraction(ctx context.Context, topicId TopicId, worker ActorId) (alloraMath.Dec, bool, error) {
	key := collections.Join(topicId, worker)
	reward, err := k.previousForecastRewardFraction.Get(ctx, key)
	if err != nil {
		if errors.Is(err, collections.ErrNotFound) {
			return alloraMath.ZeroDec(), true, nil
		}
		return alloraMath.Dec{}, false, err
	}
	return reward, false, nil
}

// Sets the previous V_{i-1,m}
func (k *Keeper) SetPreviousForecastRewardFraction(ctx context.Context, topicId TopicId, worker ActorId, reward alloraMath.Dec) error {
	key := collections.Join(topicId, worker)
	return k.previousForecastRewardFraction.Set(ctx, key, reward)
}

func (k *Keeper) SetPreviousPercentageRewardToStakedReputers(ctx context.Context, percentageRewardToStakedReputers alloraMath.Dec) error {
	return k.previousPercentageRewardToStakedReputers.Set(ctx, percentageRewardToStakedReputers)
}

func (k Keeper) GetPreviousPercentageRewardToStakedReputers(ctx context.Context) (alloraMath.Dec, error) {
	return k.previousPercentageRewardToStakedReputers.Get(ctx)
}

/// WHITELISTS

func (k Keeper) IsWhitelistAdmin(ctx context.Context, admin ActorId) (bool, error) {
	return k.whitelistAdmins.Has(ctx, admin)
}

func (k *Keeper) AddWhitelistAdmin(ctx context.Context, admin ActorId) error {
	return k.whitelistAdmins.Set(ctx, admin)
}

func (k *Keeper) RemoveWhitelistAdmin(ctx context.Context, admin ActorId) error {
	return k.whitelistAdmins.Remove(ctx, admin)
}

/// BANK KEEPER WRAPPERS

// wrapper around bank keeper SendCoinsFromModuleToAccount
func (k *Keeper) SendCoinsFromModuleToAccount(ctx context.Context, senderModule string, recipient ActorId, amt sdk.Coins) error {
	recipientAddr, err := sdk.AccAddressFromBech32(recipient)
	if err != nil {
		return err
	}
	return k.bankKeeper.SendCoinsFromModuleToAccount(ctx, senderModule, recipientAddr, amt)
}

// wrapper around bank keeper SendCoinsFromAccountToModule
func (k *Keeper) SendCoinsFromAccountToModule(ctx context.Context, sender ActorId, recipientModule string, amt sdk.Coins) error {
	senderAddr, err := sdk.AccAddressFromBech32(sender)
	if err != nil {
		return err
	}
	return k.bankKeeper.SendCoinsFromAccountToModule(ctx, senderAddr, recipientModule, amt)
}

// wrapper around bank keeper SendCoinsFromModuleToModule
func (k *Keeper) SendCoinsFromModuleToModule(ctx context.Context, senderModule, recipientModule string, amt sdk.Coins) error {
	return k.bankKeeper.SendCoinsFromModuleToModule(ctx, senderModule, recipientModule, amt)
}

// wrapper around bank keeper GetBalance
func (k *Keeper) GetBankBalance(ctx context.Context, addr sdk.AccAddress, denom string) sdk.Coin {
	return k.bankKeeper.GetBalance(ctx, addr, denom)
}

// GetTotalRewardToDistribute
func (k *Keeper) GetTotalRewardToDistribute(ctx context.Context) (alloraMath.Dec, error) {
	// Get Allora Rewards Account
	alloraRewardsAccountAddr := k.authKeeper.GetModuleAccount(ctx, types.AlloraRewardsAccountName).GetAddress()
	// Get Total Allocation
	totalReward := k.GetBankBalance(
		ctx,
		alloraRewardsAccountAddr,
		params.DefaultBondDenom).Amount
	totalRewardDec, err := alloraMath.NewDecFromSdkInt(totalReward)
	if err != nil {
		return alloraMath.Dec{}, err
	}
	return totalRewardDec, nil
}

/// UTILS

// Convert pagination.key from []bytes to uint64, if pagination is nil or [], len = 0
// Get the limit from the pagination request, within acceptable bounds and defaulting as necessary
func (k Keeper) CalcAppropriatePaginationForUint64Cursor(ctx context.Context, pagination *types.SimpleCursorPaginationRequest) (uint64, uint64, error) {
	moduleParams, err := k.GetParams(ctx)
	if err != nil {
		return uint64(0), uint64(0), err
	}
	limit := moduleParams.DefaultPageLimit
	cursor := uint64(0)

	if pagination != nil {
		if len(pagination.Key) > 0 {
			cursor = binary.BigEndian.Uint64(pagination.Key)
		}
		if pagination.Limit > 0 {
			limit = pagination.Limit
		}
		if limit > moduleParams.MaxPageLimit {
			limit = moduleParams.MaxPageLimit
		}
	}

	return limit, cursor, nil
}

/// STATE MANAGEMENT

// Iterate through topic state and prune records that are no longer needed
func (k *Keeper) PruneRecordsAfterRewards(ctx context.Context, topicId TopicId, blockHeight int64) error {
	// Delete records until the blockHeight
	blockRange := collections.
		NewPrefixedPairRange[TopicId, BlockHeight](topicId).
		EndInclusive(blockHeight)

	err := k.pruneInferences(ctx, blockRange)
	if err != nil {
		return err
	}
	err = k.pruneForecasts(ctx, blockRange)
	if err != nil {
		return err
	}
	err = k.pruneLossBundles(ctx, blockRange)
	if err != nil {
		return err
	}
	err = k.pruneNetworkLosses(ctx, blockRange)
	if err != nil {
		return err
	}

	return nil
}

func (k *Keeper) pruneInferences(ctx context.Context, blockRange *collections.PairRange[uint64, int64]) error {
	return k.allInferences.Clear(ctx, blockRange)
}

func (k *Keeper) pruneForecasts(ctx context.Context, blockRange *collections.PairRange[uint64, int64]) error {
	return k.allForecasts.Clear(ctx, blockRange)
}

func (k *Keeper) pruneLossBundles(ctx context.Context, blockRange *collections.PairRange[uint64, int64]) error {
	return k.allLossBundles.Clear(ctx, blockRange)
}

func (k *Keeper) pruneNetworkLosses(ctx context.Context, blockRange *collections.PairRange[uint64, int64]) error {
	return k.networkLossBundles.Clear(ctx, blockRange)
}

func (k *Keeper) PruneWorkerNonces(ctx context.Context, topicId uint64, blockHeightThreshold int64) error {
	nonces, err := k.unfulfilledWorkerNonces.Get(ctx, topicId)
	if err != nil {
		return err
	}

	// Filter Nonces based on block_height
	filteredNonces := make([]*types.Nonce, 0)
	for _, nonce := range nonces.Nonces {
		if nonce.BlockHeight >= blockHeightThreshold {
			filteredNonces = append(filteredNonces, nonce)
		}
	}

	// Update nonces in the map
	nonces.Nonces = filteredNonces
	if err := k.unfulfilledWorkerNonces.Set(ctx, topicId, nonces); err != nil {
		return err
	}

	return nil
}

func (k *Keeper) PruneReputerNonces(ctx context.Context, topicId uint64, blockHeightThreshold int64) error {
	nonces, err := k.unfulfilledReputerNonces.Get(ctx, topicId)
	if err != nil {
		return err
	}

	// Filter Nonces based on block_height
	filteredNonces := make([]*types.ReputerRequestNonce, 0)
	for _, nonce := range nonces.Nonces {
		if nonce.ReputerNonce.BlockHeight >= blockHeightThreshold {
			filteredNonces = append(filteredNonces, nonce)
		}
	}

	// Update nonces in the map
	nonces.Nonces = filteredNonces
	if err := k.unfulfilledReputerNonces.Set(ctx, topicId, nonces); err != nil {
		return err
	}

	return nil
}

// Return true if the topic has met its cadence or is the first run
func (k *Keeper) CheckWorkerOpenCadence(blockHeight int64, topic types.Topic) bool {
	return (blockHeight-topic.EpochLastEnded)%topic.EpochLength == 0 ||
		topic.EpochLastEnded == 0
}

func (k *Keeper) CheckWorkerCloseCadence(blockHeight int64, topic types.Topic) bool {
	return blockHeight-topic.EpochLastEnded == topic.WorkerSubmissionWindow
}

func (k *Keeper) CheckReputerCloseCadence(blockHeight int64, topic types.Topic) bool {
	return (blockHeight-topic.EpochLastEnded)%topic.EpochLength == 0
}

func (k *Keeper) ValidateStringIsBech32(actor ActorId) error {
	_, err := sdk.AccAddressFromBech32(actor)
	if err != nil {
		return err
	}
	return nil
}

func (k *Keeper) SetWorkerTopicLastCommit(ctx context.Context, topic types.TopicId, blockHeight int64, nonce *types.Nonce) error {
	return k.topicLastWorkerCommit.Set(ctx, topic, types.TimestampedActorNonce{
		BlockHeight: blockHeight,
		Nonce:       nonce,
	})
}

func (k *Keeper) SetReputerTopicLastCommit(ctx context.Context, topic types.TopicId, blockHeight int64, nonce *types.Nonce) error {
	return k.topicLastReputerCommit.Set(ctx, topic, types.TimestampedActorNonce{
		BlockHeight: blockHeight,
		Nonce:       nonce,
	})
}

func (k *Keeper) GetWorkerTopicLastCommit(ctx context.Context, topic TopicId) (types.TimestampedActorNonce, error) {
	return k.topicLastWorkerCommit.Get(ctx, topic)
}

func (k *Keeper) GetReputerTopicLastCommit(ctx context.Context, topic TopicId) (types.TimestampedActorNonce, error) {
	return k.topicLastReputerCommit.Get(ctx, topic)
}

func (k *Keeper) SetPreviousForecasterScoreRatio(ctx context.Context, topicId TopicId, forecasterScoreRatio alloraMath.Dec) error {
	return k.previousForecasterScoreRatio.Set(ctx, topicId, forecasterScoreRatio)
}

func (k *Keeper) GetPreviousForecasterScoreRatio(ctx context.Context, topicId TopicId) (alloraMath.Dec, error) {
	forecastTau, err := k.previousForecasterScoreRatio.Get(ctx, topicId)
	if err != nil {
		if errors.Is(err, collections.ErrNotFound) {
			return alloraMath.ZeroDec(), nil
		}
		return alloraMath.Dec{}, err
	}
	return forecastTau, nil
}<|MERGE_RESOLUTION|>--- conflicted
+++ resolved
@@ -773,20 +773,15 @@
 	return &forecasts, nil
 }
 
-<<<<<<< HEAD
 // Upsert/Append individual inference for a topic/block into the chain's state
 // If the inference already exists, it will be overwritten
 func (k *Keeper) UpsertInference(ctx context.Context, topicId TopicId, nonce types.Nonce, inference *types.Inference) error {
-=======
-// Append individual inference for a topic/block
-func (k *Keeper) AppendInference(ctx context.Context, topicId TopicId, nonce types.Nonce, inference *types.Inference) error {
 	if inference == nil {
 		return errors.New("invalid inference: inferer is empty or nil")
 	}
 	if inference.Inferer == "" {
 		return errors.New("invalid inference: inferer is empty")
 	}
->>>>>>> 4f62d72a
 	block := nonce.BlockHeight
 	key := collections.Join(topicId, block)
 	inferences, err := k.allInferences.Get(ctx, key)
@@ -820,20 +815,15 @@
 	return k.allInferences.Set(ctx, key, inferences)
 }
 
-<<<<<<< HEAD
 // Upsert/Append individual forecast for a topic/block into the chain's state
 // If the forecast already exists, it will be overwritten
 func (k *Keeper) UpsertForecast(ctx context.Context, topicId TopicId, nonce types.Nonce, forecast *types.Forecast) error {
-=======
-// Append individual forecast for a topic/block
-func (k *Keeper) AppendForecast(ctx context.Context, topicId TopicId, nonce types.Nonce, forecast *types.Forecast) error {
 	if forecast == nil || forecast.Forecaster == "" {
 		return errors.New("invalid forecast: forecaster is empty or nil")
 	}
 	if len(forecast.ForecastElements) == 0 {
 		return errors.New("invalid forecast: forecast elements are empty")
 	}
->>>>>>> 4f62d72a
 	block := nonce.BlockHeight
 	key := collections.Join(topicId, block)
 	forecasts, err := k.allForecasts.Get(ctx, key)
