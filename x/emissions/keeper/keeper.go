--- conflicted
+++ resolved
@@ -5,10 +5,6 @@
 	"encoding/binary"
 	"errors"
 	"fmt"
-<<<<<<< HEAD
-=======
-	"sort"
->>>>>>> 812ab2d8
 
 	errorsmod "cosmossdk.io/errors"
 
@@ -2177,18 +2173,6 @@
 		return nil, err
 	}
 	defer iter.Close()
-<<<<<<< HEAD
-=======
-
-	scores := make([]*types.Score, 0)
-	for ; iter.Valid(); iter.Next() {
-		existingScores, err := iter.KeyValue()
-		if err != nil {
-			return nil, err
-		}
-		scores = append(scores, existingScores.Value.Scores...)
-	}
->>>>>>> 812ab2d8
 
 	moduleParams, err := k.GetParams(ctx)
 	if err != nil {
@@ -2196,7 +2180,6 @@
 	}
 	maxNumTimeSteps := int(moduleParams.MaxSamplesToScaleScores)
 
-<<<<<<< HEAD
 	scores := make([]*types.Score, 0, maxNumTimeSteps)
 
 	for iter.Valid() {
@@ -2216,20 +2199,6 @@
 			break
 		}
 		iter.Next()
-=======
-	// Sort blockScores first by BlockHeight in descending order, then by Address
-	sort.SliceStable(scores, func(i, j int) bool {
-		if scores[i].BlockHeight == scores[j].BlockHeight {
-			return scores[i].Address < scores[j].Address
-		}
-		return scores[i].BlockHeight > scores[j].BlockHeight
-	})
-
-	// Collect the sorted scores up to the maximum number of time steps
-	sortedScores := make([]*types.Score, 0, len(scores))
-	for i := 0; i < len(scores) && i < int(maxNumTimeSteps); i++ {
-		sortedScores = append(sortedScores, scores[i])
->>>>>>> 812ab2d8
 	}
 
 	return sortedScores, nil
@@ -2281,18 +2250,6 @@
 		return nil, err
 	}
 	defer iter.Close()
-<<<<<<< HEAD
-=======
-
-	scores := make([]*types.Score, 0)
-	for ; iter.Valid(); iter.Next() {
-		existingScores, err := iter.KeyValue()
-		if err != nil {
-			return nil, err
-		}
-		scores = append(scores, existingScores.Value.Scores...)
-	}
->>>>>>> 812ab2d8
 
 	moduleParams, err := k.GetParams(ctx)
 	if err != nil {
@@ -2300,7 +2257,6 @@
 	}
 	maxNumTimeSteps := int(moduleParams.MaxSamplesToScaleScores)
 
-<<<<<<< HEAD
 	scores := make([]*types.Score, 0, maxNumTimeSteps)
 
 	for iter.Valid() {
@@ -2320,20 +2276,6 @@
 			break
 		}
 		iter.Next()
-=======
-	// Sort blockScores first by BlockHeight in descending order, then by Address
-	sort.SliceStable(scores, func(i, j int) bool {
-		if scores[i].BlockHeight == scores[j].BlockHeight {
-			return scores[i].Address < scores[j].Address
-		}
-		return scores[i].BlockHeight > scores[j].BlockHeight
-	})
-
-	// Collect the sorted scores up to the maximum number of time steps
-	sortedScores := make([]*types.Score, 0)
-	for i := 0; i < len(scores) && i < int(maxNumTimeSteps); i++ {
-		sortedScores = append(sortedScores, scores[i])
->>>>>>> 812ab2d8
 	}
 
 	return sortedScores, nil
@@ -2694,21 +2636,12 @@
 
 func (k *Keeper) GetReputerTopicLastCommit(ctx context.Context, topic TopicId) (types.TimestampedActorNonce, error) {
 	return k.topicLastReputerCommit.Get(ctx, topic)
-<<<<<<< HEAD
 }
 
 func (k *Keeper) SetPreviousForecasterScoreRatio(ctx context.Context, topicId TopicId, forecasterScoreRatio alloraMath.Dec) error {
 	return k.previousForecasterScoreRatio.Set(ctx, topicId, forecasterScoreRatio)
 }
 
-=======
-}
-
-func (k *Keeper) SetPreviousForecasterScoreRatio(ctx context.Context, topicId TopicId, forecasterScoreRatio alloraMath.Dec) error {
-	return k.previousForecasterScoreRatio.Set(ctx, topicId, forecasterScoreRatio)
-}
-
->>>>>>> 812ab2d8
 func (k *Keeper) GetPreviousForecasterScoreRatio(ctx context.Context, topicId TopicId) (alloraMath.Dec, error) {
 	forecastTau, err := k.previousForecasterScoreRatio.Get(ctx, topicId)
 	if err != nil {
