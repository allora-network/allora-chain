--- conflicted
+++ resolved
@@ -60,19 +60,6 @@
 
 	/// SCORES
 
-<<<<<<< HEAD
-	// map of (topic, block_number, worker) -> score
-	infererScoresByBlock collections.Map[collections.Pair[TopicId, BlockHeight], types.Scores]
-	// map of (topic, block_number, worker) -> score
-	forecasterScoresByBlock collections.Map[collections.Pair[TopicId, BlockHeight], types.Scores]
-	// map of (topic, block_number, reputer) -> score
-	reputerScoresByBlock collections.Map[collections.Pair[TopicId, BlockHeight], types.Scores]
-	// map of (topic, block_number, worker) -> score
-	latestInfererScoresByWorker collections.Map[collections.Pair[TopicId, ActorId], types.Score]
-	// map of (topic, block_number, worker) -> score
-	latestForecasterScoresByWorker collections.Map[collections.Pair[TopicId, ActorId], types.Score]
-	// map of (topic, block_number, reputer) -> score
-=======
 	// map of (topic, block_height, worker) -> score
 	infererScoresByBlock collections.Map[collections.Pair[TopicId, BlockHeight], types.Scores]
 	// map of (topic, block_height, worker) -> score
@@ -84,7 +71,6 @@
 	// map of (topic, block_height, worker) -> score
 	latestForecasterScoresByWorker collections.Map[collections.Pair[TopicId, ActorId], types.Score]
 	// map of (topic, block_height, reputer) -> score
->>>>>>> eadb02a7
 	latestReputerScoresByReputer collections.Map[collections.Pair[TopicId, ActorId], types.Score]
 	// map of (topic, reputer) -> listening coefficient
 	reputerListeningCoefficient collections.Map[collections.Pair[TopicId, ActorId], types.ListeningCoefficient]
@@ -166,15 +152,10 @@
 	// map of (topic, worker) -> regret of worker from comparing loss of worker relative to loss of other forecasters
 	latestForecasterNetworkRegrets collections.Map[collections.Pair[TopicId, ActorId], types.TimestampedValue]
 	// map of (topic, forecaster, inferer) -> R^+_{ij_kk} regret of forecaster loss from comparing one-in loss with
-<<<<<<< HEAD
-	// all network inferer losses L_ij including the network forecast-implied inference L_ik^* of the forecaster
-	latestOneInForecasterNetworkRegrets collections.Map[collections.Triple[TopicId, ActorId, ActorId], types.TimestampedValue]
-=======
 	// all network inferer (3rd index) regrets L_ij made under the regime of the one-in forecaster (2nd index)
 	latestOneInForecasterNetworkRegrets collections.Map[collections.Triple[TopicId, ActorId, ActorId], types.TimestampedValue]
 	// the forecaster (2nd index) regrets made under the regime of the same forecaster as a one-in forecaster
 	latestOneInForecasterSelfNetworkRegrets collections.Map[collections.Pair[TopicId, ActorId], types.TimestampedValue]
->>>>>>> eadb02a7
 
 	/// WHITELISTS
 
@@ -228,10 +209,7 @@
 		latestInfererNetworkRegrets:              collections.NewMap(sb, types.InfererNetworkRegretsKey, "inferer_network_regrets", collections.PairKeyCodec(collections.Uint64Key, collections.StringKey), codec.CollValue[types.TimestampedValue](cdc)),
 		latestForecasterNetworkRegrets:           collections.NewMap(sb, types.ForecasterNetworkRegretsKey, "forecaster_network_regrets", collections.PairKeyCodec(collections.Uint64Key, collections.StringKey), codec.CollValue[types.TimestampedValue](cdc)),
 		latestOneInForecasterNetworkRegrets:      collections.NewMap(sb, types.OneInForecasterNetworkRegretsKey, "one_in_forecaster_network_regrets", collections.TripleKeyCodec(collections.Uint64Key, collections.StringKey, collections.StringKey), codec.CollValue[types.TimestampedValue](cdc)),
-<<<<<<< HEAD
-=======
 		latestOneInForecasterSelfNetworkRegrets:  collections.NewMap(sb, types.OneInForecasterSelfNetworkRegretsKey, "one_in_forecaster_self_network_regrets", collections.PairKeyCodec(collections.Uint64Key, collections.StringKey), codec.CollValue[types.TimestampedValue](cdc)),
->>>>>>> eadb02a7
 		whitelistAdmins:                          collections.NewKeySet(sb, types.WhitelistAdminsKey, "whitelist_admins", collections.StringKey),
 		infererScoresByBlock:                     collections.NewMap(sb, types.InferenceScoresKey, "inferer_scores_by_block", collections.PairKeyCodec(collections.Uint64Key, collections.Int64Key), codec.CollValue[types.Scores](cdc)),
 		forecasterScoresByBlock:                  collections.NewMap(sb, types.ForecastScoresKey, "forecaster_scores_by_block", collections.PairKeyCodec(collections.Uint64Key, collections.Int64Key), codec.CollValue[types.Scores](cdc)),
@@ -481,14 +459,11 @@
 	return k.latestOneInForecasterNetworkRegrets.Set(ctx, key, regret)
 }
 
-<<<<<<< HEAD
-=======
 func (k *Keeper) SetOneInForecasterSelfNetworkRegret(ctx context.Context, topicId TopicId, forecaster ActorId, regret types.TimestampedValue) error {
 	key := collections.Join(topicId, forecaster)
 	return k.latestOneInForecasterSelfNetworkRegrets.Set(ctx, key, regret)
 }
 
->>>>>>> eadb02a7
 // Returns the regret of a worker from comparing loss of worker relative to loss of other inferers
 // Returns (0, true) if no regret is found
 func (k *Keeper) GetInfererNetworkRegret(ctx context.Context, topicId TopicId, worker ActorId) (types.TimestampedValue, bool, error) {
@@ -504,8 +479,6 @@
 		return types.TimestampedValue{}, false, err
 	}
 	return regret, false, nil
-<<<<<<< HEAD
-=======
 }
 
 // Returns the regret of a worker from comparing loss of worker relative to loss of other inferers
@@ -523,43 +496,28 @@
 		return types.TimestampedValue{}, false, err
 	}
 	return regret, false, nil
->>>>>>> eadb02a7
-}
-
-// Returns the regret of a worker from comparing loss of worker relative to loss of other inferers
-// Returns (0, true) if no regret is found
-<<<<<<< HEAD
-func (k *Keeper) GetForecasterNetworkRegret(ctx context.Context, topicId TopicId, worker ActorId) (types.TimestampedValue, bool, error) {
-	key := collections.Join(topicId, worker)
-	regret, err := k.latestForecasterNetworkRegrets.Get(ctx, key)
-=======
-func (k *Keeper) GetOneInForecasterNetworkRegret(ctx context.Context, topicId TopicId, forecaster ActorId, inferer ActorId) (types.TimestampedValue, bool, error) {
-	key := collections.Join3(topicId, forecaster, inferer)
-	regret, err := k.latestOneInForecasterNetworkRegrets.Get(ctx, key)
->>>>>>> eadb02a7
-	if err != nil {
-		if errors.Is(err, collections.ErrNotFound) {
-			return types.TimestampedValue{
-				BlockHeight: 0,
-				Value:       alloraMath.NewDecFromInt64(0),
-			}, true, nil
-		}
-		return types.TimestampedValue{}, false, err
-	}
-	return regret, false, nil
-}
-
-<<<<<<< HEAD
+}
+
 // Returns the regret of a worker from comparing loss of worker relative to loss of other inferers
 // Returns (0, true) if no regret is found
 func (k *Keeper) GetOneInForecasterNetworkRegret(ctx context.Context, topicId TopicId, forecaster ActorId, inferer ActorId) (types.TimestampedValue, bool, error) {
 	key := collections.Join3(topicId, forecaster, inferer)
 	regret, err := k.latestOneInForecasterNetworkRegrets.Get(ctx, key)
-=======
+	if err != nil {
+		if errors.Is(err, collections.ErrNotFound) {
+			return types.TimestampedValue{
+				BlockHeight: 0,
+				Value:       alloraMath.NewDecFromInt64(0),
+			}, true, nil
+		}
+		return types.TimestampedValue{}, false, err
+	}
+	return regret, false, nil
+}
+
 func (k *Keeper) GetOneInForecasterSelfNetworkRegret(ctx context.Context, topicId TopicId, forecaster ActorId) (types.TimestampedValue, bool, error) {
 	key := collections.Join(topicId, forecaster)
 	regret, err := k.latestOneInForecasterSelfNetworkRegrets.Get(ctx, key)
->>>>>>> eadb02a7
 	if err != nil {
 		if errors.Is(err, collections.ErrNotFound) {
 			return types.TimestampedValue{
@@ -1183,7 +1141,6 @@
 func (k *Keeper) SetStakeRemoval(ctx context.Context, address ActorId, removalInfo types.StakeRemoval) error {
 	key := collections.Join(removalInfo.Placement.TopicId, address)
 	return k.stakeRemoval.Set(ctx, key, removalInfo)
-<<<<<<< HEAD
 }
 
 // For a given topic id and reputer address, get their stake removal information
@@ -1200,24 +1157,6 @@
 	return k.delegateStakeRemoval.Set(ctx, key, removalInfo)
 }
 
-=======
-}
-
-// For a given topic id and reputer address, get their stake removal information
-func (k *Keeper) GetDelegateStakeRemovalByTopicAndAddress(ctx context.Context, topicId TopicId, reputer ActorId, delegator ActorId) (types.DelegateStakeRemoval, error) {
-	key := collections.Join3(topicId, reputer, delegator)
-	return k.delegateStakeRemoval.Get(ctx, key)
-}
-
-// For a given address, adds their stake removal information to the removal queue for delay waiting
-// The topic used will be the topic set in the `removalInfo`
-// This completely overrides the existing stake removal
-func (k *Keeper) SetDelegateStakeRemoval(ctx context.Context, removalInfo types.DelegateStakeRemoval) error {
-	key := collections.Join3(removalInfo.Placement.TopicId, removalInfo.Placement.Reputer, removalInfo.Placement.Delegator)
-	return k.delegateStakeRemoval.Set(ctx, key, removalInfo)
-}
-
->>>>>>> eadb02a7
 /// REPUTERS
 
 // Adds a new reputer to the reputer tracking data structures, reputers and topicReputers
@@ -1243,7 +1182,6 @@
 	}
 	return nil
 }
-<<<<<<< HEAD
 
 func (k *Keeper) GetReputerByLibp2pKey(ctx sdk.Context, reputerKey string) (types.OffchainNode, error) {
 	return k.reputers.Get(ctx, reputerKey)
@@ -1251,15 +1189,6 @@
 
 /// WORKERS
 
-=======
-
-func (k *Keeper) GetReputerByLibp2pKey(ctx sdk.Context, reputerKey string) (types.OffchainNode, error) {
-	return k.reputers.Get(ctx, reputerKey)
-}
-
-/// WORKERS
-
->>>>>>> eadb02a7
 // Adds a new worker to the worker tracking data structures, workers and topicWorkers
 func (k *Keeper) InsertWorker(ctx context.Context, topicId TopicId, worker ActorId, workerInfo types.OffchainNode) error {
 	topickey := collections.Join(topicId, worker)
@@ -1338,7 +1267,6 @@
 	present, err := k.topics.Has(ctx, topicId)
 	if err != nil {
 		return err
-<<<<<<< HEAD
 	}
 
 	isActive, err := k.activeTopics.Has(ctx, topicId)
@@ -1346,15 +1274,6 @@
 		return err
 	}
 
-=======
-	}
-
-	isActive, err := k.activeTopics.Has(ctx, topicId)
-	if err != nil {
-		return err
-	}
-
->>>>>>> eadb02a7
 	if present && isActive {
 		err = k.activeTopics.Remove(ctx, topicId)
 		if err != nil {
@@ -1390,7 +1309,6 @@
 // Gets topic by topicId
 func (k *Keeper) GetTopic(ctx context.Context, topicId TopicId) (types.Topic, error) {
 	return k.topics.Get(ctx, topicId)
-<<<<<<< HEAD
 }
 
 // Sets a topic config on a topicId
@@ -1408,25 +1326,6 @@
 	return k.nextTopicId.Peek(ctx)
 }
 
-=======
-}
-
-// Sets a topic config on a topicId
-func (k *Keeper) SetTopic(ctx context.Context, topicId TopicId, topic types.Topic) error {
-	return k.topics.Set(ctx, topicId, topic)
-}
-
-// Checks if a topic exists
-func (k *Keeper) TopicExists(ctx context.Context, topicId TopicId) (bool, error) {
-	return k.topics.Has(ctx, topicId)
-}
-
-// Returns the number of topics that are active in the network
-func (k *Keeper) GetNextTopicId(ctx context.Context) (TopicId, error) {
-	return k.nextTopicId.Peek(ctx)
-}
-
->>>>>>> eadb02a7
 func (k *Keeper) IsTopicActive(ctx context.Context, topicId TopicId) (bool, error) {
 	return k.activeTopics.Has(ctx, topicId)
 }
@@ -1479,7 +1378,6 @@
 func (k *Keeper) IsWorkerRegisteredInTopic(ctx context.Context, topicId TopicId, worker ActorId) (bool, error) {
 	topickey := collections.Join(topicId, worker)
 	return k.topicWorkers.Has(ctx, topickey)
-<<<<<<< HEAD
 }
 
 // True if reputer is registered in topic, else False
@@ -1488,16 +1386,6 @@
 	return k.topicReputers.Has(ctx, topickey)
 }
 
-=======
-}
-
-// True if reputer is registered in topic, else False
-func (k *Keeper) IsReputerRegisteredInTopic(ctx context.Context, topicId TopicId, reputer ActorId) (bool, error) {
-	topickey := collections.Join(topicId, reputer)
-	return k.topicReputers.Has(ctx, topickey)
-}
-
->>>>>>> eadb02a7
 /// TOPIC FEE REVENUE
 
 // Get the amount of fee revenue collected by a topic
@@ -1517,19 +1405,11 @@
 	topicFeeRevenue, err := k.GetTopicFeeRevenue(ctx, topicId)
 	if err != nil {
 		return err
-<<<<<<< HEAD
 	}
 	newTopicFeeRevenue := types.TopicFeeRevenue{
 		Epoch:   topicFeeRevenue.Epoch,
 		Revenue: topicFeeRevenue.Revenue.Add(amount),
 	}
-=======
-	}
-	newTopicFeeRevenue := types.TopicFeeRevenue{
-		Epoch:   topicFeeRevenue.Epoch,
-		Revenue: topicFeeRevenue.Revenue.Add(amount),
-	}
->>>>>>> eadb02a7
 	return k.topicFeeRevenue.Set(ctx, topicId, newTopicFeeRevenue)
 }
 
@@ -1632,11 +1512,7 @@
 	if err != nil {
 		return err
 	}
-<<<<<<< HEAD
-	if oldScore.BlockNumber >= score.BlockNumber {
-=======
 	if oldScore.BlockHeight >= score.BlockHeight {
->>>>>>> eadb02a7
 		return nil
 	}
 	key := collections.Join(topicId, worker)
@@ -1661,11 +1537,7 @@
 	if err != nil {
 		return err
 	}
-<<<<<<< HEAD
-	if oldScore.BlockNumber >= score.BlockNumber {
-=======
 	if oldScore.BlockHeight >= score.BlockHeight {
->>>>>>> eadb02a7
 		return nil
 	}
 	key := collections.Join(topicId, worker)
@@ -1689,17 +1561,10 @@
 	oldScore, err := k.GetLatestReputerScore(ctx, topicId, reputer)
 	if err != nil {
 		return err
-<<<<<<< HEAD
-	}
-	if oldScore.BlockNumber >= score.BlockNumber {
-		return nil
-	}
-=======
 	}
 	if oldScore.BlockHeight >= score.BlockHeight {
 		return nil
 	}
->>>>>>> eadb02a7
 	key := collections.Join(topicId, reputer)
 	return k.latestReputerScoresByReputer.Set(ctx, key, score)
 }
@@ -1716,13 +1581,8 @@
 	return score, nil
 }
 
-<<<<<<< HEAD
-func (k *Keeper) InsertWorkerInferenceScore(ctx context.Context, topicId TopicId, blockNumber BlockHeight, score types.Score) error {
-	scores, err := k.GetWorkerInferenceScoresAtBlock(ctx, topicId, blockNumber)
-=======
 func (k *Keeper) InsertWorkerInferenceScore(ctx context.Context, topicId TopicId, blockHeight BlockHeight, score types.Score) error {
 	scores, err := k.GetWorkerInferenceScoresAtBlock(ctx, topicId, blockHeight)
->>>>>>> eadb02a7
 	if err != nil {
 		return err
 	}
@@ -1731,7 +1591,6 @@
 	moduleParams, err := k.GetParams(ctx)
 	if err != nil {
 		return err
-<<<<<<< HEAD
 	}
 	maxNumScores := moduleParams.MaxSamplesToScaleScores
 
@@ -1741,19 +1600,7 @@
 		scores.Scores = scores.Scores[diff:]
 	}
 
-	key := collections.Join(topicId, blockNumber)
-=======
-	}
-	maxNumScores := moduleParams.MaxSamplesToScaleScores
-
-	lenScores := uint64(len(scores.Scores))
-	if lenScores > maxNumScores {
-		diff := lenScores - maxNumScores
-		scores.Scores = scores.Scores[diff:]
-	}
-
 	key := collections.Join(topicId, blockHeight)
->>>>>>> eadb02a7
 	return k.infererScoresByBlock.Set(ctx, key, scores)
 }
 
@@ -1773,7 +1620,6 @@
 	moduleParams, err := k.GetParams(ctx)
 	if err != nil {
 		return nil, err
-<<<<<<< HEAD
 	}
 	maxNumTimeSteps := moduleParams.MaxSamplesToScaleScores
 
@@ -1788,7 +1634,61 @@
 			count++
 		}
 	}
-=======
+
+	return scores, nil
+}
+
+func (k *Keeper) GetWorkerInferenceScoresAtBlock(ctx context.Context, topicId TopicId, block BlockHeight) (types.Scores, error) {
+	key := collections.Join(topicId, block)
+	scores, err := k.infererScoresByBlock.Get(ctx, key)
+	if err != nil {
+		if errors.Is(err, collections.ErrNotFound) {
+			return types.Scores{}, nil
+		}
+		return types.Scores{}, err
+	}
+	return scores, nil
+}
+
+func (k *Keeper) InsertWorkerForecastScore(ctx context.Context, topicId TopicId, blockHeight BlockHeight, score types.Score) error {
+	scores, err := k.GetWorkerForecastScoresAtBlock(ctx, topicId, blockHeight)
+	if err != nil {
+		return err
+	}
+	scores.Scores = append(scores.Scores, &score)
+
+	moduleParams, err := k.GetParams(ctx)
+	if err != nil {
+		return err
+	}
+	maxNumScores := moduleParams.MaxSamplesToScaleScores
+
+	lenScores := uint64(len(scores.Scores))
+	if lenScores > maxNumScores {
+		diff := lenScores - maxNumScores
+		scores.Scores = scores.Scores[diff:]
+	}
+
+	key := collections.Join(topicId, blockHeight)
+	return k.forecasterScoresByBlock.Set(ctx, key, scores)
+}
+
+func (k *Keeper) GetForecastScoresUntilBlock(ctx context.Context, topicId TopicId, blockHeight BlockHeight) ([]*types.Score, error) {
+	rng := collections.
+		NewPrefixedPairRange[TopicId, BlockHeight](topicId).
+		EndInclusive(blockHeight).
+		Descending()
+
+	scores := make([]*types.Score, 0)
+	iter, err := k.forecasterScoresByBlock.Iterate(ctx, rng)
+	if err != nil {
+		return nil, err
+	}
+
+	// Get max number of time steps that should be retrieved
+	moduleParams, err := k.GetParams(ctx)
+	if err != nil {
+		return nil, err
 	}
 	maxNumTimeSteps := moduleParams.MaxSamplesToScaleScores
 
@@ -1803,94 +1703,6 @@
 			count++
 		}
 	}
->>>>>>> eadb02a7
-
-	return scores, nil
-}
-
-func (k *Keeper) GetWorkerInferenceScoresAtBlock(ctx context.Context, topicId TopicId, block BlockHeight) (types.Scores, error) {
-	key := collections.Join(topicId, block)
-	scores, err := k.infererScoresByBlock.Get(ctx, key)
-	if err != nil {
-		if errors.Is(err, collections.ErrNotFound) {
-			return types.Scores{}, nil
-		}
-		return types.Scores{}, err
-	}
-	return scores, nil
-}
-
-<<<<<<< HEAD
-func (k *Keeper) InsertWorkerForecastScore(ctx context.Context, topicId TopicId, blockNumber BlockHeight, score types.Score) error {
-	scores, err := k.GetWorkerForecastScoresAtBlock(ctx, topicId, blockNumber)
-=======
-func (k *Keeper) InsertWorkerForecastScore(ctx context.Context, topicId TopicId, blockHeight BlockHeight, score types.Score) error {
-	scores, err := k.GetWorkerForecastScoresAtBlock(ctx, topicId, blockHeight)
->>>>>>> eadb02a7
-	if err != nil {
-		return err
-	}
-	scores.Scores = append(scores.Scores, &score)
-
-	moduleParams, err := k.GetParams(ctx)
-	if err != nil {
-		return err
-<<<<<<< HEAD
-	}
-	maxNumScores := moduleParams.MaxSamplesToScaleScores
-
-	lenScores := uint64(len(scores.Scores))
-	if lenScores > maxNumScores {
-		diff := lenScores - maxNumScores
-		scores.Scores = scores.Scores[diff:]
-	}
-
-	key := collections.Join(topicId, blockNumber)
-=======
-	}
-	maxNumScores := moduleParams.MaxSamplesToScaleScores
-
-	lenScores := uint64(len(scores.Scores))
-	if lenScores > maxNumScores {
-		diff := lenScores - maxNumScores
-		scores.Scores = scores.Scores[diff:]
-	}
-
-	key := collections.Join(topicId, blockHeight)
->>>>>>> eadb02a7
-	return k.forecasterScoresByBlock.Set(ctx, key, scores)
-}
-
-func (k *Keeper) GetForecastScoresUntilBlock(ctx context.Context, topicId TopicId, blockHeight BlockHeight) ([]*types.Score, error) {
-	rng := collections.
-		NewPrefixedPairRange[TopicId, BlockHeight](topicId).
-		EndInclusive(blockHeight).
-		Descending()
-
-	scores := make([]*types.Score, 0)
-	iter, err := k.forecasterScoresByBlock.Iterate(ctx, rng)
-	if err != nil {
-		return nil, err
-	}
-
-	// Get max number of time steps that should be retrieved
-	moduleParams, err := k.GetParams(ctx)
-	if err != nil {
-		return nil, err
-	}
-	maxNumTimeSteps := moduleParams.MaxSamplesToScaleScores
-
-	count := 0
-	for ; iter.Valid() && count < int(maxNumTimeSteps); iter.Next() {
-		existingScores, err := iter.KeyValue()
-		if err != nil {
-			return nil, err
-		}
-		for _, score := range existingScores.Value.Scores {
-			scores = append(scores, score)
-			count++
-		}
-	}
 
 	return scores, nil
 }
@@ -1907,13 +1719,8 @@
 	return scores, nil
 }
 
-<<<<<<< HEAD
-func (k *Keeper) InsertReputerScore(ctx context.Context, topicId TopicId, blockNumber BlockHeight, score types.Score) error {
-	scores, err := k.GetReputersScoresAtBlock(ctx, topicId, blockNumber)
-=======
 func (k *Keeper) InsertReputerScore(ctx context.Context, topicId TopicId, blockHeight BlockHeight, score types.Score) error {
 	scores, err := k.GetReputersScoresAtBlock(ctx, topicId, blockHeight)
->>>>>>> eadb02a7
 	if err != nil {
 		return err
 	}
@@ -1931,11 +1738,7 @@
 			scores.Scores = scores.Scores[diff:]
 		}
 	}
-<<<<<<< HEAD
-	key := collections.Join(topicId, blockNumber)
-=======
 	key := collections.Join(topicId, blockHeight)
->>>>>>> eadb02a7
 	return k.reputerScoresByBlock.Set(ctx, key, scores)
 }
 
@@ -1949,7 +1752,6 @@
 		return types.Scores{}, err
 	}
 	return scores, nil
-<<<<<<< HEAD
 }
 
 func (k *Keeper) SetListeningCoefficient(ctx context.Context, topicId TopicId, reputer ActorId, coefficient types.ListeningCoefficient) error {
@@ -1957,15 +1759,6 @@
 	return k.reputerListeningCoefficient.Set(ctx, key, coefficient)
 }
 
-=======
-}
-
-func (k *Keeper) SetListeningCoefficient(ctx context.Context, topicId TopicId, reputer ActorId, coefficient types.ListeningCoefficient) error {
-	key := collections.Join(topicId, reputer)
-	return k.reputerListeningCoefficient.Set(ctx, key, coefficient)
-}
-
->>>>>>> eadb02a7
 func (k *Keeper) GetListeningCoefficient(ctx context.Context, topicId TopicId, reputer ActorId) (types.ListeningCoefficient, error) {
 	key := collections.Join(topicId, reputer)
 	coef, err := k.reputerListeningCoefficient.Get(ctx, key)
@@ -1993,7 +1786,6 @@
 		return alloraMath.Dec{}, false, err
 	}
 	return reward, false, nil
-<<<<<<< HEAD
 }
 
 // Sets the previous W_{i-1,m}
@@ -2002,16 +1794,6 @@
 	return k.previousReputerRewardFraction.Set(ctx, key, reward)
 }
 
-=======
-}
-
-// Sets the previous W_{i-1,m}
-func (k *Keeper) SetPreviousReputerRewardFraction(ctx context.Context, topicId TopicId, reputer ActorId, reward alloraMath.Dec) error {
-	key := collections.Join(topicId, reputer)
-	return k.previousReputerRewardFraction.Set(ctx, key, reward)
-}
-
->>>>>>> eadb02a7
 // Gets the previous U_{i-1,m}
 // Returns previous reward fraction, and true if it has yet to be set for the first time (else false)
 func (k *Keeper) GetPreviousInferenceRewardFraction(ctx context.Context, topicId TopicId, worker ActorId) (alloraMath.Dec, bool, error) {
@@ -2024,7 +1806,6 @@
 		return alloraMath.Dec{}, false, err
 	}
 	return reward, false, nil
-<<<<<<< HEAD
 }
 
 // Sets the previous U_{i-1,m}
@@ -2037,20 +1818,6 @@
 // Returns previous reward fraction, and true if it has yet to be set for the first time (else false)
 func (k *Keeper) GetPreviousForecastRewardFraction(ctx context.Context, topicId TopicId, worker ActorId) (alloraMath.Dec, bool, error) {
 	key := collections.Join(topicId, worker)
-=======
-}
-
-// Sets the previous U_{i-1,m}
-func (k *Keeper) SetPreviousInferenceRewardFraction(ctx context.Context, topicId TopicId, worker ActorId, reward alloraMath.Dec) error {
-	key := collections.Join(topicId, worker)
-	return k.previousInferenceRewardFraction.Set(ctx, key, reward)
-}
-
-// Gets the previous V_{i-1,m}
-// Returns previous reward fraction, and true if it has yet to be set for the first time (else false)
-func (k *Keeper) GetPreviousForecastRewardFraction(ctx context.Context, topicId TopicId, worker ActorId) (alloraMath.Dec, bool, error) {
-	key := collections.Join(topicId, worker)
->>>>>>> eadb02a7
 	reward, err := k.previousForecastRewardFraction.Get(ctx, key)
 	if err != nil {
 		if errors.Is(err, collections.ErrNotFound) {
@@ -2059,7 +1826,6 @@
 		return alloraMath.Dec{}, false, err
 	}
 	return reward, false, nil
-<<<<<<< HEAD
 }
 
 // Sets the previous V_{i-1,m}
@@ -2072,20 +1838,6 @@
 	return k.previousPercentageRewardToStakedReputers.Set(ctx, percentageRewardToStakedReputers)
 }
 
-=======
-}
-
-// Sets the previous V_{i-1,m}
-func (k *Keeper) SetPreviousForecastRewardFraction(ctx context.Context, topicId TopicId, worker ActorId, reward alloraMath.Dec) error {
-	key := collections.Join(topicId, worker)
-	return k.previousForecastRewardFraction.Set(ctx, key, reward)
-}
-
-func (k *Keeper) SetPreviousPercentageRewardToStakedReputers(ctx context.Context, percentageRewardToStakedReputers alloraMath.Dec) error {
-	return k.previousPercentageRewardToStakedReputers.Set(ctx, percentageRewardToStakedReputers)
-}
-
->>>>>>> eadb02a7
 func (k Keeper) GetPreviousPercentageRewardToStakedReputers(ctx context.Context) (alloraMath.Dec, error) {
 	return k.previousPercentageRewardToStakedReputers.Get(ctx)
 }
