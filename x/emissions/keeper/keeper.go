--- conflicted
+++ resolved
@@ -155,32 +155,6 @@
 
 	sb := collections.NewSchemaBuilder(storeService)
 	k := Keeper{
-<<<<<<< HEAD
-		cdc:                        cdc,
-		addressCodec:               addressCodec,
-		params:                     collections.NewItem(sb, state.ParamsKey, "params", codec.CollValue[state.Params](cdc)),
-		authKeeper:                 ak,
-		bankKeeper:                 bk,
-		totalStake:                 collections.NewItem(sb, state.TotalStakeKey, "total_stake", UintValue),
-		topicStake:                 collections.NewMap(sb, state.TopicStakeKey, "topic_stake", collections.Uint64Key, UintValue),
-		lastRewardsUpdate:          collections.NewItem(sb, state.LastRewardsUpdateKey, "last_rewards_update", collections.Int64Value),
-		nextTopicId:                collections.NewSequence(sb, state.NextTopicIdKey, "next_topic_id"),
-		topics:                     collections.NewMap(sb, state.TopicsKey, "topics", collections.Uint64Key, codec.CollValue[state.Topic](cdc)),
-		topicWorkers:               collections.NewKeySet(sb, state.TopicWorkersKey, "topic_workers", collections.PairKeyCodec(collections.Uint64Key, sdk.AccAddressKey)),
-		topicReputers:              collections.NewKeySet(sb, state.TopicReputersKey, "topic_reputers", collections.PairKeyCodec(collections.Uint64Key, sdk.AccAddressKey)),
-		stakeOwnedByDelegator:      collections.NewMap(sb, state.DelegatorStakeKey, "delegator_stake", sdk.AccAddressKey, UintValue),
-		stakePlacement:             collections.NewMap(sb, state.BondsKey, "bonds", collections.PairKeyCodec(sdk.AccAddressKey, sdk.AccAddressKey), UintValue),
-		stakePlacedUponTarget:      collections.NewMap(sb, state.TargetStakeKey, "target_stake", sdk.AccAddressKey, UintValue),
-		stakeRemovalQueue:          collections.NewMap(sb, state.StakeRemovalQueueKey, "stake_removal_queue", sdk.AccAddressKey, codec.CollValue[state.StakeRemoval](cdc)),
-		mempool:                    collections.NewMap(sb, state.MempoolKey, "mempool", collections.PairKeyCodec(collections.Uint64Key, collections.StringKey), codec.CollValue[state.InferenceRequest](cdc)),
-		funds:                      collections.NewMap(sb, state.FundsKey, "funds", collections.StringKey, UintValue),
-		weights:                    collections.NewMap(sb, state.WeightsKey, "weights", collections.TripleKeyCodec(collections.Uint64Key, sdk.AccAddressKey, sdk.AccAddressKey), UintValue),
-		inferences:                 collections.NewMap(sb, state.InferencesKey, "inferences", collections.PairKeyCodec(collections.Uint64Key, sdk.AccAddressKey), codec.CollValue[state.Inference](cdc)),
-		workers:                    collections.NewMap(sb, state.WorkerNodesKey, "worker_nodes", sdk.AccAddressKey, codec.CollValue[state.OffchainNode](cdc)),
-		reputers:                   collections.NewMap(sb, state.ReputerNodesKey, "reputer_nodes", sdk.AccAddressKey, codec.CollValue[state.OffchainNode](cdc)),
-		latestInferencesTimestamps: collections.NewMap(sb, state.LatestInferencesTsKey, "inferences_latest_ts", collections.Uint64Key, collections.Uint64Value),
-		allInferences:              collections.NewMap(sb, state.AllInferencesKey, "inferences_all", collections.PairKeyCodec(collections.Uint64Key, collections.Uint64Key), codec.CollValue[state.Inferences](cdc)),
-=======
 		cdc:                   cdc,
 		addressCodec:          addressCodec,
 		params:                collections.NewItem(sb, state.ParamsKey, "params", codec.CollValue[state.Params](cdc)),
@@ -202,7 +176,6 @@
 		workers:               collections.NewMap(sb, state.WorkerNodesKey, "worker_nodes", sdk.AccAddressKey, codec.CollValue[state.OffchainNode](cdc)),
 		reputers:              collections.NewMap(sb, state.ReputerNodesKey, "reputer_nodes", sdk.AccAddressKey, codec.CollValue[state.OffchainNode](cdc)),
 		allInferences:         collections.NewMap(sb, state.AllInferencesKey, "inferences_all", collections.PairKeyCodec(collections.Uint64Key, collections.Uint64Key), codec.CollValue[state.Inferences](cdc)),
->>>>>>> 988528c1
 	}
 
 	schema, err := sb.Build()
