--- conflicted
+++ resolved
@@ -893,10 +893,7 @@
 /// LOSS BUNDLES
 
 // Append loss bundle for a topoic and blockheight
-<<<<<<< HEAD
 func (k *Keeper) UpsertReputerLoss(ctx context.Context, topicId TopicId, block BlockHeight, reputerLoss *types.ReputerValueBundle) error {
-=======
-func (k *Keeper) AppendReputerLoss(ctx context.Context, topicId TopicId, block BlockHeight, reputerLoss *types.ReputerValueBundle) error {
 	if reputerLoss == nil {
 		return errors.New("invalid reputerLoss bundle: inferer is empty or nil")
 	}
@@ -906,11 +903,6 @@
 	if reputerLoss.ValueBundle.Reputer == "" {
 		return errors.New("invalid reputerLoss bundle: reputer is empty")
 	}
-	moduleParams, err := k.GetParams(ctx)
-	if err != nil {
-		return err
-	}
->>>>>>> d5602522
 	key := collections.Join(topicId, block)
 	reputerLossBundles, err := k.allLossBundles.Get(ctx, key)
 	if err != nil {
