--- conflicted
+++ resolved
@@ -2045,24 +2045,14 @@
 		return err
 	}
 
-	newTopicFeeRevenue := cosmosMath.ZeroInt()
-<<<<<<< HEAD
 	val, err := alloraMath.CalcExpDecay(topicFeeRevenueDec, topicFeeRevenueDecayRate)
 	if err != nil {
 		return err
-=======
-	if topicFeeRevenueDec.Gte(minEffectiveTopicRevenue) {
-		val, err := alloraMath.CalcExpDecay(topicFeeRevenueDec, topicFeeRevenueDecayRate)
-		if err != nil {
-			return err
-		}
-		newTopicFeeRevenue, err = val.SdkIntTrim()
-		if err != nil {
-			return err
-		}
->>>>>>> 941fae06
-	}
-	newTopicFeeRevenue = val.SdkIntTrim()
+	}
+	newTopicFeeRevenue, err := val.SdkIntTrim()
+	if err != nil {
+		return err
+	}
 
 	ctx.Logger().Debug(fmt.Sprintf("Dripping topic fee revenue: block %d, topicId %d, oldRevenue %v, newRevenue %v", ctx.BlockHeight(), topicId, topicFeeRevenue, newTopicFeeRevenue))
 	return k.topicFeeRevenue.Set(ctx, topicId, newTopicFeeRevenue)
