package keeper

import (
	"context"
	"errors"
	"fmt"
	"strings"

	cosmosMath "cosmossdk.io/math"

	"cosmossdk.io/collections"
	"cosmossdk.io/core/address"
	storetypes "cosmossdk.io/core/store"
	"github.com/cosmos/cosmos-sdk/codec"

	"github.com/allora-network/allora-chain/x/emissions/types"
	sdk "github.com/cosmos/cosmos-sdk/types"
)

type Uint = cosmosMath.Uint
type Int = cosmosMath.Int

type TOPIC_ID = uint64
type LIB_P2P_KEY = string
type DELEGATOR = sdk.AccAddress
type WORKER = sdk.AccAddress
type REPUTER = sdk.AccAddress
type ACC_ADDRESS = string
type WORKERS = string
type REPUTERS = string
type BLOCK_NUMBER = int64
type REQUEST_ID = string

type Keeper struct {
	cdc              codec.BinaryCodec
	addressCodec     address.Codec
	feeCollectorName string

	/// TYPES
	schema     collections.Schema
	params     collections.Item[types.Params]
	authKeeper AccountKeeper
	bankKeeper BankKeeper

	/// TOPIC

	// the next topic id to be used, equal to the number of topics that have been created
	nextTopicId collections.Sequence
	// every topic that has been created indexed by their topicId starting from 1 (0 is reserved for the root network)
	topics collections.Map[TOPIC_ID, types.Topic]
	// every topics that has been churned and ready to get inferences in the block
	churnReadyTopics collections.Item[types.TopicList]
	// for a topic, what is every worker node that has registered to it?
	topicWorkers collections.KeySet[collections.Pair[TOPIC_ID, sdk.AccAddress]]
	// for a topic, what is every reputer node that has registered to it?
	topicReputers collections.KeySet[collections.Pair[TOPIC_ID, sdk.AccAddress]]
	// for an address, what are all the topics that it's registered for?
	addressTopics collections.Map[sdk.AccAddress, []uint64]

	/// STAKING

	// total sum stake of all stakers on the network
	totalStake collections.Item[Uint]
	// for every topic, how much total stake does that topic have accumulated?
	topicStake collections.Map[TOPIC_ID, Uint]
	// amount of stake a reputer has placed in a topic, signalling their authority on the topic
	stakeByReputerAndTopicId collections.Map[collections.Pair[TOPIC_ID, REPUTER], Uint]
	// map of (reputer) -> removal information for that reputer
	stakeRemovalQueue collections.Map[REPUTER, types.StakeRemoval]
	// map of (delegator) -> removal information for that delegator
	delegatedStakeRemovalQueue collections.Map[DELEGATOR, types.DelegatedStakeRemoval]
	// map of (delegator) -> amount of stake that has been placed by that delegator
	stakeFromDelegator collections.Map[collections.Pair[TOPIC_ID, DELEGATOR], Uint]
	// map of (delegator, target) -> amount of stake that has been placed by that delegator on that target
	delegatedStakePlacement collections.Map[collections.Triple[TOPIC_ID, REPUTER, DELEGATOR], Uint]
	// map of (target) -> amount of stake that has been placed on that target
	stakeUponReputer collections.Map[collections.Pair[TOPIC_ID, REPUTER], Uint]

	/// INFERENCE REQUEST MEMPOOL

	// map of (topic, request_id) -> full InferenceRequest information for that request
	mempool collections.Map[collections.Pair[TOPIC_ID, REQUEST_ID], types.InferenceRequest]
	// amount of money available for an inference request id that has been placed in the mempool but has not yet been fully satisfied
	requestUnmetDemand collections.Map[REQUEST_ID, Uint]
	// total amount of demand for a topic that has been placed in the mempool as a request for inference but has not yet been satisfied
	topicUnmetDemand collections.Map[TOPIC_ID, Uint]

	/// MISC GLOBAL STATE

	// map of (topic, worker) -> inference
	inferences collections.Map[collections.Pair[TOPIC_ID, WORKER], types.Inference]

	// map of (topic, worker) -> forecast[]
	forecasts collections.Map[collections.Pair[TOPIC_ID, WORKER], types.Forecast]

	// map of (topic, worker) -> num_inferences_in_reward_epoch
	numInferencesInRewardEpoch collections.Map[collections.Pair[TOPIC_ID, WORKER], Uint]

	// map of worker id to node data about that worker
	workers collections.Map[LIB_P2P_KEY, types.OffchainNode]

	// map of reputer id to node data about that reputer
	reputers collections.Map[LIB_P2P_KEY, types.OffchainNode]

	// the last block the token inflation rewards were updated: int64 same as BlockHeight()
	lastRewardsUpdate collections.Item[BLOCK_NUMBER]

	// map of (topic, block_number) -> Inference
	allInferences collections.Map[collections.Pair[TOPIC_ID, BLOCK_NUMBER], types.Inferences]

	// map of (topic, block_number) -> Forecast
	allForecasts collections.Map[collections.Pair[TOPIC_ID, BLOCK_NUMBER], types.Forecasts]

<<<<<<< HEAD
	// map of (topic, block_number) -> LossBundles (1 per reputer active at that time)
	allLossBundles collections.Map[collections.Pair[TOPIC_ID, BLOCK_NUMBER], types.LossBundles]

	// map of (topic, block_number) -> LossBundle (1 network wide bundle per timestep)
	networkLossBundles collections.Map[collections.Pair[TOPIC_ID, BLOCK_NUMBER], types.LossBundle]
=======
	// map of (topic, block_number) -> ReputerValueBundles (1 per reputer active at that time)
	allLossBundles collections.Map[collections.Pair[TOPIC_ID, BLOCK_NUMBER], types.ReputerValueBundles]

	// map of (topic, block_number) -> ValueBundle (1 network wide bundle per timestep)
	networkLossBundles collections.Map[collections.Pair[TOPIC_ID, BLOCK_NUMBER], types.ValueBundle]
>>>>>>> 7e939e19

	// map of (topic, worker, block_number) -> WorkerRegrets, a list of regrets of all workers that were calculable as of that timestep
	networkRegrets collections.Map[collections.Pair[TOPIC_ID, BLOCK_NUMBER], types.WorkerRegrets]

	accumulatedMetDemand collections.Map[TOPIC_ID, Uint]

	/// WHITELISTS

	whitelistAdmins collections.KeySet[sdk.AccAddress]

	topicCreationWhitelist collections.KeySet[sdk.AccAddress]

	reputerWhitelist collections.KeySet[sdk.AccAddress]

	foundationWhitelist collections.KeySet[sdk.AccAddress]
}

func NewKeeper(
	cdc codec.BinaryCodec,
	addressCodec address.Codec,
	storeService storetypes.KVStoreService,
	ak AccountKeeper,
	bk BankKeeper,
	feeCollectorName string) Keeper {

	sb := collections.NewSchemaBuilder(storeService)
	k := Keeper{
		cdc:                        cdc,
		addressCodec:               addressCodec,
		feeCollectorName:           feeCollectorName,
		params:                     collections.NewItem(sb, types.ParamsKey, "params", codec.CollValue[types.Params](cdc)),
		authKeeper:                 ak,
		bankKeeper:                 bk,
		totalStake:                 collections.NewItem(sb, types.TotalStakeKey, "total_stake", UintValue),
		topicStake:                 collections.NewMap(sb, types.TopicStakeKey, "topic_stake", collections.Uint64Key, UintValue),
		lastRewardsUpdate:          collections.NewItem(sb, types.LastRewardsUpdateKey, "last_rewards_update", collections.Int64Value),
		nextTopicId:                collections.NewSequence(sb, types.NextTopicIdKey, "next_topic_id"),
		topics:                     collections.NewMap(sb, types.TopicsKey, "topics", collections.Uint64Key, codec.CollValue[types.Topic](cdc)),
		churnReadyTopics:           collections.NewItem(sb, types.ChurnReadyTopicsKey, "churn_ready_topics", codec.CollValue[types.TopicList](cdc)),
		topicWorkers:               collections.NewKeySet(sb, types.TopicWorkersKey, "topic_workers", collections.PairKeyCodec(collections.Uint64Key, sdk.AccAddressKey)),
		addressTopics:              collections.NewMap(sb, types.AddressTopicsKey, "address_topics", sdk.AccAddressKey, TopicIdListValue),
		topicReputers:              collections.NewKeySet(sb, types.TopicReputersKey, "topic_reputers", collections.PairKeyCodec(collections.Uint64Key, sdk.AccAddressKey)),
		stakeByReputerAndTopicId:   collections.NewMap(sb, types.StakeByReputerAndTopicIdKey, "stake_by_reputer_and_topic_id", collections.PairKeyCodec(collections.Uint64Key, sdk.AccAddressKey), UintValue),
		stakeRemovalQueue:          collections.NewMap(sb, types.StakeRemovalQueueKey, "stake_removal_queue", sdk.AccAddressKey, codec.CollValue[types.StakeRemoval](cdc)),
		delegatedStakeRemovalQueue: collections.NewMap(sb, types.DelegatedStakeRemovalQueueKey, "delegated_stake_removal_queue", sdk.AccAddressKey, codec.CollValue[types.DelegatedStakeRemoval](cdc)),
		stakeFromDelegator:         collections.NewMap(sb, types.DelegatorStakeKey, "stake_from_delegator", collections.PairKeyCodec(collections.Uint64Key, sdk.AccAddressKey), UintValue),
		delegatedStakePlacement:    collections.NewMap(sb, types.BondsKey, "delegated_stake_placement", collections.TripleKeyCodec(collections.Uint64Key, sdk.AccAddressKey, sdk.AccAddressKey), UintValue),
		stakeUponReputer:           collections.NewMap(sb, types.TargetStakeKey, "stake_upon_reputer", collections.PairKeyCodec(collections.Uint64Key, sdk.AccAddressKey), UintValue),
		mempool:                    collections.NewMap(sb, types.MempoolKey, "mempool", collections.PairKeyCodec(collections.Uint64Key, collections.StringKey), codec.CollValue[types.InferenceRequest](cdc)),
		requestUnmetDemand:         collections.NewMap(sb, types.RequestUnmetDemandKey, "request_unmet_demand", collections.StringKey, UintValue),
		topicUnmetDemand:           collections.NewMap(sb, types.TopicUnmetDemandKey, "topic_unmet_demand", collections.Uint64Key, UintValue),
		inferences:                 collections.NewMap(sb, types.InferencesKey, "inferences", collections.PairKeyCodec(collections.Uint64Key, sdk.AccAddressKey), codec.CollValue[types.Inference](cdc)),
		forecasts:                  collections.NewMap(sb, types.ForecastsKey, "forecasts", collections.PairKeyCodec(collections.Uint64Key, sdk.AccAddressKey), codec.CollValue[types.Forecast](cdc)),
		workers:                    collections.NewMap(sb, types.WorkerNodesKey, "worker_nodes", collections.StringKey, codec.CollValue[types.OffchainNode](cdc)),
		reputers:                   collections.NewMap(sb, types.ReputerNodesKey, "reputer_nodes", collections.StringKey, codec.CollValue[types.OffchainNode](cdc)),
		allInferences:              collections.NewMap(sb, types.AllInferencesKey, "inferences_all", collections.PairKeyCodec(collections.Uint64Key, collections.Int64Key), codec.CollValue[types.Inferences](cdc)),
		allForecasts:               collections.NewMap(sb, types.AllForecastsKey, "forecasts_all", collections.PairKeyCodec(collections.Uint64Key, collections.Int64Key), codec.CollValue[types.Forecasts](cdc)),
<<<<<<< HEAD
		allLossBundles:             collections.NewMap(sb, types.AllLossBundlesKey, "loss_bundles_all", collections.PairKeyCodec(collections.Uint64Key, collections.Int64Key), codec.CollValue[types.LossBundles](cdc)),
		networkLossBundles:         collections.NewMap(sb, types.NetworkLossBundlesKey, "loss_bundles_network", collections.PairKeyCodec(collections.Uint64Key, collections.Int64Key), codec.CollValue[types.LossBundle](cdc)),
=======
		allLossBundles:             collections.NewMap(sb, types.AllLossBundlesKey, "value_bundles_all", collections.PairKeyCodec(collections.Uint64Key, collections.Int64Key), codec.CollValue[types.ReputerValueBundles](cdc)),
		networkLossBundles:         collections.NewMap(sb, types.NetworkLossBundlesKey, "value_bundles_network", collections.PairKeyCodec(collections.Uint64Key, collections.Int64Key), codec.CollValue[types.ValueBundle](cdc)),
>>>>>>> 7e939e19
		networkRegrets:             collections.NewMap(sb, types.NetworkRegretsKey, "regrets_network", collections.PairKeyCodec(collections.Uint64Key, collections.Int64Key), codec.CollValue[types.WorkerRegrets](cdc)),
		accumulatedMetDemand:       collections.NewMap(sb, types.AccumulatedMetDemandKey, "accumulated_met_demand", collections.Uint64Key, UintValue),
		numInferencesInRewardEpoch: collections.NewMap(sb, types.NumInferencesInRewardEpochKey, "num_inferences_in_reward_epoch", collections.PairKeyCodec(collections.Uint64Key, sdk.AccAddressKey), UintValue),
		whitelistAdmins:            collections.NewKeySet(sb, types.WhitelistAdminsKey, "whitelist_admins", sdk.AccAddressKey),
		topicCreationWhitelist:     collections.NewKeySet(sb, types.TopicCreationWhitelistKey, "topic_creation_whitelist", sdk.AccAddressKey),
		reputerWhitelist:           collections.NewKeySet(sb, types.ReputerWhitelistKey, "weight_setting_whitelist", sdk.AccAddressKey),
		foundationWhitelist:        collections.NewKeySet(sb, types.FoundationWhitelistKey, "foundation_whitelist", sdk.AccAddressKey),
	}

	schema, err := sb.Build()
	if err != nil {
		panic(err)
	}

	k.schema = schema

	return k
}

/// PARAMETERS

func (k *Keeper) SetParams(ctx context.Context, params types.Params) error {
	return k.params.Set(ctx, params)
}

func (k *Keeper) GetParams(ctx context.Context) (types.Params, error) {
	ret, err := k.params.Get(ctx)
	if err != nil {
		if errors.Is(err, collections.ErrNotFound) {
			return types.DefaultParams(), nil
		}
		return types.Params{}, err
	}
	return ret, nil
}

func (k *Keeper) GetFeeCollectorName() string {
	return k.feeCollectorName
}

func (k *Keeper) GetParamsMaxMissingInferencePercent(ctx context.Context) (float64, error) {
	params, err := k.GetParams(ctx)
	if err != nil {
		return 0, err
	}
	return params.MaxMissingInferencePercent, nil
}

func (k *Keeper) GetParamsMaxTopicsPerBlock(ctx context.Context) (uint64, error) {
	params, err := k.GetParams(ctx)
	if err != nil {
		return 0, err
	}
	return params.MaxTopicsPerBlock, nil
}

func (k *Keeper) GetParamsMinRequestUnmetDemand(ctx context.Context) (Uint, error) {
	params, err := k.GetParams(ctx)
	if err != nil {
		return cosmosMath.Uint{}, err
	}
	return params.MinRequestUnmetDemand, nil
}

func (k *Keeper) GetParamsMinTopicUnmetDemand(ctx context.Context) (Uint, error) {
	params, err := k.GetParams(ctx)
	if err != nil {
		return cosmosMath.Uint{}, err
	}
	return params.MinTopicUnmetDemand, nil
}

func (k *Keeper) GetParamsRequiredMinimumStake(ctx context.Context) (Uint, error) {
	params, err := k.GetParams(ctx)
	if err != nil {
		return cosmosMath.Uint{}, err
	}
	return params.RequiredMinimumStake, nil
}

func (k *Keeper) GetParamsRemoveStakeDelayWindow(ctx context.Context) (BLOCK_NUMBER, error) {
	params, err := k.GetParams(ctx)
	if err != nil {
		return 0, err
	}
	return params.RemoveStakeDelayWindow, nil
}

func (k *Keeper) GetParamsMaxInferenceRequestValidity(ctx context.Context) (BLOCK_NUMBER, error) {
	params, err := k.GetParams(ctx)
	if err != nil {
		return 0, err
	}
	return params.MaxInferenceRequestValidity, nil
}

func (k *Keeper) GetParamsMinEpochLength(ctx context.Context) (BLOCK_NUMBER, error) {
	params, err := k.GetParams(ctx)
	if err != nil {
		return 0, err
	}
	return params.MinEpochLength, nil
}

func (k *Keeper) GetParamsMaxRequestCadence(ctx context.Context) (BLOCK_NUMBER, error) {
	params, err := k.GetParams(ctx)
	if err != nil {
		return 0, err
	}
	return params.MaxRequestCadence, nil
}
<<<<<<< HEAD

func (k *Keeper) GetParamsPercentRewardsReputersWorkers(ctx context.Context) (cosmosMath.LegacyDec, error) {
	params, err := k.GetParams(ctx)
	if err != nil {
		return cosmosMath.LegacyZeroDec(), err
	}
	return params.PercentRewardsReputersWorkers, nil
}

func (k *Keeper) GetParamsEpsilon(ctx context.Context) (cosmosMath.LegacyDec, error) {
	params, err := k.GetParams(ctx)
	if err != nil {
		return cosmosMath.LegacyZeroDec(), err
	}
	return params.Epsilon, nil
}

func (k *Keeper) GetParamsPInferenceSynthesis(ctx context.Context) (cosmosMath.LegacyDec, error) {
	params, err := k.GetParams(ctx)
	if err != nil {
		return cosmosMath.LegacyZeroDec(), err
=======

func (k *Keeper) GetParamsPercentRewardsReputersWorkers(ctx context.Context) (float64, error) {
	params, err := k.GetParams(ctx)
	if err != nil {
		return 0, err
	}
	return params.PercentRewardsReputersWorkers, nil
}

func (k *Keeper) GetParamsEpsilon(ctx context.Context) (float64, error) {
	params, err := k.GetParams(ctx)
	if err != nil {
		return 0, err
	}
	return params.Epsilon, nil
}

func (k *Keeper) GetParamsPInferenceSynthesis(ctx context.Context) (float64, error) {
	params, err := k.GetParams(ctx)
	if err != nil {
		return 0, err
>>>>>>> 7e939e19
	}
	return params.PInferenceSynthesis, nil
}

/// INFERENCES, FORECASTS

func (k *Keeper) GetInferencesAtBlock(ctx context.Context, topicId TOPIC_ID, block BLOCK_NUMBER) (*types.Inferences, error) {
	key := collections.Join(topicId, block)
	inferences, err := k.allInferences.Get(ctx, key)
	if err != nil {
		return nil, err
	}
	return &inferences, nil
}

func (k *Keeper) GetInferencesAtOrAfterBlock(ctx context.Context, topicId TOPIC_ID, block BLOCK_NUMBER) (*types.Inferences, error) {
	rng := collections.
		NewPrefixedPairRange[TOPIC_ID, BLOCK_NUMBER](topicId).
		EndInclusive(block).
		Descending()

	inferencesToReturn := types.Inferences{}
	iter, err := k.allInferences.Iterate(ctx, rng)
	if err != nil {
		return nil, err
	}
	for ; iter.Valid(); iter.Next() {
		kv, err := iter.KeyValue()
		if err != nil {
			return nil, err
		}
		inferencesToReturn = kv.Value
	}

	return &inferencesToReturn, nil
}

func (k *Keeper) GetForecastsAtOrAfterBlock(ctx context.Context, topicId TOPIC_ID, block BLOCK_NUMBER) (*types.Forecasts, error) {
	rng := collections.
		NewPrefixedPairRange[TOPIC_ID, BLOCK_NUMBER](topicId).
		EndInclusive(block).
		Descending()

	forecastsToReturn := types.Forecasts{}
	iter, err := k.allForecasts.Iterate(ctx, rng)
	if err != nil {
		return nil, err
	}
	for ; iter.Valid(); iter.Next() {
		kv, err := iter.KeyValue()
		if err != nil {
			return nil, err
		}
		forecastsToReturn = kv.Value
	}

	return &forecastsToReturn, nil
}

// Insert a complete set of inferences for a topic/block. Overwrites previous ones.
func (k *Keeper) InsertInferences(ctx context.Context, topicId TOPIC_ID, block BLOCK_NUMBER, inferences types.Inferences) error {
	for _, inference := range inferences.Inferences {
		inferenceCopy := *inference
		// Update latests inferences for each worker
		workerAcc, err := sdk.AccAddressFromBech32(inferenceCopy.Worker)
		if err != nil {
			return err
		}
		key := collections.Join(topicId, workerAcc)
		err = k.inferences.Set(ctx, key, inferenceCopy)
		if err != nil {
			return err
		}
		// Update the number of inferences in the reward epoch for each worker
		err = k.IncrementNumInferencesInRewardEpoch(ctx, topicId, workerAcc)
		if err != nil {
			return err
		}
	}

	key := collections.Join(topicId, block)
	return k.allInferences.Set(ctx, key, inferences)
}

// Insert a complete set of inferences for a topic/block. Overwrites previous ones.
func (k *Keeper) InsertForecasts(ctx context.Context, topicId TOPIC_ID, block BLOCK_NUMBER, forecasts types.Forecasts) error {
	for _, forecast := range forecasts.Forecasts {
		// Update latests forecasts for each worker
		workerAcc, err := sdk.AccAddressFromBech32(forecast.Forecaster)
		if err != nil {
			return err
		}
		key := collections.Join(topicId, workerAcc)
		err = k.forecasts.Set(ctx, key, *forecast)
		if err != nil {
			return err
		}
		// // Update the number of forecasts in the reward epoch for each forecaster
		// err = k.IncrementNumForecastsInRewardEpoch(ctx, topicId, workerAcc)
		// if err != nil {
		// 	return err
		// }
	}

	key := collections.Join(topicId, block)
	return k.allForecasts.Set(ctx, key, forecasts)
}

func (k *Keeper) GetWorkerLatestInferenceByTopicId(
	ctx context.Context,
	topicId TOPIC_ID,
	worker sdk.AccAddress) (types.Inference, error) {
	key := collections.Join(topicId, worker)
	return k.inferences.Get(ctx, key)
}

// Returns the last block height at which rewards emissions were updated
func (k *Keeper) GetLastRewardsUpdate(ctx context.Context) (int64, error) {
	lastRewardsUpdate, err := k.lastRewardsUpdate.Get(ctx)
	if err != nil {
		if errors.Is(err, collections.ErrNotFound) {
			return 0, nil
		} else {
			return 0, err
		}
	}
	return lastRewardsUpdate, nil
}

// Set the last block height at which rewards emissions were updated
func (k *Keeper) SetLastRewardsUpdate(ctx context.Context, blockHeight int64) error {
	if blockHeight < 0 {
		return types.ErrBlockHeightNegative
	}
	previousBlockHeight, err := k.lastRewardsUpdate.Get(ctx)
	if err != nil {
		if errors.Is(err, collections.ErrNotFound) {
			previousBlockHeight = 0
		} else {
			return err
		}
	}
	if blockHeight < previousBlockHeight {
		return types.ErrBlockHeightLessThanPrevious
	}
	return k.lastRewardsUpdate.Set(ctx, blockHeight)
}

// return epoch length
func (k *Keeper) GetParamsRewardCadence(ctx context.Context) (int64, error) {
	params, err := k.GetParams(ctx)
	if err != nil {
		return 0, err
	}
	return params.RewardCadence, nil
}

// A function that accepts a topicId and returns list of Inferences or error
func (k *Keeper) GetLatestInferencesFromTopic(ctx context.Context, topicId TOPIC_ID) ([]*types.InferenceSetForScoring, error) {
	var inferences []*types.InferenceSetForScoring
	var latestBlock, err = k.GetTopicEpochLastEnded(ctx, topicId)
	if err != nil {
		latestBlock = 0
	}
	rng := collections.
		NewPrefixedPairRange[TOPIC_ID, BLOCK_NUMBER](topicId).
		StartInclusive(latestBlock).
		Descending()

	iter, err := k.allInferences.Iterate(ctx, rng)
	if err != nil {
		return nil, err
	}
	for ; iter.Valid(); iter.Next() {
		kv, err := iter.KeyValue()
		if err != nil {
			return nil, err
		}
		key := kv.Key
		value := kv.Value
		inferenceSet := &types.InferenceSetForScoring{
			TopicId:     key.K1(),
			BlockHeight: key.K2(),
			Inferences:  &value,
		}
		inferences = append(inferences, inferenceSet)
	}
	return inferences, nil
}

// A function that accepts a topicId and returns list of Forecasts or error
func (k *Keeper) GetLatestForecastsFromTopic(ctx context.Context, topicId TOPIC_ID) ([]*types.ForecastSetForScoring, error) {
	var forecasts []*types.ForecastSetForScoring
	var latestBlock, err = k.GetTopicEpochLastEnded(ctx, topicId)
	if err != nil {
		latestBlock = 0
	}
	rng := collections.
		NewPrefixedPairRange[TOPIC_ID, BLOCK_NUMBER](topicId).
		StartInclusive(latestBlock).
		Descending()

	iter, err := k.allForecasts.Iterate(ctx, rng)
	if err != nil {
		return nil, err
	}
	for ; iter.Valid(); iter.Next() {
		kv, err := iter.KeyValue()
		if err != nil {
			return nil, err
		}
		key := kv.Key
		value := kv.Value
		forecastSet := &types.ForecastSetForScoring{
			TopicId:     key.K1(),
			BlockHeight: key.K2(),
			Forecasts:   &value,
		}
		forecasts = append(forecasts, forecastSet)
	}
	return forecasts, nil
}

/// LOSS BUNDLES, REGRETS

// Insert a loss bundle for a topic and timestamp. Overwrites previous ones stored at that composite index.
<<<<<<< HEAD
func (k *Keeper) InsertLossBundles(ctx context.Context, topicId TOPIC_ID, block BLOCK_NUMBER, lossBundles types.LossBundles) error {
	key := collections.Join(topicId, block)
	return k.allLossBundles.Set(ctx, key, lossBundles)
}

// Get loss bundles for a topic/timestamp
func (k *Keeper) GetLossBundles(ctx context.Context, topicId TOPIC_ID, block BLOCK_NUMBER) (*types.LossBundles, error) {
	key := collections.Join(topicId, block)
	lossBundles, err := k.allLossBundles.Get(ctx, key)
	if err != nil {
		return nil, err
	}
	return &lossBundles, nil
}

// A function that accepts a topicId and returns the latest Network LossBundle or error
func (k *Keeper) GetLatestNetworkLossBundle(ctx context.Context, topicId TOPIC_ID) (*types.LossBundle, error) {
=======
func (k *Keeper) InsertValueBundles(ctx context.Context, topicId TOPIC_ID, block BLOCK_NUMBER, valueBundles types.ReputerValueBundles) error {
	key := collections.Join(topicId, block)
	return k.allLossBundles.Set(ctx, key, valueBundles)
}

// Get loss bundles for a topic/timestamp
func (k *Keeper) GetValueBundles(ctx context.Context, topicId TOPIC_ID, block BLOCK_NUMBER) (*types.ReputerValueBundles, error) {
	key := collections.Join(topicId, block)
	valueBundles, err := k.allLossBundles.Get(ctx, key)
	if err != nil {
		return nil, err
	}
	return &valueBundles, nil
}

// A function that accepts a topicId and returns the latest Network ValueBundle or error
func (k *Keeper) GetLatestNetworkValueBundle(ctx context.Context, topicId TOPIC_ID) (*types.ValueBundle, error) {
>>>>>>> 7e939e19
	// Parse networkLossBundles for the topicId in descending time order and take the first one
	rng := collections.
		NewPrefixedPairRange[TOPIC_ID, BLOCK_NUMBER](topicId).
		Descending()

	iter, err := k.networkLossBundles.Iterate(ctx, rng)
	if err != nil {
		return nil, err
	}
	if !iter.Valid() {
		// Return empty loss bundle if no loss bundle is found
		return &types.ValueBundle{}, nil
	}
	kv, err := iter.KeyValue()
	if err != nil {
		return nil, err
	}
	return &kv.Value, nil
}

<<<<<<< HEAD
func (k *Keeper) GetNetworkLossBundleAtOrBeforeBlock(ctx context.Context, topicId TOPIC_ID, block BLOCK_NUMBER) (*types.LossBundle, error) {
=======
func (k *Keeper) GetNetworkValueBundleAtOrBeforeBlock(ctx context.Context, topicId TOPIC_ID, block BLOCK_NUMBER) (*types.ValueBundle, error) {
>>>>>>> 7e939e19
	rng := collections.
		NewPrefixedPairRange[TOPIC_ID, BLOCK_NUMBER](topicId).
		StartInclusive(block).
		Descending()

	iter, err := k.networkLossBundles.Iterate(ctx, rng)
	if err != nil {
		return nil, err
	}
	if !iter.Valid() {
		// Return empty loss bundle if no loss bundle is found
<<<<<<< HEAD
		return &types.LossBundle{}, nil
=======
		return &types.ValueBundle{}, nil
>>>>>>> 7e939e19
	}
	kv, err := iter.KeyValue()
	if err != nil {
		return nil, err
	}
	return &kv.Value, nil
}

func (k *Keeper) GetNetworkRegretsAtOrBeforeBlock(ctx context.Context, topicId TOPIC_ID, block BLOCK_NUMBER) (*types.WorkerRegrets, error) {
	rng := collections.
		NewPrefixedPairRange[TOPIC_ID, BLOCK_NUMBER](topicId).
		StartInclusive(block).
		Descending()

	iter, err := k.networkRegrets.Iterate(ctx, rng)
	if err != nil {
		return nil, err
	}
	if !iter.Valid() {
		// Return empty loss bundle if no loss bundle is found
		return &types.WorkerRegrets{}, nil
	}
	kv, err := iter.KeyValue()
	if err != nil {
		return nil, err
	}
	return &kv.Value, nil
}

/// STAKING

// Adds stake to the system for a given topic and reputer
func (k *Keeper) AddStake(ctx context.Context, topicId TOPIC_ID, reputer sdk.AccAddress, stake Uint) error {
	// Run checks to ensure that the stake can be added, and then update the types all at once, applying rollbacks if necessary
	if stake.IsZero() {
		return errors.New("stake must be greater than zero")
	}

	// Get new reputer stake in topic
	topicReputerKey := collections.Join(topicId, reputer)
	reputerStakeInTopic, err := k.stakeByReputerAndTopicId.Get(ctx, topicReputerKey)
	if err != nil {
		if errors.Is(err, collections.ErrNotFound) {
			reputerStakeInTopic = cosmosMath.NewUint(0)
		} else {
			return err
		}
	}
	reputerStakeNew := reputerStakeInTopic.Add(stake)

	// Get new sum topic stake for all topics
	topicStake, err := k.GetTopicStake(ctx, topicId)
	if err != nil {
		return err
	}
	topicStakeNew := topicStake.Add(stake)

	// Get new sum topic stake for all topics
	totalStake, err := k.GetTotalStake(ctx)
	if err != nil {
		return err
	}
	totalStakeNew := totalStake.Add(stake)

	// State updates -- done all at once after all checks

	// Set new reputer stake in topic
	if err := k.stakeByReputerAndTopicId.Set(ctx, topicReputerKey, reputerStakeNew); err != nil {
		return err
	}

	// Set new sum topic stake for all topics
	if err := k.topicStake.Set(ctx, topicId, topicStakeNew); err != nil {
		fmt.Println("Setting topic stake failed -- rolling back reputer stake")
		// Rollback reputer stake in topic
		err2 := k.stakeByReputerAndTopicId.Set(ctx, topicReputerKey, reputerStakeInTopic)
		if err2 != nil {
			return err2
		}
		return err
	}

	if err := k.totalStake.Set(ctx, totalStakeNew); err != nil {
		fmt.Println("Setting total stake failed -- rolling back reputer and topic stake")
		// Rollback reputer stake in topic
		err2 := k.stakeByReputerAndTopicId.Set(ctx, topicReputerKey, reputerStakeInTopic)
		if err2 != nil {
			return err2
		}
		// Rollback topic stake
		err2 = k.topicStake.Set(ctx, topicId, topicStake)
		if err2 != nil {
			return err2
		}
		return err
	}

	return nil
}

func (k *Keeper) AddDelegatedStake(ctx context.Context, topicId TOPIC_ID, delegator sdk.AccAddress, reputer sdk.AccAddress, stake Uint) error {
	// Run checks to ensure that delegate stake can be added, and then update the types all at once, applying rollbacks if necessary
	if stake.IsZero() {
		return errors.New("stake must be greater than zero")
	}

	stakeFromDelegator, err := k.GetStakeFromDelegator(ctx, topicId, delegator)
	if err != nil {
		return err
	}
	stakeFromDelegatorNew := stakeFromDelegator.Add(stake)

	delegatedStakePlacement, err := k.GetDelegatedStakePlacement(ctx, topicId, delegator, reputer)
	if err != nil {
		return err
	}
	stakePlacementNew := delegatedStakePlacement.Add(stake)

	stakeUponReputer, err := k.GetDelegatedStakeUponReputer(ctx, topicId, reputer)
	if err != nil {
		return err
	}
	stakeUponReputerNew := stakeUponReputer.Add(stake)

	// types updates -- done all at once after all checks

	// Set new reputer stake in topic
	if err := k.SetStakeFromDelegator(ctx, topicId, delegator, stakeFromDelegatorNew); err != nil {
		return err
	}

	// Set new sum topic stake for all topics
	if err := k.SetDelegatedStakePlacement(ctx, topicId, delegator, reputer, stakePlacementNew); err != nil {
		fmt.Println("Setting topic stake failed -- rolling back stake from delegator")
		err2 := k.SetStakeFromDelegator(ctx, topicId, delegator, stakeFromDelegator)
		if err2 != nil {
			return err2
		}
		return err
	}

	if err := k.SetDelegatedStakeUponReputer(ctx, topicId, reputer, stakeUponReputerNew); err != nil {
		fmt.Println("Setting total stake failed -- rolling back stake from delegator and delegated stake placement")
		err2 := k.SetStakeFromDelegator(ctx, topicId, delegator, stakeFromDelegator)
		if err2 != nil {
			return err2
		}
		err2 = k.SetDelegatedStakePlacement(ctx, topicId, delegator, reputer, delegatedStakePlacement)
		if err2 != nil {
			return err2
		}
		return err
	}

	return nil
}

// Removes stake to the system for a given topic and reputer
func (k *Keeper) RemoveStake(
	ctx context.Context,
	topicId TOPIC_ID,
	reputer sdk.AccAddress,
	stake Uint) error {
	// Run checks to ensure that the stake can be removed, and then update the types all at once, applying rollbacks if necessary

	if stake.IsZero() {
		return errors.New("stake must be greater than zero")
	}

	// Check reputerStakeInTopic >= stake
	topicReputerKey := collections.Join(topicId, reputer)
	reputerStakeInTopic, err := k.stakeByReputerAndTopicId.Get(ctx, topicReputerKey)
	if err != nil {
		if errors.Is(err, collections.ErrNotFound) {
			return types.ErrTopicReputerStakeDoesNotExist
		} else {
			return err
		}
	}
	delegatedStakeUponReputerInTopic, err := k.GetDelegatedStakeUponReputer(ctx, topicId, reputer)
	if err != nil {
		return err
	}
	reputerStakeInTopicWithoutDelegatedStake := reputerStakeInTopic.Sub(delegatedStakeUponReputerInTopic)
	// TODO Maybe we should check if reputerStakeInTopicWithoutDelegatedStake is zero and remove the key from the map
	if stake.GT(reputerStakeInTopicWithoutDelegatedStake) {
		return types.ErrIntegerUnderflowTopicReputerStake
	}
	reputerStakeNew := reputerStakeInTopic.Sub(stake)

	// Check topicStake >= stake
	topicStake, err := k.GetTopicStake(ctx, topicId)
	if err != nil {
		return err
	}
	if stake.GT(topicStake) {
		return types.ErrIntegerUnderflowTopicStake
	}
	topicStakeNew := topicStake.Sub(stake)

	// Check totalStake >= stake
	totalStake, err := k.GetTotalStake(ctx)
	if err != nil {
		return err
	}
	if stake.GT(totalStake) {
		return types.ErrIntegerUnderflowTotalStake
	}

	// types updates -- done all at once after all checks

	// Set topic-reputer stake
	if reputerStakeNew.IsZero() {
		err = k.stakeByReputerAndTopicId.Remove(ctx, topicReputerKey)
	} else {
		err = k.stakeByReputerAndTopicId.Set(ctx, topicReputerKey, reputerStakeNew)
	}
	if err != nil {
		return err
	}

	// Set topic stake
	if topicStakeNew.IsZero() {
		err = k.topicStake.Remove(ctx, topicId)
	} else {
		err = k.topicStake.Set(ctx, topicId, topicStakeNew)
	}
	if err != nil {
		fmt.Println("Setting topic stake failed -- rolling back topic-reputer stake")
		err2 := k.stakeByReputerAndTopicId.Set(ctx, topicReputerKey, reputerStakeInTopic)
		if err2 != nil {
			fmt.Println("Error rolling back topic-reputer stake")
		}
		return err
	}

	// Set total stake
	err = k.SetTotalStake(ctx, totalStake.Sub(stake))
	if err != nil {
		fmt.Println("Setting total stake failed -- rolling back topic-reputer and topic stake")
		err2 := k.stakeByReputerAndTopicId.Set(ctx, topicReputerKey, reputerStakeInTopic)
		if err2 != nil {
			fmt.Println("Error rolling back topic-reputer stake")
		}
		err2 = k.topicStake.Set(ctx, topicId, topicStake)
		if err2 != nil {
			fmt.Println("Error rolling back topic stake")
		}
		return err
	}

	return nil
}

// Removes delegated stake from the system for a given topic, delegator, and reputer
func (k *Keeper) RemoveDelegatedStake(
	ctx context.Context,
	topicId TOPIC_ID,
	delegator sdk.AccAddress,
	reputer sdk.AccAddress,
	stake Uint) error {
	// Run checks to ensure that the delegated stake can be removed, and then update the types all at once, applying rollbacks if necessary

	if stake.IsZero() {
		return errors.New("stake must be greater than zero")
	}

	// Check stakeFromDelegator >= stake
	stakeFromDelegator, err := k.GetStakeFromDelegator(ctx, topicId, delegator)
	if err != nil {
		return err
	}
	if stake.GT(stakeFromDelegator) {
		return types.ErrIntegerUnderflowStakeFromDelegator
	}
	stakeFromDelegatorNew := stakeFromDelegator.Sub(stake)

	// Check stakePlacement >= stake
	stakePlacement, err := k.GetDelegatedStakePlacement(ctx, topicId, delegator, reputer)
	if err != nil {
		return err
	}
	if stake.GT(stakePlacement) {
		return types.ErrIntegerUnderflowDelegatedStakePlacement
	}
	stakePlacementNew := stakePlacement.Sub(stake)

	// Check stakeUponReputer >= stake
	stakeUponReputer, err := k.GetDelegatedStakeUponReputer(ctx, topicId, reputer)
	if err != nil {
		return err
	}
	if stake.GT(stakeUponReputer) {
		return types.ErrIntegerUnderflowDelegatedStakeUponReputer
	}
	stakeUponReputerNew := stakeUponReputer.Sub(stake)

	// types updates -- done all at once after all checks

	// Set new stake from delegator
	if err := k.SetStakeFromDelegator(ctx, topicId, delegator, stakeFromDelegatorNew); err != nil {
		return err
	}

	// Set new delegated stake placement
	if err := k.SetDelegatedStakePlacement(ctx, topicId, delegator, reputer, stakePlacementNew); err != nil {
		fmt.Println("Setting delegated stake placement failed -- rolling back stake from delegator")
		err2 := k.SetStakeFromDelegator(ctx, topicId, delegator, stakeFromDelegator)
		if err2 != nil {
			return err2
		}
		return err
	}

	// Set new delegated stake upon reputer
	if err := k.SetDelegatedStakeUponReputer(ctx, topicId, reputer, stakeUponReputerNew); err != nil {
		fmt.Println("Setting delegated stake upon reputer failed -- rolling back stake from delegator and delegated stake placement")
		err2 := k.SetStakeFromDelegator(ctx, topicId, delegator, stakeFromDelegator)
		if err2 != nil {
			return err2
		}
		err2 = k.SetDelegatedStakePlacement(ctx, topicId, delegator, reputer, stakePlacement)
		if err2 != nil {
			return err2
		}
		return err
	}

	return nil
}

// Gets the total sum of all stake in the network across all topics
<<<<<<< HEAD
func (k Keeper) GetTotalStake(ctx context.Context) (Uint, error) {
=======
func (k *Keeper) GetTotalStake(ctx context.Context) (Uint, error) {
>>>>>>> 7e939e19
	ret, err := k.totalStake.Get(ctx)
	if err != nil {
		if errors.Is(err, collections.ErrNotFound) {
			return cosmosMath.NewUint(0), nil
		}
		return cosmosMath.Uint{}, err
	}
	return ret, nil
}

// Sets the total sum of all stake in the network across all topics
func (k *Keeper) SetTotalStake(ctx context.Context, totalStake Uint) error {
	// total stake does not have a zero guard because totalStake is allowed to be zero
	// it is initialized to zero at genesis anyways.
	return k.totalStake.Set(ctx, totalStake)
}

func (k *Keeper) IterateAllTopicStake(ctx context.Context) (collections.Iterator[uint64, cosmosMath.Uint], error) {
	rng := collections.Range[uint64]{}
	rng.StartInclusive(0)
	end, err := k.nextTopicId.Peek(ctx)
	if err != nil {
		return collections.Iterator[uint64, cosmosMath.Uint]{}, err
	}
	rng.EndExclusive(end)
	return k.topicStake.Iterate(ctx, &rng)
}

// Runs an arbitrary function for every topic in the network
func (k *Keeper) WalkAllTopicStake(ctx context.Context, walkFunc func(topicId TOPIC_ID, stake Uint) (stop bool, err error)) error {
	rng := collections.Range[uint64]{}
	rng.StartInclusive(0)
	end, err := k.nextTopicId.Peek(ctx)
	if err != nil {
		return err
	}
	rng.EndExclusive(end)
	err = k.topicStake.Walk(ctx, &rng, walkFunc)
	return err
}

// GetStakesForAccount returns the list of stakes for a given account address.
func (k *Keeper) GetStakePlacementsByReputer(ctx context.Context, reputer sdk.AccAddress) ([]types.StakePlacement, error) {
	topicIds := make([]TOPIC_ID, 0)
	amounts := make([]cosmosMath.Uint, 0)
	stakes := make([]types.StakePlacement, 0)
	iter, err := k.stakeByReputerAndTopicId.Iterate(ctx, nil)
	if err != nil {
		return nil, err
	}

	// iterate over all keys in stakePlacements
	kvs, err := iter.Keys()
	if err != nil {
		return nil, err
	}
	for _, kv := range kvs {
		reputerKey := kv.K2()
		// if the reputer key matches the reputer we're looking for
		if reputerKey.Equals(reputer) {
			amount, err := k.stakeByReputerAndTopicId.Get(ctx, kv)
			if err != nil {
				return nil, err
			}
			stakeInfo := types.StakePlacement{
				TopicId: kv.K1(),
				Amount:  amount,
				Reputer: reputerKey.String(),
			}
			stakes = append(stakes, stakeInfo)
			topicIds = append(topicIds, kv.K1())
			amounts = append(amounts, amount)
		}
	}
	if len(topicIds) != len(amounts) {
		return nil, types.ErrIterationLengthDoesNotMatch
	}

	return stakes, nil
}

func (k *Keeper) GetStakePlacementsByTopic(ctx context.Context, topicId TOPIC_ID) ([]types.StakePlacement, error) {
	reputers := make([]REPUTER, 0)
	amounts := make([]cosmosMath.Uint, 0)
	stakes := make([]types.StakePlacement, 0)
	iter, err := k.stakeByReputerAndTopicId.Iterate(ctx, nil)
	if err != nil {
		return nil, err
	}

	// iterate over all keys in stakePlacements
	kvs, err := iter.Keys()
	if err != nil {
		return nil, err
	}
	for _, kv := range kvs {
		topicKey := kv.K1()
		// if the topic key matches the topic we're looking for
		if topicKey == topicId {
			amount, err := k.stakeByReputerAndTopicId.Get(ctx, kv)
			if err != nil {
				return nil, err
			}
			stakeInfo := types.StakePlacement{
				TopicId: topicKey,
				Amount:  amount,
				Reputer: kv.K2().String(),
			}
			stakes = append(stakes, stakeInfo)
			reputers = append(reputers, kv.K2())
			amounts = append(amounts, amount)
		}
	}
	if len(reputers) != len(amounts) {
		return nil, types.ErrIterationLengthDoesNotMatch
	}

	return stakes, nil
}

// Gets the stake in the network for a given topic
func (k *Keeper) GetTopicStake(ctx context.Context, topicId TOPIC_ID) (Uint, error) {
	ret, err := k.topicStake.Get(ctx, topicId)
	if err != nil {
		if errors.Is(err, collections.ErrNotFound) {
			return cosmosMath.NewUint(0), nil
		}
		return cosmosMath.Uint{}, err
	}
	return ret, nil
}

func (k *Keeper) GetStakeOnTopicFromReputer(ctx context.Context, topicId TOPIC_ID, reputer sdk.AccAddress) (Uint, error) {
	key := collections.Join(topicId, reputer)
	stake, err := k.stakeByReputerAndTopicId.Get(ctx, key)
	if err != nil {
		if errors.Is(err, collections.ErrNotFound) {
			return cosmosMath.NewUint(0), nil
		}
		return cosmosMath.Uint{}, err
	}
	return stake, nil
}

// Returns the amount of stake placed by a specific delegator.
func (k *Keeper) GetStakeFromDelegator(ctx context.Context, topicId TOPIC_ID, delegator DELEGATOR) (Uint, error) {
	key := collections.Join(topicId, delegator)
	stake, err := k.stakeFromDelegator.Get(ctx, key)
	if err != nil {
		if errors.Is(err, collections.ErrNotFound) {
			return cosmosMath.NewUint(0), nil
		}
		return cosmosMath.Uint{}, err
	}
	return stake, nil
}

// Sets the amount of stake placed by a specific delegator.
func (k *Keeper) SetStakeFromDelegator(ctx context.Context, topicId TOPIC_ID, delegator DELEGATOR, stake Uint) error {
	key := collections.Join(topicId, delegator)
	if stake.IsZero() {
		return k.stakeFromDelegator.Remove(ctx, key)
	}
	return k.stakeFromDelegator.Set(ctx, key, stake)
}

// Returns the amount of stake placed by a specific delegator on a specific target.
func (k *Keeper) GetDelegatedStakePlacement(ctx context.Context, topicId TOPIC_ID, delegator DELEGATOR, target REPUTER) (Uint, error) {
	key := collections.Join3(topicId, delegator, target)
	stake, err := k.delegatedStakePlacement.Get(ctx, key)
	if err != nil {
		if errors.Is(err, collections.ErrNotFound) {
			return cosmosMath.NewUint(0), nil
		}
		return cosmosMath.Uint{}, err
	}
	return stake, nil
}

// Sets the amount of stake placed by a specific delegator on a specific target.
func (k *Keeper) SetDelegatedStakePlacement(ctx context.Context, topicId TOPIC_ID, delegator DELEGATOR, target REPUTER, stake Uint) error {
	key := collections.Join3(topicId, delegator, target)
	if stake.IsZero() {
		return k.delegatedStakePlacement.Remove(ctx, key)
	}
	return k.delegatedStakePlacement.Set(ctx, key, stake)
}

// Returns the amount of stake placed on a specific target.
func (k *Keeper) GetDelegatedStakeUponReputer(ctx context.Context, topicId TOPIC_ID, target REPUTER) (Uint, error) {
	key := collections.Join(topicId, target)
	stake, err := k.stakeUponReputer.Get(ctx, key)
	if err != nil {
		if errors.Is(err, collections.ErrNotFound) {
			return cosmosMath.NewUint(0), nil
		}
		return cosmosMath.Uint{}, err
	}
	return stake, nil
}

// Sets the amount of stake placed on a specific target.
func (k *Keeper) SetDelegatedStakeUponReputer(ctx context.Context, topicId TOPIC_ID, target REPUTER, stake Uint) error {
	key := collections.Join(topicId, target)
	if stake.IsZero() {
		return k.stakeUponReputer.Remove(ctx, key)
	}
	return k.stakeUponReputer.Set(ctx, key, stake)
}

// For a given address, get their stake removal information
func (k *Keeper) GetStakeRemovalQueueByAddress(ctx context.Context, address sdk.AccAddress) (types.StakeRemoval, error) {
	return k.stakeRemovalQueue.Get(ctx, address)
}

// For a given address, adds their stake removal information to the removal queue for delay waiting
func (k *Keeper) SetStakeRemovalQueueForAddress(ctx context.Context, address sdk.AccAddress, removalInfo types.StakeRemoval) error {
	return k.stakeRemovalQueue.Set(ctx, address, removalInfo)
}

// For a given address, get their stake removal information
func (k *Keeper) GetDelegatedStakeRemovalQueueByAddress(ctx context.Context, address sdk.AccAddress) (types.DelegatedStakeRemoval, error) {
	return k.delegatedStakeRemovalQueue.Get(ctx, address)
}

// For a given address, adds their stake removal information to the removal queue for delay waiting
func (k *Keeper) SetDelegatedStakeRemovalQueueForAddress(ctx context.Context, address sdk.AccAddress, removalInfo types.DelegatedStakeRemoval) error {
	return k.delegatedStakeRemovalQueue.Set(ctx, address, removalInfo)
}

/// TOPICS

func (k *Keeper) InactivateTopic(ctx context.Context, topicId TOPIC_ID) error {
	topic, err := k.topics.Get(ctx, topicId)
	if err != nil {
		return err
	}

	topic.Active = false

	err = k.topics.Set(ctx, topicId, topic)
	if err != nil {
		return err
	}

	return nil
}

func (k *Keeper) ReactivateTopic(ctx context.Context, topicId TOPIC_ID) error {
	topic, err := k.topics.Get(ctx, topicId)
	if err != nil {
		return err
	}

	topic.Active = true

	err = k.topics.Set(ctx, topicId, topic)
	if err != nil {
		return err
	}

	return nil
}

// Gets next topic id
func (k *Keeper) IncrementTopicId(ctx context.Context) (TOPIC_ID, error) {
	return k.nextTopicId.Next(ctx)
}

// Gets topic by topicId
func (k *Keeper) GetTopic(ctx context.Context, topicId TOPIC_ID) (types.Topic, error) {
	return k.topics.Get(ctx, topicId)
}

// Sets a topic config on a topicId
func (k *Keeper) SetTopic(ctx context.Context, topicId TOPIC_ID, topic types.Topic) error {
	return k.topics.Set(ctx, topicId, topic)
}

// Gets every topic
func (k *Keeper) GetAllTopics(ctx context.Context) ([]*types.Topic, error) {
	var allTopics []*types.Topic
	err := k.topics.Walk(ctx, nil, func(topicId TOPIC_ID, topic types.Topic) (bool, error) {
		allTopics = append(allTopics, &topic)
		return false, nil
	})
	if err != nil {
		return nil, err
	}
	return allTopics, nil
}

// Checks if a topic exists
func (k *Keeper) TopicExists(ctx context.Context, topicId TOPIC_ID) (bool, error) {
	return k.topics.Has(ctx, topicId)
}

// Returns the number of topics that are active in the network
func (k *Keeper) GetNumTopics(ctx context.Context) (TOPIC_ID, error) {
	return k.nextTopicId.Peek(ctx)
}

// GetActiveTopics returns a slice of all active topics.
func (k *Keeper) GetActiveTopics(ctx context.Context) ([]*types.Topic, error) {
	var activeTopics []*types.Topic
	if err := k.topics.Walk(ctx, nil, func(topicId TOPIC_ID, topic types.Topic) (bool, error) {
		if topic.Active { // Check if the topic is marked as active
			activeTopics = append(activeTopics, &topic)
		}
		return false, nil // Continue the iteration
	}); err != nil {
		return nil, err
	}
	return activeTopics, nil
}

func (k *Keeper) GetTopicEpochLastEnded(ctx context.Context, topicId TOPIC_ID) (BLOCK_NUMBER, error) {
	topic, err := k.topics.Get(ctx, topicId)
	if err != nil {
		return 0, err
	}
	ret := topic.EpochLastEnded
	return ret, nil
}

// UpdateTopicInferenceLastRan updates the InferenceLastRan timestamp for a given topic.
func (k *Keeper) UpdateTopicEpochLastEnded(ctx context.Context, topicId TOPIC_ID, epochLastEnded BLOCK_NUMBER) error {
	topic, err := k.topics.Get(ctx, topicId)
	if err != nil {
		return err
	}
	topic.EpochLastEnded = epochLastEnded
	return k.topics.Set(ctx, topicId, topic)
}

// Adds a new reputer to the reputer tracking data structures, reputers and topicReputers
func (k *Keeper) InsertReputer(ctx context.Context, TopicIds []TOPIC_ID, reputer sdk.AccAddress, reputerInfo types.OffchainNode) error {
	for _, topicId := range TopicIds {
		topicKey := collections.Join[uint64, sdk.AccAddress](topicId, reputer)
		err := k.topicReputers.Set(ctx, topicKey)
		if err != nil {
			return err
		}
	}
	err := k.reputers.Set(ctx, reputerInfo.LibP2PKey, reputerInfo)
	if err != nil {
		return err
	}
	err = k.AddAddressTopics(ctx, reputer, TopicIds)
	if err != nil {
		return err
	}
	return nil
}

// Remove a reputer to the reputer tracking data structures and topicReputers
func (k *Keeper) RemoveReputer(ctx context.Context, topicId TOPIC_ID, reputerAddr sdk.AccAddress) error {

	topicKey := collections.Join[uint64, sdk.AccAddress](topicId, reputerAddr)
	err := k.topicReputers.Remove(ctx, topicKey)
	if err != nil {
		return err
	}

	err = k.RemoveAddressTopic(ctx, reputerAddr, topicId)
	if err != nil {
		return err
	}
	return nil
}

// Remove a worker to the worker tracking data structures and topicWorkers
func (k *Keeper) RemoveWorker(ctx context.Context, topicId TOPIC_ID, workerAddr sdk.AccAddress) error {

	topicKey := collections.Join[uint64, sdk.AccAddress](topicId, workerAddr)
	err := k.topicWorkers.Remove(ctx, topicKey)
	if err != nil {
		return err
	}

	err = k.RemoveAddressTopic(ctx, workerAddr, topicId)
	if err != nil {
		return err
	}
	return nil
}

// Adds a new worker to the worker tracking data structures, workers and topicWorkers
func (k *Keeper) InsertWorker(ctx context.Context, TopicIds []TOPIC_ID, worker sdk.AccAddress, workerInfo types.OffchainNode) error {
	for _, topicId := range TopicIds {
		topickey := collections.Join[uint64, sdk.AccAddress](topicId, worker)
		err := k.topicWorkers.Set(ctx, topickey)
		if err != nil {
			return err
		}
	}
	err := k.workers.Set(ctx, workerInfo.LibP2PKey, workerInfo)
	if err != nil {
		return err
	}
	err = k.AddAddressTopics(ctx, worker, TopicIds)
	if err != nil {
		return err
	}
	return nil
}

func (k *Keeper) FindWorkerNodesByOwner(ctx sdk.Context, nodeId string) ([]*types.OffchainNode, error) {
	var nodes []*types.OffchainNode
	var nodeIdParts = strings.Split(nodeId, "|")

	if len(nodeIdParts) < 2 {
		nodeIdParts = append(nodeIdParts, "")
	}

	owner, libp2pkey := nodeIdParts[0], nodeIdParts[1]

	iterator, err := k.workers.Iterate(ctx, nil)
	if err != nil {
		return nil, err
	}

	for ; iterator.Valid(); iterator.Next() {
		node, _ := iterator.Value()
		if node.Owner == owner && len(libp2pkey) == 0 || node.Owner == owner && node.LibP2PKey == libp2pkey {
			nodeCopy := node
			nodes = append(nodes, &nodeCopy)
		}
	}

	return nodes, nil
}

func (k *Keeper) GetWorkerAddressByP2PKey(ctx context.Context, p2pKey string) (sdk.AccAddress, error) {
	worker, err := k.workers.Get(ctx, p2pKey)
	if err != nil {
		return nil, err
	}

	workerAddress, err := sdk.AccAddressFromBech32(worker.GetOwner())
	if err != nil {
		return nil, err
	}

	return workerAddress, nil
}

// GetTopicsByCreator returns a slice of all topics created by a given creator.
func (k *Keeper) GetTopicsByCreator(ctx context.Context, creator string) ([]*types.Topic, error) {
	var topicsByCreator []*types.Topic

	err := k.topics.Walk(ctx, nil, func(id TOPIC_ID, topic types.Topic) (bool, error) {
		if topic.Creator == creator {
			topicsByCreator = append(topicsByCreator, &topic)
		}
		return false, nil // Continue iterating
	})

	if err != nil {
		return nil, err
	}

	return topicsByCreator, nil
}

// AddAddressTopics adds new topics to the address's list of topics, avoiding duplicates.
func (k *Keeper) AddAddressTopics(ctx context.Context, address sdk.AccAddress, newTopics []uint64) error {
	// Get the current list of topics for the address
	currentTopics, err := k.GetRegisteredTopicIdsByAddress(ctx, address)
	if err != nil {
		return err
	}

	topicSet := make(map[uint64]bool)
	for _, topic := range currentTopics {
		topicSet[topic] = true
	}

	for _, newTopic := range newTopics {
		if _, exists := topicSet[newTopic]; !exists {
			currentTopics = append(currentTopics, newTopic)
		}
	}

	// Set the updated list of topics for the address
	return k.addressTopics.Set(ctx, address, currentTopics)
}

// RemoveAddressTopic removes a specified topic from the address's list of topics.
func (k *Keeper) RemoveAddressTopic(ctx context.Context, address sdk.AccAddress, topicToRemove uint64) error {
	// Get the current list of topics for the address
	currentTopics, err := k.GetRegisteredTopicIdsByAddress(ctx, address)
	if err != nil {
		return err
	}

	// Find and remove the specified topic
	filteredTopics := make([]uint64, 0)
	for _, topic := range currentTopics {
		if topic != topicToRemove {
			filteredTopics = append(filteredTopics, topic)
		}
	}

	// Set the updated list of topics for the address
	return k.addressTopics.Set(ctx, address, filteredTopics)
}

// GetRegisteredTopicsByAddress returns a slice of all topics ids registered by a given address.
func (k *Keeper) GetRegisteredTopicIdsByAddress(ctx context.Context, address sdk.AccAddress) ([]uint64, error) {
	topics, err := k.addressTopics.Get(ctx, address)
	if err != nil {
		if errors.Is(err, collections.ErrNotFound) {
			// Return an empty slice if the address is not found, or handle it differently if needed.
			return []uint64{}, nil
		}
		return nil, err
	}
	return topics, nil
}

// GetRegisteredTopicIdsByWorkerAddress returns a slice of all topics ids registered by a given worker address.
func (k *Keeper) GetRegisteredTopicIdsByWorkerAddress(ctx context.Context, address sdk.AccAddress) ([]uint64, error) {
	var topicsByAddress []uint64

	err := k.topicWorkers.Walk(ctx, nil, func(pair collections.Pair[TOPIC_ID, sdk.AccAddress]) (bool, error) {
		if pair.K2().String() == address.String() {
			topicsByAddress = append(topicsByAddress, pair.K1())
		}
		return false, nil
	})
	if err != nil {
		return nil, err
	}

	return topicsByAddress, nil
}

// GetRegisteredTopicIdByReputerAddress returns a slice of all topics ids registered by a given reputer address.
func (k *Keeper) GetRegisteredTopicIdByReputerAddress(ctx context.Context, address sdk.AccAddress) ([]uint64, error) {
	var topicsByAddress []uint64

	err := k.topicReputers.Walk(ctx, nil, func(pair collections.Pair[TOPIC_ID, sdk.AccAddress]) (bool, error) {
		if pair.K2().String() == address.String() {
			topicsByAddress = append(topicsByAddress, pair.K1())
		}
		return false, nil
	})
	if err != nil {
		return nil, err
	}

	return topicsByAddress, nil
}

/// MEMPOOL & INFERENCE REQUESTS

func (k *Keeper) AddUnmetDemand(ctx context.Context, topicId TOPIC_ID, amt cosmosMath.Uint) error {
	topicUnmetDemand, err := k.GetTopicUnmetDemand(ctx, topicId)
	if err != nil {
		return err
	}
	topicUnmetDemand = topicUnmetDemand.Add(amt)
	return k.topicUnmetDemand.Set(ctx, topicId, topicUnmetDemand)
}

func (k *Keeper) RemoveUnmetDemand(ctx context.Context, topicId TOPIC_ID, amt cosmosMath.Uint) error {
	topicUnmetDemand, err := k.topicUnmetDemand.Get(ctx, topicId)
	if err != nil {
		return err
	}
	if amt.GT(topicUnmetDemand) {
		return types.ErrIntegerUnderflowUnmetDemand
	}
	topicUnmetDemand = topicUnmetDemand.Sub(amt)
	return k.SetTopicUnmetDemand(ctx, topicId, topicUnmetDemand)
}

func (k *Keeper) SetTopicUnmetDemand(ctx context.Context, topicId TOPIC_ID, amt cosmosMath.Uint) error {
	if amt.IsZero() {
		return k.topicUnmetDemand.Remove(ctx, topicId)
	}
	return k.topicUnmetDemand.Set(ctx, topicId, amt)
}

func (k *Keeper) GetTopicUnmetDemand(ctx context.Context, topicId TOPIC_ID) (Uint, error) {
	topicUnmetDemand, err := k.topicUnmetDemand.Get(ctx, topicId)
	if err != nil {
		if errors.Is(err, collections.ErrNotFound) {
			return cosmosMath.NewUint(0), nil
		} else {
			return cosmosMath.Uint{}, err
		}
	}
	return topicUnmetDemand, nil
}

func (k *Keeper) AddToMempool(ctx context.Context, request types.InferenceRequest) error {
	requestId, err := request.GetRequestId()
	if err != nil {
		return err
	}
	key := collections.Join(request.TopicId, requestId)
	err = k.mempool.Set(ctx, key, request)
	if err != nil {
		return err
	}

	return k.AddUnmetDemand(ctx, request.TopicId, request.BidAmount)
}

func (k *Keeper) RemoveFromMempool(ctx context.Context, request types.InferenceRequest) error {
	requestId, err := request.GetRequestId()
	if err != nil {
		return err
	}
	key := collections.Join(request.TopicId, requestId)
	err = k.mempool.Remove(ctx, key)
	if err != nil {
		return err
	}

	return k.RemoveUnmetDemand(ctx, request.TopicId, request.BidAmount)
}

func (k *Keeper) IsRequestInMempool(ctx context.Context, topicId TOPIC_ID, requestId string) (bool, error) {
	return k.mempool.Has(ctx, collections.Join(topicId, requestId))
}

func (k *Keeper) GetMempoolInferenceRequestById(ctx context.Context, topicId TOPIC_ID, requestId string) (types.InferenceRequest, error) {
	return k.mempool.Get(ctx, collections.Join(topicId, requestId))
}

func (k *Keeper) GetMempoolInferenceRequestsForTopic(ctx context.Context, topicId TOPIC_ID) ([]types.InferenceRequest, error) {
	var ret []types.InferenceRequest = make([]types.InferenceRequest, 0)
	rng := collections.NewPrefixedPairRange[TOPIC_ID, REQUEST_ID](topicId)
	iter, err := k.mempool.Iterate(ctx, rng)
	if err != nil {
		return nil, err
	}
	for ; iter.Valid(); iter.Next() {
		value, err := iter.Value()
		if err != nil {
			return nil, err
		}
		ret = append(ret, value)
	}
	return ret, nil
}

func (k *Keeper) GetMempool(ctx context.Context) ([]types.InferenceRequest, error) {
	var ret []types.InferenceRequest = make([]types.InferenceRequest, 0)
	iter, err := k.mempool.Iterate(ctx, nil)
	if err != nil {
		return nil, err
	}
	for ; iter.Valid(); iter.Next() {
		value, err := iter.Value()
		if err != nil {
			return nil, err
		}
		ret = append(ret, value)
	}
	return ret, nil
}

func (k *Keeper) SetRequestDemand(ctx context.Context, requestId string, amount Uint) error {
	if amount.IsZero() {
		return k.requestUnmetDemand.Remove(ctx, requestId)
	}
	return k.requestUnmetDemand.Set(ctx, requestId, amount)
}

func (k *Keeper) GetRequestDemand(ctx context.Context, requestId string) (Uint, error) {
	return k.requestUnmetDemand.Get(ctx, requestId)
}

func (k *Keeper) GetTopicAccumulatedMetDemand(ctx context.Context, topicId TOPIC_ID) (Uint, error) {
	res, err := k.accumulatedMetDemand.Get(ctx, topicId)
	if err != nil {
		if errors.Is(err, collections.ErrNotFound) {
			return cosmosMath.NewUint(0), nil
		}
		return cosmosMath.Uint{}, err
	}
	return res, nil
}

func (k *Keeper) AddTopicAccumulateMetDemand(ctx context.Context, topicId TOPIC_ID, metDemand Uint) error {
	currentMetDemand, err := k.accumulatedMetDemand.Get(ctx, topicId)
	if err != nil {
		if errors.Is(err, collections.ErrNotFound) {
			return nil
		}
		return err
	}
	currentMetDemand = currentMetDemand.Add(metDemand)
	return k.SetTopicAccumulatedMetDemand(ctx, topicId, currentMetDemand)
}

func (k *Keeper) SetTopicAccumulatedMetDemand(ctx context.Context, topicId TOPIC_ID, metDemand Uint) error {
	if metDemand.IsZero() {
		return k.accumulatedMetDemand.Remove(ctx, topicId)
	}
	return k.accumulatedMetDemand.Set(ctx, topicId, metDemand)
}

func (k *Keeper) GetNumInferencesInRewardEpoch(ctx context.Context, topicId TOPIC_ID, worker sdk.AccAddress) (Uint, error) {
	key := collections.Join(topicId, worker)
	res, err := k.numInferencesInRewardEpoch.Get(ctx, key)
	if err != nil {
		if errors.Is(err, collections.ErrNotFound) {
			return cosmosMath.NewUint(0), nil
		}
		return cosmosMath.Uint{}, err
	}
	return res, nil
}

func (k *Keeper) IncrementNumInferencesInRewardEpoch(ctx context.Context, topicId TOPIC_ID, worker sdk.AccAddress) error {
	key := collections.Join(topicId, worker)
	currentNumInferences, err := k.numInferencesInRewardEpoch.Get(ctx, key)
	if err != nil {
		if errors.Is(err, collections.ErrNotFound) {
			currentNumInferences = cosmosMath.NewUint(0)
		} else {
			return err
		}
	}
	newNumInferences := currentNumInferences.Add(cosmosMath.NewUint(1))
	return k.numInferencesInRewardEpoch.Set(ctx, key, newNumInferences)
}

// Reset the mapping entirely. Should be called at the end of every block
func (k *Keeper) ResetChurnReadyTopics(ctx context.Context) error {
	return k.churnReadyTopics.Remove(ctx)
}

// Set a topic as churn ready
func (k *Keeper) SetChurnReadyTopics(ctx context.Context, topicList types.TopicList) error {
	return k.churnReadyTopics.Set(ctx, topicList)
}

// Get all churn ready topics
func (k *Keeper) GetChurnReadyTopics(ctx context.Context) (types.TopicList, error) {
	topicList, err := k.churnReadyTopics.Get(ctx)
	if err != nil {
		if errors.Is(err, collections.ErrNotFound) {
			return types.TopicList{}, nil
		}
		return types.TopicList{}, err
	}
	return topicList, nil
}

// Reset the mapping entirely. Should be called at the end of every reward epoch
func (k *Keeper) ResetNumInferencesInRewardEpoch(ctx context.Context) error {
	iter, err := k.numInferencesInRewardEpoch.Iterate(ctx, nil)
	if err != nil {
		return err
	}

	// Iterate over all keys
	kvs, err := iter.Keys()
	if err != nil {
		return err
	}
	for _, kv := range kvs {
		err := k.numInferencesInRewardEpoch.Remove(ctx, kv)
		if err != nil {
			return err
		}
	}

	return nil
}

/// WHITELISTS

func (k *Keeper) IsWhitelistAdmin(ctx context.Context, admin sdk.AccAddress) (bool, error) {
	return k.whitelistAdmins.Has(ctx, admin)
}

func (k *Keeper) AddWhitelistAdmin(ctx context.Context, admin sdk.AccAddress) error {
	return k.whitelistAdmins.Set(ctx, admin)
}

func (k *Keeper) RemoveWhitelistAdmin(ctx context.Context, admin sdk.AccAddress) error {
	return k.whitelistAdmins.Remove(ctx, admin)
}

func (k *Keeper) IsInTopicCreationWhitelist(ctx context.Context, address sdk.AccAddress) (bool, error) {
	return k.topicCreationWhitelist.Has(ctx, address)
}

func (k *Keeper) AddToTopicCreationWhitelist(ctx context.Context, address sdk.AccAddress) error {
	return k.topicCreationWhitelist.Set(ctx, address)
}

func (k *Keeper) RemoveFromTopicCreationWhitelist(ctx context.Context, address sdk.AccAddress) error {
	return k.topicCreationWhitelist.Remove(ctx, address)
}

func (k *Keeper) IsInReputerWhitelist(ctx context.Context, address sdk.AccAddress) (bool, error) {
	return k.reputerWhitelist.Has(ctx, address)
}

func (k *Keeper) AddToReputerWhitelist(ctx context.Context, address sdk.AccAddress) error {
	return k.reputerWhitelist.Set(ctx, address)
}

func (k *Keeper) RemoveFromReputerWhitelist(ctx context.Context, address sdk.AccAddress) error {
	return k.reputerWhitelist.Remove(ctx, address)
}

func (k *Keeper) IsInFoundationWhitelist(ctx context.Context, address sdk.AccAddress) (bool, error) {
	return k.foundationWhitelist.Has(ctx, address)
}

func (k *Keeper) AddToFoundationWhitelist(ctx context.Context, address sdk.AccAddress) error {
	return k.foundationWhitelist.Set(ctx, address)
}

func (k *Keeper) RemoveFromFoundationWhitelist(ctx context.Context, address sdk.AccAddress) error {
	return k.foundationWhitelist.Remove(ctx, address)
}

<<<<<<< HEAD
/// TREASURY

// Sets the subsidy for the topic within the topic struct
// Should only be called by a member of the foundation whitelist
func (k *Keeper) SetTopicSubsidy(ctx context.Context, topicId TOPIC_ID, subsidy uint64) error {
	topic, err := k.topics.Get(ctx, topicId)
	if err != nil {
		return err
	}
	topic.Subsidy = subsidy
	return k.topics.Set(ctx, topicId, topic)
}

// Sets the number of reward for the topic within the topic struct
// Should only be called by a member of the foundation whitelist
func (k *Keeper) SetTopicSubsidizedRewardEpochs(ctx context.Context, topicId TOPIC_ID, subsidizedRewardEpochs float32) error {
	topic, err := k.topics.Get(ctx, topicId)
	if err != nil {
		return err
	}
	topic.SubsidizedRewardEpochs = subsidizedRewardEpochs
	return k.topics.Set(ctx, topicId, topic)
}

// Sets the number of reward for the topic within the topic struct
// Should only be called by a member of the foundation whitelist
func (k *Keeper) SetTopicFTreasury(ctx context.Context, topicId TOPIC_ID, fTreasury float32) error {
	topic, err := k.topics.Get(ctx, topicId)
	if err != nil {
		return err
	}
	topic.FTreasury = fTreasury
	return k.topics.Set(ctx, topicId, topic)
}

=======
>>>>>>> 7e939e19
/// BANK KEEPER WRAPPERS

// SendCoinsFromModuleToModule
func (k *Keeper) AccountKeeper() AccountKeeper {
	return k.authKeeper
}

func (k *Keeper) BankKeeper() BankKeeper {
	return k.bankKeeper
}

// SendCoinsFromModuleToAccount
func (k *Keeper) SendCoinsFromModuleToAccount(ctx context.Context, senderModule string, recipientAddr sdk.AccAddress, amt sdk.Coins) error {
	return k.bankKeeper.SendCoinsFromModuleToAccount(ctx, senderModule, recipientAddr, amt)
}

// SendCoinsFromAccountToModule
func (k *Keeper) SendCoinsFromAccountToModule(ctx context.Context, senderAddr sdk.AccAddress, recipientModule string, amt sdk.Coins) error {
	return k.bankKeeper.SendCoinsFromAccountToModule(ctx, senderAddr, recipientModule, amt)
}<|MERGE_RESOLUTION|>--- conflicted
+++ resolved
@@ -111,19 +111,11 @@
 	// map of (topic, block_number) -> Forecast
 	allForecasts collections.Map[collections.Pair[TOPIC_ID, BLOCK_NUMBER], types.Forecasts]
 
-<<<<<<< HEAD
-	// map of (topic, block_number) -> LossBundles (1 per reputer active at that time)
-	allLossBundles collections.Map[collections.Pair[TOPIC_ID, BLOCK_NUMBER], types.LossBundles]
-
-	// map of (topic, block_number) -> LossBundle (1 network wide bundle per timestep)
-	networkLossBundles collections.Map[collections.Pair[TOPIC_ID, BLOCK_NUMBER], types.LossBundle]
-=======
 	// map of (topic, block_number) -> ReputerValueBundles (1 per reputer active at that time)
 	allLossBundles collections.Map[collections.Pair[TOPIC_ID, BLOCK_NUMBER], types.ReputerValueBundles]
 
 	// map of (topic, block_number) -> ValueBundle (1 network wide bundle per timestep)
 	networkLossBundles collections.Map[collections.Pair[TOPIC_ID, BLOCK_NUMBER], types.ValueBundle]
->>>>>>> 7e939e19
 
 	// map of (topic, worker, block_number) -> WorkerRegrets, a list of regrets of all workers that were calculable as of that timestep
 	networkRegrets collections.Map[collections.Pair[TOPIC_ID, BLOCK_NUMBER], types.WorkerRegrets]
@@ -181,13 +173,8 @@
 		reputers:                   collections.NewMap(sb, types.ReputerNodesKey, "reputer_nodes", collections.StringKey, codec.CollValue[types.OffchainNode](cdc)),
 		allInferences:              collections.NewMap(sb, types.AllInferencesKey, "inferences_all", collections.PairKeyCodec(collections.Uint64Key, collections.Int64Key), codec.CollValue[types.Inferences](cdc)),
 		allForecasts:               collections.NewMap(sb, types.AllForecastsKey, "forecasts_all", collections.PairKeyCodec(collections.Uint64Key, collections.Int64Key), codec.CollValue[types.Forecasts](cdc)),
-<<<<<<< HEAD
-		allLossBundles:             collections.NewMap(sb, types.AllLossBundlesKey, "loss_bundles_all", collections.PairKeyCodec(collections.Uint64Key, collections.Int64Key), codec.CollValue[types.LossBundles](cdc)),
-		networkLossBundles:         collections.NewMap(sb, types.NetworkLossBundlesKey, "loss_bundles_network", collections.PairKeyCodec(collections.Uint64Key, collections.Int64Key), codec.CollValue[types.LossBundle](cdc)),
-=======
 		allLossBundles:             collections.NewMap(sb, types.AllLossBundlesKey, "value_bundles_all", collections.PairKeyCodec(collections.Uint64Key, collections.Int64Key), codec.CollValue[types.ReputerValueBundles](cdc)),
 		networkLossBundles:         collections.NewMap(sb, types.NetworkLossBundlesKey, "value_bundles_network", collections.PairKeyCodec(collections.Uint64Key, collections.Int64Key), codec.CollValue[types.ValueBundle](cdc)),
->>>>>>> 7e939e19
 		networkRegrets:             collections.NewMap(sb, types.NetworkRegretsKey, "regrets_network", collections.PairKeyCodec(collections.Uint64Key, collections.Int64Key), codec.CollValue[types.WorkerRegrets](cdc)),
 		accumulatedMetDemand:       collections.NewMap(sb, types.AccumulatedMetDemandKey, "accumulated_met_demand", collections.Uint64Key, UintValue),
 		numInferencesInRewardEpoch: collections.NewMap(sb, types.NumInferencesInRewardEpochKey, "num_inferences_in_reward_epoch", collections.PairKeyCodec(collections.Uint64Key, sdk.AccAddressKey), UintValue),
@@ -299,29 +286,6 @@
 	}
 	return params.MaxRequestCadence, nil
 }
-<<<<<<< HEAD
-
-func (k *Keeper) GetParamsPercentRewardsReputersWorkers(ctx context.Context) (cosmosMath.LegacyDec, error) {
-	params, err := k.GetParams(ctx)
-	if err != nil {
-		return cosmosMath.LegacyZeroDec(), err
-	}
-	return params.PercentRewardsReputersWorkers, nil
-}
-
-func (k *Keeper) GetParamsEpsilon(ctx context.Context) (cosmosMath.LegacyDec, error) {
-	params, err := k.GetParams(ctx)
-	if err != nil {
-		return cosmosMath.LegacyZeroDec(), err
-	}
-	return params.Epsilon, nil
-}
-
-func (k *Keeper) GetParamsPInferenceSynthesis(ctx context.Context) (cosmosMath.LegacyDec, error) {
-	params, err := k.GetParams(ctx)
-	if err != nil {
-		return cosmosMath.LegacyZeroDec(), err
-=======
 
 func (k *Keeper) GetParamsPercentRewardsReputersWorkers(ctx context.Context) (float64, error) {
 	params, err := k.GetParams(ctx)
@@ -343,7 +307,6 @@
 	params, err := k.GetParams(ctx)
 	if err != nil {
 		return 0, err
->>>>>>> 7e939e19
 	}
 	return params.PInferenceSynthesis, nil
 }
@@ -570,25 +533,6 @@
 /// LOSS BUNDLES, REGRETS
 
 // Insert a loss bundle for a topic and timestamp. Overwrites previous ones stored at that composite index.
-<<<<<<< HEAD
-func (k *Keeper) InsertLossBundles(ctx context.Context, topicId TOPIC_ID, block BLOCK_NUMBER, lossBundles types.LossBundles) error {
-	key := collections.Join(topicId, block)
-	return k.allLossBundles.Set(ctx, key, lossBundles)
-}
-
-// Get loss bundles for a topic/timestamp
-func (k *Keeper) GetLossBundles(ctx context.Context, topicId TOPIC_ID, block BLOCK_NUMBER) (*types.LossBundles, error) {
-	key := collections.Join(topicId, block)
-	lossBundles, err := k.allLossBundles.Get(ctx, key)
-	if err != nil {
-		return nil, err
-	}
-	return &lossBundles, nil
-}
-
-// A function that accepts a topicId and returns the latest Network LossBundle or error
-func (k *Keeper) GetLatestNetworkLossBundle(ctx context.Context, topicId TOPIC_ID) (*types.LossBundle, error) {
-=======
 func (k *Keeper) InsertValueBundles(ctx context.Context, topicId TOPIC_ID, block BLOCK_NUMBER, valueBundles types.ReputerValueBundles) error {
 	key := collections.Join(topicId, block)
 	return k.allLossBundles.Set(ctx, key, valueBundles)
@@ -606,7 +550,6 @@
 
 // A function that accepts a topicId and returns the latest Network ValueBundle or error
 func (k *Keeper) GetLatestNetworkValueBundle(ctx context.Context, topicId TOPIC_ID) (*types.ValueBundle, error) {
->>>>>>> 7e939e19
 	// Parse networkLossBundles for the topicId in descending time order and take the first one
 	rng := collections.
 		NewPrefixedPairRange[TOPIC_ID, BLOCK_NUMBER](topicId).
@@ -627,11 +570,7 @@
 	return &kv.Value, nil
 }
 
-<<<<<<< HEAD
-func (k *Keeper) GetNetworkLossBundleAtOrBeforeBlock(ctx context.Context, topicId TOPIC_ID, block BLOCK_NUMBER) (*types.LossBundle, error) {
-=======
 func (k *Keeper) GetNetworkValueBundleAtOrBeforeBlock(ctx context.Context, topicId TOPIC_ID, block BLOCK_NUMBER) (*types.ValueBundle, error) {
->>>>>>> 7e939e19
 	rng := collections.
 		NewPrefixedPairRange[TOPIC_ID, BLOCK_NUMBER](topicId).
 		StartInclusive(block).
@@ -643,11 +582,7 @@
 	}
 	if !iter.Valid() {
 		// Return empty loss bundle if no loss bundle is found
-<<<<<<< HEAD
-		return &types.LossBundle{}, nil
-=======
 		return &types.ValueBundle{}, nil
->>>>>>> 7e939e19
 	}
 	kv, err := iter.KeyValue()
 	if err != nil {
@@ -980,11 +915,7 @@
 }
 
 // Gets the total sum of all stake in the network across all topics
-<<<<<<< HEAD
-func (k Keeper) GetTotalStake(ctx context.Context) (Uint, error) {
-=======
 func (k *Keeper) GetTotalStake(ctx context.Context) (Uint, error) {
->>>>>>> 7e939e19
 	ret, err := k.totalStake.Get(ctx)
 	if err != nil {
 		if errors.Is(err, collections.ErrNotFound) {
@@ -1812,44 +1743,6 @@
 	return k.foundationWhitelist.Remove(ctx, address)
 }
 
-<<<<<<< HEAD
-/// TREASURY
-
-// Sets the subsidy for the topic within the topic struct
-// Should only be called by a member of the foundation whitelist
-func (k *Keeper) SetTopicSubsidy(ctx context.Context, topicId TOPIC_ID, subsidy uint64) error {
-	topic, err := k.topics.Get(ctx, topicId)
-	if err != nil {
-		return err
-	}
-	topic.Subsidy = subsidy
-	return k.topics.Set(ctx, topicId, topic)
-}
-
-// Sets the number of reward for the topic within the topic struct
-// Should only be called by a member of the foundation whitelist
-func (k *Keeper) SetTopicSubsidizedRewardEpochs(ctx context.Context, topicId TOPIC_ID, subsidizedRewardEpochs float32) error {
-	topic, err := k.topics.Get(ctx, topicId)
-	if err != nil {
-		return err
-	}
-	topic.SubsidizedRewardEpochs = subsidizedRewardEpochs
-	return k.topics.Set(ctx, topicId, topic)
-}
-
-// Sets the number of reward for the topic within the topic struct
-// Should only be called by a member of the foundation whitelist
-func (k *Keeper) SetTopicFTreasury(ctx context.Context, topicId TOPIC_ID, fTreasury float32) error {
-	topic, err := k.topics.Get(ctx, topicId)
-	if err != nil {
-		return err
-	}
-	topic.FTreasury = fTreasury
-	return k.topics.Set(ctx, topicId, topic)
-}
-
-=======
->>>>>>> 7e939e19
 /// BANK KEEPER WRAPPERS
 
 // SendCoinsFromModuleToModule
