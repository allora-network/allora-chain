package keeper

import (
	"context"
	"encoding/binary"
	"errors"
	"fmt"

	errorsmod "cosmossdk.io/errors"

	cosmosMath "cosmossdk.io/math"
	"github.com/allora-network/allora-chain/app/params"
	alloraMath "github.com/allora-network/allora-chain/math"

	"cosmossdk.io/collections"
	"cosmossdk.io/core/address"

	coreStore "cosmossdk.io/core/store"
	"github.com/allora-network/allora-chain/x/emissions/types"
	"github.com/cosmos/cosmos-sdk/codec"
	sdk "github.com/cosmos/cosmos-sdk/types"
)

type TopicId = uint64
type LibP2pKey = string
type ActorId = string
type BlockHeight = int64
type Reputer = string
type Delegator = string

type Keeper struct {
	cdc              codec.BinaryCodec
	storeService     coreStore.KVStoreService
	addressCodec     address.Codec
	feeCollectorName string

	/// TYPES

	schema     collections.Schema
	params     collections.Item[types.Params]
	authKeeper AccountKeeper
	bankKeeper BankKeeper

	/// TOPIC

	// the next topic id to be used, equal to the number of topics that have been created
	nextTopicId collections.Sequence
	// every topic that has been created indexed by their topicId starting from 1 (0 is reserved for the root network)
	topics       collections.Map[TopicId, types.Topic]
	activeTopics collections.KeySet[TopicId]
	// every topic that has been churned and ready to be rewarded i.e. reputer losses have been committed
	rewardableTopics collections.KeySet[TopicId]
	// for a topic, what is every worker node that has registered to it?
	topicWorkers collections.KeySet[collections.Pair[TopicId, ActorId]]
	// for a topic, what is every reputer node that has registered to it?
	topicReputers collections.KeySet[collections.Pair[TopicId, ActorId]]
	// map of (topic) -> nonce/block height
	topicRewardNonce collections.Map[TopicId, BlockHeight]

	/// SCORES

	// map of (topic, block_height, worker) -> score
	infererScoresByBlock collections.Map[collections.Pair[TopicId, BlockHeight], types.Scores]
	// map of (topic, block_height, worker) -> score
	forecasterScoresByBlock collections.Map[collections.Pair[TopicId, BlockHeight], types.Scores]
	// map of (topic, block_height, reputer) -> score
	reputerScoresByBlock collections.Map[collections.Pair[TopicId, BlockHeight], types.Scores]
	// map of (topic, block_height, worker) -> score
	infererScoreEmasByWorker collections.Map[collections.Pair[TopicId, ActorId], types.Score]
	// map of (topic, block_height, worker) -> score
	forecasterScoreEmasByWorker collections.Map[collections.Pair[TopicId, ActorId], types.Score]
	// map of (topic, block_height, reputer) -> score
	reputerScoreEmasByReputer collections.Map[collections.Pair[TopicId, ActorId], types.Score]
	// map of (topic, reputer) -> listening coefficient
	reputerListeningCoefficient collections.Map[collections.Pair[TopicId, ActorId], types.ListeningCoefficient]
	// map of (topic, reputer) -> previous reward (used for EMA)
	previousReputerRewardFraction collections.Map[collections.Pair[TopicId, ActorId], alloraMath.Dec]
	// map of (topic, worker) -> previous reward for inference (used for EMA)
	previousInferenceRewardFraction collections.Map[collections.Pair[TopicId, ActorId], alloraMath.Dec]
	// map of (topic, worker) -> previous reward for forecast (used for EMA)
	previousForecastRewardFraction collections.Map[collections.Pair[TopicId, ActorId], alloraMath.Dec]
	previousForecasterScoreRatio   collections.Map[TopicId, alloraMath.Dec]

	/// STAKING

	// total sum stake of all stakers on the network
	totalStake collections.Item[cosmosMath.Int]
	// for every topic, how much total stake does that topic have accumulated?
	topicStake collections.Map[TopicId, cosmosMath.Int]
	// stake reputer placed in topic + delegate stake placed in them,
	// signalling their total authority on the topic
	// (topic Id, reputer) -> stake from reputer on self + stakeFromDelegatorsUponReputer
	stakeReputerAuthority collections.Map[collections.Pair[TopicId, Reputer], cosmosMath.Int]
	// map of (topic id, delegator) -> total amount of stake in that topic placed by that delegator
	stakeSumFromDelegator collections.Map[collections.Pair[TopicId, Delegator], cosmosMath.Int]
	// map of (topic id, delegator, reputer) -> amount of stake that has been placed by that delegator on that target
	delegatedStakes collections.Map[collections.Triple[TopicId, Delegator, Reputer], types.DelegatorInfo]
	// map of (topic id, reputer) -> total amount of stake that has been placed on that reputer by delegators
	stakeFromDelegatorsUponReputer collections.Map[collections.Pair[TopicId, Reputer], cosmosMath.Int]
	// map of (topicId, reputer) -> share of delegate reward
	delegateRewardPerShare collections.Map[collections.Pair[TopicId, Reputer], alloraMath.Dec]
	// stake removals are double indexed to avoid O(n) lookups when removing stake
	// map of (blockHeight, topic, reputer) -> removal information for that reputer
	stakeRemovalsByBlock collections.Map[collections.Triple[BlockHeight, TopicId, Reputer], types.StakeRemovalInfo]
	// key set of (reputer, topic, blockHeight) to existence of a removal in the forwards map
	stakeRemovalsByActor collections.KeySet[collections.Triple[Reputer, TopicId, BlockHeight]]
	// delegate stake removals are double indexed to avoid O(n) lookups when removing stake
	// map of (blockHeight, topic, delegator, reputer staked upon) -> (list of reputers delegated upon and info) to have stake removed at that block
	delegateStakeRemovalsByBlock collections.Map[Quadruple[BlockHeight, TopicId, Delegator, Reputer], types.DelegateStakeRemovalInfo]
	// key set of (delegator, reputer, topicId, blockHeight) to existence of a removal in the forwards map
	delegateStakeRemovalsByActor collections.KeySet[Quadruple[Delegator, Reputer, TopicId, BlockHeight]]

	/// MISC GLOBAL STATE

	// map of (topic, worker) -> inference
	inferences collections.Map[collections.Pair[TopicId, ActorId], types.Inference]

	// map of (topic, worker) -> forecast[]
	forecasts collections.Map[collections.Pair[TopicId, ActorId], types.Forecast]

	// map of worker id to node data about that worker
	workers collections.Map[ActorId, types.OffchainNode]

	// map of reputer id to node data about that reputer
	reputers collections.Map[ActorId, types.OffchainNode]

	// fee revenue collected by a topic over the course of the last reward cadence
	topicFeeRevenue collections.Map[TopicId, cosmosMath.Int]

	// store previous weights for exponential moving average in rewards calc
	previousTopicWeight collections.Map[TopicId, alloraMath.Dec]

	// map of (topic, block_height) -> Inference
	allInferences collections.Map[collections.Pair[TopicId, BlockHeight], types.Inferences]

	// map of (topic, block_height) -> Forecast
	allForecasts collections.Map[collections.Pair[TopicId, BlockHeight], types.Forecasts]

	// map of (topic, block_height) -> ReputerValueBundles (1 per reputer active at that time)
	allLossBundles collections.Map[collections.Pair[TopicId, BlockHeight], types.ReputerValueBundles]

	// map of (topic, block_height) -> ValueBundle (1 network wide bundle per timestep)
	networkLossBundles collections.Map[collections.Pair[TopicId, BlockHeight], types.ValueBundle]

	// Percentage of all rewards, paid out to staked reputers, during the previous reward cadence. Used by mint module
	previousPercentageRewardToStakedReputers collections.Item[alloraMath.Dec]

	/// NONCES

	// map of open worker nonce windows for topics on particular block heights
	openWorkerWindows collections.Map[BlockHeight, types.TopicIds]

	// map of (topic) -> unfulfilled nonces
	unfulfilledWorkerNonces collections.Map[TopicId, types.Nonces]

	// map of (topic) -> unfulfilled nonces
	unfulfilledReputerNonces collections.Map[TopicId, types.ReputerRequestNonces]

	// map of (topic) -> last dripped block
	lastDripBlock collections.Map[TopicId, BlockHeight]

	/// REGRETS

	// map of (topic, worker) -> regret of worker from comparing loss of worker relative to loss of other inferers
	latestInfererNetworkRegrets collections.Map[collections.Pair[TopicId, ActorId], types.TimestampedValue]
	// map of (topic, worker) -> regret of worker from comparing loss of worker relative to loss of other forecasters
	latestForecasterNetworkRegrets collections.Map[collections.Pair[TopicId, ActorId], types.TimestampedValue]
	// map of (topic, forecaster, inferer) -> R^+_{ij_kk} regret of forecaster loss from comparing one-in loss with
	// all network inferer (3rd index) regrets L_ij made under the regime of the one-in forecaster (2nd index)
	latestOneInForecasterNetworkRegrets collections.Map[collections.Triple[TopicId, ActorId, ActorId], types.TimestampedValue]
	// map of (topic id, inferer) -> regret
	latestNaiveInfererNetworkRegrets collections.Map[collections.Pair[TopicId, ActorId], types.TimestampedValue]
	// map of (topic id , one out inferer, inferer)-> regret
	latestOneOutInfererInfererNetworkRegrets collections.Map[collections.Triple[TopicId, ActorId, ActorId], types.TimestampedValue]
	// map of (topicId, oneOutInferer, forecaster) -> regret
	latestOneOutInfererForecasterNetworkRegrets collections.Map[collections.Triple[TopicId, ActorId, ActorId], types.TimestampedValue]
	// map of (topicId, oneOutInferer, inferer) -> regret
	latestOneOutForecasterInfererNetworkRegrets collections.Map[collections.Triple[TopicId, ActorId, ActorId], types.TimestampedValue]
	// map of (topicId, oneOutForecaster, forecaster) -> regret
	latestOneOutForecasterForecasterNetworkRegrets collections.Map[collections.Triple[TopicId, ActorId, ActorId], types.TimestampedValue]

	/// WHITELISTS

	whitelistAdmins collections.KeySet[ActorId]

	/// RECORD COMMITS

	topicLastWorkerCommit  collections.Map[TopicId, types.TimestampedActorNonce]
	topicLastReputerCommit collections.Map[TopicId, types.TimestampedActorNonce]
}

func NewKeeper(
	cdc codec.BinaryCodec,
	addressCodec address.Codec,
	storeService coreStore.KVStoreService,
	ak AccountKeeper,
	bk BankKeeper,
	feeCollectorName string,
) Keeper {
	sb := collections.NewSchemaBuilder(storeService)
	k := Keeper{
		cdc:                                      cdc,
		storeService:                             storeService,
		addressCodec:                             addressCodec,
		feeCollectorName:                         feeCollectorName,
		params:                                   collections.NewItem(sb, types.ParamsKey, "params", codec.CollValue[types.Params](cdc)),
		authKeeper:                               ak,
		bankKeeper:                               bk,
		totalStake:                               collections.NewItem(sb, types.TotalStakeKey, "total_stake", sdk.IntValue),
		topicStake:                               collections.NewMap(sb, types.TopicStakeKey, "topic_stake", collections.Uint64Key, sdk.IntValue),
		nextTopicId:                              collections.NewSequence(sb, types.NextTopicIdKey, "next_TopicId"),
		topics:                                   collections.NewMap(sb, types.TopicsKey, "topics", collections.Uint64Key, codec.CollValue[types.Topic](cdc)),
		activeTopics:                             collections.NewKeySet(sb, types.ActiveTopicsKey, "active_topics", collections.Uint64Key),
		rewardableTopics:                         collections.NewKeySet(sb, types.RewardableTopicsKey, "rewardable_topics", collections.Uint64Key),
		topicWorkers:                             collections.NewKeySet(sb, types.TopicWorkersKey, "topic_workers", collections.PairKeyCodec(collections.Uint64Key, collections.StringKey)),
		topicReputers:                            collections.NewKeySet(sb, types.TopicReputersKey, "topic_reputers", collections.PairKeyCodec(collections.Uint64Key, collections.StringKey)),
		stakeReputerAuthority:                    collections.NewMap(sb, types.StakeByReputerAndTopicIdKey, "stake_by_reputer_and_TopicId", collections.PairKeyCodec(collections.Uint64Key, collections.StringKey), sdk.IntValue),
		stakeRemovalsByBlock:                     collections.NewMap(sb, types.StakeRemovalsByBlockKey, "stake_removals_by_block", collections.TripleKeyCodec(collections.Int64Key, collections.Uint64Key, collections.StringKey), codec.CollValue[types.StakeRemovalInfo](cdc)),
		stakeRemovalsByActor:                     collections.NewKeySet(sb, types.StakeRemovalsByActorKey, "stake_removals_by_actor", collections.TripleKeyCodec(collections.StringKey, collections.Uint64Key, collections.Int64Key)),
		delegateStakeRemovalsByBlock:             collections.NewMap(sb, types.DelegateStakeRemovalsByBlockKey, "delegate_stake_removals_by_block", QuadrupleKeyCodec(collections.Int64Key, collections.Uint64Key, collections.StringKey, collections.StringKey), codec.CollValue[types.DelegateStakeRemovalInfo](cdc)),
		delegateStakeRemovalsByActor:             collections.NewKeySet(sb, types.DelegateStakeRemovalsByActorKey, "delegate_stake_removals_by_actor", QuadrupleKeyCodec(collections.StringKey, collections.StringKey, collections.Uint64Key, collections.Int64Key)),
		stakeSumFromDelegator:                    collections.NewMap(sb, types.DelegatorStakeKey, "stake_from_delegator", collections.PairKeyCodec(collections.Uint64Key, collections.StringKey), sdk.IntValue),
		delegatedStakes:                          collections.NewMap(sb, types.DelegateStakePlacementKey, "delegate_stake_placement", collections.TripleKeyCodec(collections.Uint64Key, collections.StringKey, collections.StringKey), codec.CollValue[types.DelegatorInfo](cdc)),
		stakeFromDelegatorsUponReputer:           collections.NewMap(sb, types.TargetStakeKey, "stake_upon_reputer", collections.PairKeyCodec(collections.Uint64Key, collections.StringKey), sdk.IntValue),
		delegateRewardPerShare:                   collections.NewMap(sb, types.DelegateRewardPerShare, "delegate_reward_per_share", collections.PairKeyCodec(collections.Uint64Key, collections.StringKey), alloraMath.DecValue),
		topicFeeRevenue:                          collections.NewMap(sb, types.TopicFeeRevenueKey, "topic_fee_revenue", collections.Uint64Key, sdk.IntValue),
		previousTopicWeight:                      collections.NewMap(sb, types.PreviousTopicWeightKey, "previous_topic_weight", collections.Uint64Key, alloraMath.DecValue),
		inferences:                               collections.NewMap(sb, types.InferencesKey, "inferences", collections.PairKeyCodec(collections.Uint64Key, collections.StringKey), codec.CollValue[types.Inference](cdc)),
		forecasts:                                collections.NewMap(sb, types.ForecastsKey, "forecasts", collections.PairKeyCodec(collections.Uint64Key, collections.StringKey), codec.CollValue[types.Forecast](cdc)),
		workers:                                  collections.NewMap(sb, types.WorkerNodesKey, "worker_nodes", collections.StringKey, codec.CollValue[types.OffchainNode](cdc)),
		reputers:                                 collections.NewMap(sb, types.ReputerNodesKey, "reputer_nodes", collections.StringKey, codec.CollValue[types.OffchainNode](cdc)),
		allInferences:                            collections.NewMap(sb, types.AllInferencesKey, "inferences_all", collections.PairKeyCodec(collections.Uint64Key, collections.Int64Key), codec.CollValue[types.Inferences](cdc)),
		allForecasts:                             collections.NewMap(sb, types.AllForecastsKey, "forecasts_all", collections.PairKeyCodec(collections.Uint64Key, collections.Int64Key), codec.CollValue[types.Forecasts](cdc)),
		allLossBundles:                           collections.NewMap(sb, types.AllLossBundlesKey, "value_bundles_all", collections.PairKeyCodec(collections.Uint64Key, collections.Int64Key), codec.CollValue[types.ReputerValueBundles](cdc)),
		networkLossBundles:                       collections.NewMap(sb, types.NetworkLossBundlesKey, "value_bundles_network", collections.PairKeyCodec(collections.Uint64Key, collections.Int64Key), codec.CollValue[types.ValueBundle](cdc)),
		previousPercentageRewardToStakedReputers: collections.NewItem(sb, types.PreviousPercentageRewardToStakedReputersKey, "previous_percentage_reward_to_staked_reputers", alloraMath.DecValue),
		latestInfererNetworkRegrets:              collections.NewMap(sb, types.InfererNetworkRegretsKey, "inferer_network_regrets", collections.PairKeyCodec(collections.Uint64Key, collections.StringKey), codec.CollValue[types.TimestampedValue](cdc)),
		latestForecasterNetworkRegrets:           collections.NewMap(sb, types.ForecasterNetworkRegretsKey, "forecaster_network_regrets", collections.PairKeyCodec(collections.Uint64Key, collections.StringKey), codec.CollValue[types.TimestampedValue](cdc)),
		latestOneInForecasterNetworkRegrets:      collections.NewMap(sb, types.OneInForecasterNetworkRegretsKey, "one_in_forecaster_network_regrets", collections.TripleKeyCodec(collections.Uint64Key, collections.StringKey, collections.StringKey), codec.CollValue[types.TimestampedValue](cdc)),
		latestNaiveInfererNetworkRegrets:         collections.NewMap(sb, types.LatestNaiveInfererNetworkRegretsKey, "latest_naive_inferer_network_regrets", collections.PairKeyCodec(collections.Uint64Key, collections.StringKey), codec.CollValue[types.TimestampedValue](cdc)),
		latestOneOutInfererInfererNetworkRegrets: collections.NewMap(sb, types.LatestOneOutInfererInfererNetworkRegretsKey, "latest_one_out_inferer_inferer_network_regrets", collections.TripleKeyCodec(collections.Uint64Key, collections.StringKey, collections.StringKey), codec.CollValue[types.TimestampedValue](cdc)),
		latestOneOutInfererForecasterNetworkRegrets:    collections.NewMap(sb, types.LatestOneOutInfererForecasterNetworkRegretsKey, "latest_one_out_inferer_forecaster_network_regrets", collections.TripleKeyCodec(collections.Uint64Key, collections.StringKey, collections.StringKey), codec.CollValue[types.TimestampedValue](cdc)),
		latestOneOutForecasterInfererNetworkRegrets:    collections.NewMap(sb, types.LatestOneOutForecasterInfererNetworkRegretsKey, "latest_one_out_forecaster_inferer_network_regrets", collections.TripleKeyCodec(collections.Uint64Key, collections.StringKey, collections.StringKey), codec.CollValue[types.TimestampedValue](cdc)),
		latestOneOutForecasterForecasterNetworkRegrets: collections.NewMap(sb, types.LatestOneOutForecasterForecasterNetworkRegretsKey, "latest_one_out_forecaster_forecaster_network_regrets", collections.TripleKeyCodec(collections.Uint64Key, collections.StringKey, collections.StringKey), codec.CollValue[types.TimestampedValue](cdc)),
		whitelistAdmins:                 collections.NewKeySet(sb, types.WhitelistAdminsKey, "whitelist_admins", collections.StringKey),
		infererScoresByBlock:            collections.NewMap(sb, types.InferenceScoresKey, "inferer_scores_by_block", collections.PairKeyCodec(collections.Uint64Key, collections.Int64Key), codec.CollValue[types.Scores](cdc)),
		forecasterScoresByBlock:         collections.NewMap(sb, types.ForecastScoresKey, "forecaster_scores_by_block", collections.PairKeyCodec(collections.Uint64Key, collections.Int64Key), codec.CollValue[types.Scores](cdc)),
		infererScoreEmasByWorker:        collections.NewMap(sb, types.LatestInfererScoresByWorkerKey, "latest_inferer_scores_by_worker", collections.PairKeyCodec(collections.Uint64Key, collections.StringKey), codec.CollValue[types.Score](cdc)),
		forecasterScoreEmasByWorker:     collections.NewMap(sb, types.LatestForecasterScoresByWorkerKey, "latest_forecaster_scores_by_worker", collections.PairKeyCodec(collections.Uint64Key, collections.StringKey), codec.CollValue[types.Score](cdc)),
		reputerScoreEmasByReputer:       collections.NewMap(sb, types.LatestReputerScoresByReputerKey, "latest_reputer_scores_by_reputer", collections.PairKeyCodec(collections.Uint64Key, collections.StringKey), codec.CollValue[types.Score](cdc)),
		previousReputerRewardFraction:   collections.NewMap(sb, types.PreviousReputerRewardFractionKey, "previous_reputer_reward_fraction", collections.PairKeyCodec(collections.Uint64Key, collections.StringKey), alloraMath.DecValue),
		previousInferenceRewardFraction: collections.NewMap(sb, types.PreviousInferenceRewardFractionKey, "previous_inference_reward_fraction", collections.PairKeyCodec(collections.Uint64Key, collections.StringKey), alloraMath.DecValue),
		previousForecastRewardFraction:  collections.NewMap(sb, types.PreviousForecastRewardFractionKey, "previous_forecast_reward_fraction", collections.PairKeyCodec(collections.Uint64Key, collections.StringKey), alloraMath.DecValue),
		previousForecasterScoreRatio:    collections.NewMap(sb, types.PreviousForecasterScoreRatioKey, "previous_forecaster_score_ratio", collections.Uint64Key, alloraMath.DecValue),
		reputerScoresByBlock:            collections.NewMap(sb, types.ReputerScoresKey, "reputer_scores_by_block", collections.PairKeyCodec(collections.Uint64Key, collections.Int64Key), codec.CollValue[types.Scores](cdc)),
		reputerListeningCoefficient:     collections.NewMap(sb, types.ReputerListeningCoefficientKey, "reputer_listening_coefficient", collections.PairKeyCodec(collections.Uint64Key, collections.StringKey), codec.CollValue[types.ListeningCoefficient](cdc)),
		unfulfilledWorkerNonces:         collections.NewMap(sb, types.UnfulfilledWorkerNoncesKey, "unfulfilled_worker_nonces", collections.Uint64Key, codec.CollValue[types.Nonces](cdc)),
		unfulfilledReputerNonces:        collections.NewMap(sb, types.UnfulfilledReputerNoncesKey, "unfulfilled_reputer_nonces", collections.Uint64Key, codec.CollValue[types.ReputerRequestNonces](cdc)),
		lastDripBlock:                   collections.NewMap(sb, types.LastDripBlockKey, "last_drip_block", collections.Uint64Key, collections.Int64Value),
		topicRewardNonce:                collections.NewMap(sb, types.TopicRewardNonceKey, "topic_reward_nonce", collections.Uint64Key, collections.Int64Value),
		topicLastWorkerCommit:           collections.NewMap(sb, types.TopicLastWorkerCommitKey, "topic_last_worker_commit", collections.Uint64Key, codec.CollValue[types.TimestampedActorNonce](cdc)),
		topicLastReputerCommit:          collections.NewMap(sb, types.TopicLastReputerCommitKey, "topic_last_reputer_commit", collections.Uint64Key, codec.CollValue[types.TimestampedActorNonce](cdc)),
		openWorkerWindows:               collections.NewMap(sb, types.OpenWorkerWindowsKey, "open_worker_windows", collections.Int64Key, codec.CollValue[types.TopicIds](cdc)),
	}

	schema, err := sb.Build()
	if err != nil {
		panic(err)
	}

	k.schema = schema

	return k
}

func (k *Keeper) GetStorageService() coreStore.KVStoreService {
	return k.storeService
}

func (k *Keeper) GetBinaryCodec() codec.BinaryCodec {
	return k.cdc
}

/// NONCES

// GetTopicIds returns the TopicIds for a given BlockHeight.
// If no TopicIds are found for the BlockHeight, it returns an empty slice.
func (k *Keeper) GetWorkerWindowTopicIds(ctx sdk.Context, height BlockHeight) types.TopicIds {
	topicIds, err := k.openWorkerWindows.Get(ctx, height)
	if err != nil {
		return types.TopicIds{}
	}
	return topicIds
}

// SetTopicId appends a new TopicId to the list of TopicIds for a given BlockHeight.
// If no entry exists for the BlockHeight, it creates a new entry with the TopicId.
func (k *Keeper) AddWorkerWindowTopicId(ctx sdk.Context, height BlockHeight, topicId TopicId) error {
	var topicIds types.TopicIds
	topicIds, err := k.openWorkerWindows.Get(ctx, height)
	if err != nil {
		topicIds = types.TopicIds{}
	}
	topicIds.TopicIds = append(topicIds.TopicIds, topicId)
	err = k.openWorkerWindows.Set(ctx, height, topicIds)
	return err
}

func (k *Keeper) DeleteWorkerWindowBlockheight(ctx sdk.Context, height BlockHeight) error {
	return k.openWorkerWindows.Remove(ctx, height)
}

// Attempts to fulfill an unfulfilled nonce.
// If the nonce is present, then it is removed from the unfulfilled nonces and this function returns true.
// If the nonce is not present, then the function returns false.
func (k *Keeper) FulfillWorkerNonce(ctx context.Context, topicId TopicId, nonce *types.Nonce) (bool, error) {
	unfulfilledNonces, err := k.GetUnfulfilledWorkerNonces(ctx, topicId)
	if err != nil {
		return false, err
	}

	// Check if the nonce is present in the unfulfilled nonces
	for i, n := range unfulfilledNonces.Nonces {
		if n.BlockHeight == nonce.BlockHeight {
			// Remove the nonce from the unfulfilled nonces
			unfulfilledNonces.Nonces = append(unfulfilledNonces.Nonces[:i], unfulfilledNonces.Nonces[i+1:]...)
			err := k.unfulfilledWorkerNonces.Set(ctx, topicId, unfulfilledNonces)
			if err != nil {
				return false, err
			}
			return true, nil
		}
	}

	// If the nonce is not present in the unfulfilled nonces
	return false, nil
}

// Attempts to fulfill an unfulfilled nonce.
// If the nonce is present, then it is removed from the unfulfilled nonces and this function returns true.
// If the nonce is not present, then the function returns false.
func (k *Keeper) FulfillReputerNonce(ctx context.Context, topicId TopicId, nonce *types.Nonce) (bool, error) {
	unfulfilledNonces, err := k.GetUnfulfilledReputerNonces(ctx, topicId)
	if err != nil {
		return false, err
	}

	// Check if the nonce is present in the unfulfilled nonces
	for i, n := range unfulfilledNonces.Nonces {
		if n.ReputerNonce.BlockHeight == nonce.BlockHeight {
			// Remove the nonce from the unfulfilled nonces
			unfulfilledNonces.Nonces = append(unfulfilledNonces.Nonces[:i], unfulfilledNonces.Nonces[i+1:]...)
			err := k.unfulfilledReputerNonces.Set(ctx, topicId, unfulfilledNonces)
			if err != nil {
				return false, err
			}
			return true, nil
		}
	}

	// If the nonce is not present in the unfulfilled nonces
	return false, nil
}

// True if nonce is unfulfilled, false otherwise.
func (k *Keeper) IsWorkerNonceUnfulfilled(ctx context.Context, topicId TopicId, nonce *types.Nonce) (bool, error) {
	// Get the latest unfulfilled nonces
	unfulfilledNonces, err := k.GetUnfulfilledWorkerNonces(ctx, topicId)
	if err != nil {
		return false, err
	}

	// Check if the nonce is present in the unfulfilled nonces
	for _, n := range unfulfilledNonces.Nonces {
		if n == nil {
			continue
		}
		if n.BlockHeight == nonce.BlockHeight {
			return true, nil
		}
	}

	return false, nil
}

// True if nonce is unfulfilled, false otherwise.
func (k *Keeper) IsReputerNonceUnfulfilled(ctx context.Context, topicId TopicId, nonce *types.Nonce) (bool, error) {
	// Get the latest unfulfilled nonces
	unfulfilledNonces, err := k.GetUnfulfilledReputerNonces(ctx, topicId)
	if err != nil {
		return false, err
	}

	// Check if the nonce is present in the unfulfilled nonces
	for _, n := range unfulfilledNonces.Nonces {
		if n == nil {
			continue
		}
		if n.ReputerNonce.BlockHeight == nonce.BlockHeight {
			return true, nil
		}
	}

	return false, nil
}

// Adds a nonce to the unfulfilled nonces for the topic if it is not yet added (idempotent).
// If the max number of nonces is reached, then the function removes the oldest nonce and adds the new nonce.
func (k *Keeper) AddWorkerNonce(ctx context.Context, topicId TopicId, nonce *types.Nonce) error {
	nonces, err := k.GetUnfulfilledWorkerNonces(ctx, topicId)
	if err != nil {
		return err
	}

	// Check that input nonce is not already contained in the nonces of this topic
	for _, n := range nonces.Nonces {
		if n.BlockHeight == nonce.BlockHeight {
			return nil
		}
	}
	nonces.Nonces = append([]*types.Nonce{nonce}, nonces.Nonces...)

	moduleParams, err := k.GetParams(ctx)
	if err != nil {
		return err
	}
	maxUnfulfilledRequests := moduleParams.MaxUnfulfilledWorkerRequests

	lenNonces := uint64(len(nonces.Nonces))
	if lenNonces > maxUnfulfilledRequests {
		diff := uint64(len(nonces.Nonces)) - maxUnfulfilledRequests
		if diff > 0 {
			nonces.Nonces = nonces.Nonces[:maxUnfulfilledRequests]
		}
	}

	return k.unfulfilledWorkerNonces.Set(ctx, topicId, nonces)
}

// Adds a nonce to the unfulfilled nonces for the topic if it is not yet added (idempotent).
// If the max number of nonces is reached, then the function removes the oldest nonce and adds the new nonce.
func (k *Keeper) AddReputerNonce(ctx context.Context, topicId TopicId, nonce *types.Nonce) error {
	nonces, err := k.GetUnfulfilledReputerNonces(ctx, topicId)
	if err != nil {
		return err
	}
	if nonce == nil {
		return errors.New("nil reputer's nonce provided")
	}

	// Check that input nonce is not already contained in the nonces of this topic
	// nor that the `associatedWorkerNonce` is already associated with a worker requeset
	for _, n := range nonces.Nonces {
		// Do nothing if nonce is already in the list
		if n.ReputerNonce.BlockHeight == nonce.BlockHeight {
			return nil
		}
	}
	reputerRequestNonce := &types.ReputerRequestNonce{
		ReputerNonce: nonce,
	}
	nonces.Nonces = append([]*types.ReputerRequestNonce{reputerRequestNonce}, nonces.Nonces...)

	moduleParams, err := k.GetParams(ctx)
	if err != nil {
		return err
	}
	maxUnfulfilledRequests := moduleParams.MaxUnfulfilledReputerRequests
	lenNonces := uint64(len(nonces.Nonces))
	if lenNonces > maxUnfulfilledRequests {
		diff := uint64(len(nonces.Nonces)) - maxUnfulfilledRequests
		if diff > 0 {
			nonces.Nonces = nonces.Nonces[:maxUnfulfilledRequests]
		}
	}
	return k.unfulfilledReputerNonces.Set(ctx, topicId, nonces)
}

func (k *Keeper) GetUnfulfilledWorkerNonces(ctx context.Context, topicId TopicId) (types.Nonces, error) {
	nonces, err := k.unfulfilledWorkerNonces.Get(ctx, topicId)
	if err != nil {
		if errors.Is(err, collections.ErrNotFound) {
			return types.Nonces{}, nil
		}
		return types.Nonces{}, err
	}
	return nonces, nil
}

func (k *Keeper) GetUnfulfilledReputerNonces(ctx context.Context, topicId TopicId) (types.ReputerRequestNonces, error) {
	nonces, err := k.unfulfilledReputerNonces.Get(ctx, topicId)
	if err != nil {
		if errors.Is(err, collections.ErrNotFound) {
			return types.ReputerRequestNonces{}, nil
		}
		return types.ReputerRequestNonces{}, err
	}
	return nonces, nil
}

func (k *Keeper) DeleteUnfulfilledWorkerNonces(ctx context.Context, topicId TopicId) error {
	return k.unfulfilledWorkerNonces.Set(ctx, topicId, types.Nonces{})
}

func (k *Keeper) DeleteUnfulfilledReputerNonces(ctx context.Context, topicId TopicId) error {
	return k.unfulfilledReputerNonces.Set(ctx, topicId, types.ReputerRequestNonces{})
}

/// REGRETS

func (k *Keeper) SetInfererNetworkRegret(ctx context.Context, topicId TopicId, worker ActorId, regret types.TimestampedValue) error {
	key := collections.Join(topicId, worker)
	return k.latestInfererNetworkRegrets.Set(ctx, key, regret)
}

// Returns the regret of a inferer from comparing loss of inferer relative to loss of other inferers
// Returns (0, true) if no regret is found
func (k *Keeper) GetInfererNetworkRegret(ctx context.Context, topicId TopicId, worker ActorId) (types.TimestampedValue, bool, error) {
	key := collections.Join(topicId, worker)
	regret, err := k.latestInfererNetworkRegrets.Get(ctx, key)
	if err != nil {
		if errors.Is(err, collections.ErrNotFound) {
			topic, err := k.GetTopic(ctx, topicId)
			if err != nil {
				return types.TimestampedValue{}, false, err
			}
			return types.TimestampedValue{
				BlockHeight: 0,
				Value:       topic.InitialRegret,
			}, true, nil
		}
		return types.TimestampedValue{}, false, err
	}
	return regret, false, nil
}

func (k *Keeper) SetForecasterNetworkRegret(ctx context.Context, topicId TopicId, worker ActorId, regret types.TimestampedValue) error {
	key := collections.Join(topicId, worker)
	return k.latestForecasterNetworkRegrets.Set(ctx, key, regret)
}

// Returns the regret of a forecaster from comparing loss of forecaster relative to loss of other forecasters
// Returns (0, true) if no regret is found
func (k *Keeper) GetForecasterNetworkRegret(ctx context.Context, topicId TopicId, worker ActorId) (types.TimestampedValue, bool, error) {
	key := collections.Join(topicId, worker)
	regret, err := k.latestForecasterNetworkRegrets.Get(ctx, key)
	if err != nil {
		if errors.Is(err, collections.ErrNotFound) {
			topic, err := k.GetTopic(ctx, topicId)
			if err != nil {
				return types.TimestampedValue{}, false, err
			}
			return types.TimestampedValue{
				BlockHeight: 0,
				Value:       topic.InitialRegret,
			}, true, nil
		}
		return types.TimestampedValue{}, false, err
	}
	return regret, false, nil
}

func (k *Keeper) SetOneInForecasterNetworkRegret(ctx context.Context, topicId TopicId, oneInForecaster ActorId, inferer ActorId, regret types.TimestampedValue) error {
	key := collections.Join3(topicId, oneInForecaster, inferer)
	return k.latestOneInForecasterNetworkRegrets.Set(ctx, key, regret)
}

// Returns the regret of a forecaster from comparing loss of forecaster relative to loss of other forecasters
// Returns (0, true) if no regret is found
func (k *Keeper) GetOneInForecasterNetworkRegret(ctx context.Context, topicId TopicId, oneInForecaster ActorId, inferer ActorId) (types.TimestampedValue, bool, error) {
	key := collections.Join3(topicId, oneInForecaster, inferer)
	regret, err := k.latestOneInForecasterNetworkRegrets.Get(ctx, key)
	if err != nil {
		if errors.Is(err, collections.ErrNotFound) {
			topic, err := k.GetTopic(ctx, topicId)
			if err != nil {
				return types.TimestampedValue{}, false, err
			}
			return types.TimestampedValue{
				BlockHeight: 0,
				Value:       topic.InitialRegret,
			}, true, nil
		}
		return types.TimestampedValue{}, false, err
	}
	return regret, false, nil
}

func (k *Keeper) SetNaiveInfererNetworkRegret(ctx context.Context, topicId TopicId, inferer ActorId, regret types.TimestampedValue) error {
	key := collections.Join(topicId, inferer)
	return k.latestNaiveInfererNetworkRegrets.Set(ctx, key, regret)
}

func (k *Keeper) GetNaiveInfererNetworkRegret(ctx context.Context, topicId TopicId, inferer ActorId) (types.TimestampedValue, bool, error) {
	key := collections.Join(topicId, inferer)
	regret, err := k.latestNaiveInfererNetworkRegrets.Get(ctx, key)
	if err != nil {
		if errors.Is(err, collections.ErrNotFound) {
			topic, err := k.GetTopic(ctx, topicId)
			if err != nil {
				return types.TimestampedValue{}, false, err
			}
			return types.TimestampedValue{
				BlockHeight: 0,
				Value:       topic.InitialRegret,
			}, true, nil
		}
		return types.TimestampedValue{}, false, err
	}
	return regret, false, nil
}

func (k *Keeper) SetOneOutInfererInfererNetworkRegret(ctx context.Context, topicId TopicId, oneOutInferer ActorId, inferer ActorId, regret types.TimestampedValue) error {
	key := collections.Join3(topicId, oneOutInferer, inferer)
	return k.latestOneOutInfererInfererNetworkRegrets.Set(ctx, key, regret)
}

func (k *Keeper) GetOneOutInfererInfererNetworkRegret(ctx context.Context, topicId TopicId, oneOutInferer ActorId, inferer ActorId) (types.TimestampedValue, bool, error) {
	key := collections.Join3(topicId, oneOutInferer, inferer)
	regret, err := k.latestOneOutInfererInfererNetworkRegrets.Get(ctx, key)
	if err != nil {
		if errors.Is(err, collections.ErrNotFound) {
			topic, err := k.GetTopic(ctx, topicId)
			if err != nil {
				return types.TimestampedValue{}, false, err
			}
			return types.TimestampedValue{
				BlockHeight: 0,
				Value:       topic.InitialRegret,
			}, true, nil
		}
		return types.TimestampedValue{}, false, err
	}
	return regret, false, nil
}

func (k *Keeper) SetOneOutInfererForecasterNetworkRegret(ctx context.Context, topicId TopicId, oneOutInferer ActorId, forecaster ActorId, regret types.TimestampedValue) error {
	key := collections.Join3(topicId, oneOutInferer, forecaster)
	return k.latestOneOutInfererForecasterNetworkRegrets.Set(ctx, key, regret)
}

func (k *Keeper) GetOneOutInfererForecasterNetworkRegret(ctx context.Context, topicId TopicId, oneOutInferer ActorId, forecaster ActorId) (types.TimestampedValue, bool, error) {
	key := collections.Join3(topicId, oneOutInferer, forecaster)
	regret, err := k.latestOneOutInfererForecasterNetworkRegrets.Get(ctx, key)
	if err != nil {
		if errors.Is(err, collections.ErrNotFound) {
			topic, err := k.GetTopic(ctx, topicId)
			if err != nil {
				return types.TimestampedValue{}, false, err
			}
			return types.TimestampedValue{
				BlockHeight: 0,
				Value:       topic.InitialRegret,
			}, true, nil
		}
		return types.TimestampedValue{}, false, err
	}
	return regret, false, nil
}

func (k *Keeper) SetOneOutForecasterInfererNetworkRegret(ctx context.Context, topicId TopicId, oneOutForecaster ActorId, inferer ActorId, regret types.TimestampedValue) error {
	key := collections.Join3(topicId, oneOutForecaster, inferer)
	return k.latestOneOutForecasterInfererNetworkRegrets.Set(ctx, key, regret)
}

func (k *Keeper) GetOneOutForecasterInfererNetworkRegret(ctx context.Context, topicId TopicId, oneOutForecaster ActorId, inferer ActorId) (types.TimestampedValue, bool, error) {
	key := collections.Join3(topicId, oneOutForecaster, inferer)
	regret, err := k.latestOneOutForecasterInfererNetworkRegrets.Get(ctx, key)
	if err != nil {
		if errors.Is(err, collections.ErrNotFound) {
			topic, err := k.GetTopic(ctx, topicId)
			if err != nil {
				return types.TimestampedValue{}, false, err
			}
			return types.TimestampedValue{
				BlockHeight: 0,
				Value:       topic.InitialRegret,
			}, true, nil
		}
		return types.TimestampedValue{}, false, err
	}
	return regret, false, nil
}

func (k *Keeper) SetOneOutForecasterForecasterNetworkRegret(ctx context.Context, topicId TopicId, oneOutForecaster ActorId, forecaster ActorId, regret types.TimestampedValue) error {
	key := collections.Join3(topicId, oneOutForecaster, forecaster)
	return k.latestOneOutForecasterForecasterNetworkRegrets.Set(ctx, key, regret)
}

func (k *Keeper) GetOneOutForecasterForecasterNetworkRegret(ctx context.Context, topicId TopicId, oneOutForecaster ActorId, forecaster ActorId) (types.TimestampedValue, bool, error) {
	key := collections.Join3(topicId, oneOutForecaster, forecaster)
	regret, err := k.latestOneOutForecasterForecasterNetworkRegrets.Get(ctx, key)
	if err != nil {
		if errors.Is(err, collections.ErrNotFound) {
			topic, err := k.GetTopic(ctx, topicId)
			if err != nil {
				return types.TimestampedValue{}, false, err
			}
			return types.TimestampedValue{
				BlockHeight: 0,
				Value:       topic.InitialRegret,
			}, true, nil
		}
		return types.TimestampedValue{}, false, err
	}
	return regret, false, nil
}

/// PARAMETERS

func (k *Keeper) SetParams(ctx context.Context, params types.Params) error {
	return k.params.Set(ctx, params)
}

func (k Keeper) GetParams(ctx context.Context) (types.Params, error) {
	ret, err := k.params.Get(ctx)
	if err != nil {
		if errors.Is(err, collections.ErrNotFound) {
			return types.DefaultParams(), nil
		}
		return types.Params{}, err
	}
	return ret, nil
}

/// INFERENCES, FORECASTS

func (k *Keeper) GetInferencesAtBlock(ctx context.Context, topicId TopicId, block BlockHeight) (*types.Inferences, error) {
	key := collections.Join(topicId, block)
	inferences, err := k.allInferences.Get(ctx, key)
	if err != nil {
		if errors.Is(err, collections.ErrNotFound) {
			return &types.Inferences{}, nil
		}
		return nil, err
	}
	return &inferences, nil
}

// GetLatestTopicInferences retrieves the latest topic inferences and its block height.
func (k *Keeper) GetLatestTopicInferences(ctx context.Context, topicId TopicId) (*types.Inferences, BlockHeight, error) {
	rng := collections.NewPrefixedPairRange[TopicId, BlockHeight](topicId).Descending()

	iter, err := k.allInferences.Iterate(ctx, rng)
	if err != nil {
		return nil, 0, err
	}
	defer iter.Close()

	if iter.Valid() {
		keyValue, err := iter.KeyValue()
		if err != nil {
			return nil, 0, err
		}
		return &keyValue.Value, keyValue.Key.K2(), nil
	}

	return &types.Inferences{
		Inferences: make([]*types.Inference, 0),
	}, 0, nil
}

func (k *Keeper) GetForecastsAtBlock(ctx context.Context, topicId TopicId, block BlockHeight) (*types.Forecasts, error) {
	key := collections.Join(topicId, block)
	forecasts, err := k.allForecasts.Get(ctx, key)
	if err != nil {
		if errors.Is(err, collections.ErrNotFound) {
			return &types.Forecasts{}, nil
		}
		return nil, err
	}
	return &forecasts, nil
}

// Append individual inference for a topic/block
func (k *Keeper) AppendInference(ctx context.Context, topicId TopicId, nonce types.Nonce, inference *types.Inference) error {
	block := nonce.BlockHeight
	moduleParams, err := k.GetParams(ctx)
	if err != nil {
		return err
	}
	key := collections.Join(topicId, block)
	inferences, err := k.allInferences.Get(ctx, key)
	if err != nil {
		inferences = types.Inferences{}
	}
	var newInferences types.Inferences
	// remove inference if this inferer already submitted
	for _, exInference := range inferences.Inferences {
		if exInference.Inferer != inference.Inferer {
			newInferences.Inferences = append(newInferences.Inferences, exInference)
		}
	}
	// append inference if not reached out topN
	if uint64(len(newInferences.Inferences)) < moduleParams.MaxTopInferersToReward {
		newInferences.Inferences = append(newInferences.Inferences, inference)
		return k.allInferences.Set(ctx, key, newInferences)
	}
	// get score of current inference and check with
	score, err := k.GetInfererScoreEma(ctx, topicId, inference.Inferer)
	if err != nil {
		return err
	}
	lowScore, lowScoreIndex, err := GetLowScoreFromAllInferences(ctx, k, topicId, newInferences)
	if err != nil {
		return err
	}
	if score.Score.Gt(lowScore.Score) {
		newInferences.Inferences = append(newInferences.Inferences[:lowScoreIndex], newInferences.Inferences[lowScoreIndex+1:]...)
		newInferences.Inferences = append(newInferences.Inferences, inference)
		return k.allInferences.Set(ctx, key, newInferences)
	}
	return nil
}

// Insert a complete set of inferences for a topic/block. Overwrites previous ones.
func (k *Keeper) InsertInferences(ctx context.Context, topicId TopicId, nonce types.Nonce, inferences types.Inferences) error {
	block := nonce.BlockHeight

	for _, inference := range inferences.Inferences {
		// Update latests inferences for each worker
		key := collections.Join(topicId, inference.Inferer)
		if err := k.inferences.Set(ctx, key, *inference); err != nil {
			return err
		}
	}

	key := collections.Join(topicId, block)
	return k.allInferences.Set(ctx, key, inferences)
}

// Append individual forecast for a topic/block
func (k *Keeper) AppendForecast(ctx context.Context, topicId TopicId, nonce types.Nonce, forecast *types.Forecast) error {
	block := nonce.BlockHeight
	moduleParams, err := k.GetParams(ctx)
	if err != nil {
		return err
	}
	key := collections.Join(topicId, block)
	forecasts, err := k.allForecasts.Get(ctx, key)
	if err != nil {
		forecasts = types.Forecasts{}
	}
	var newForecasts types.Forecasts
	// remove forecast if this forecaster already submitted
	for _, exForecast := range forecasts.Forecasts {
		if exForecast.Forecaster != forecast.Forecaster {
			newForecasts.Forecasts = append(newForecasts.Forecasts, exForecast)
		}
	}
	if uint64(len(newForecasts.Forecasts)) < moduleParams.MaxTopForecastersToReward {
		newForecasts.Forecasts = append(newForecasts.Forecasts, forecast)
		return k.allForecasts.Set(ctx, key, newForecasts)
	}
	// get score of current inference and check with
	score, err := k.GetForecasterScoreEma(ctx, topicId, forecast.Forecaster)
	if err != nil {
		return err
	}
	lowScore, lowScoreIndex, err := GetLowScoreFromAllForecasts(ctx, k, topicId, newForecasts)
	if err != nil {
		return err
	}
	if score.Score.Gt(lowScore.Score) {
		newForecasts.Forecasts = append(newForecasts.Forecasts[:lowScoreIndex], newForecasts.Forecasts[lowScoreIndex+1:]...)
		newForecasts.Forecasts = append(newForecasts.Forecasts, forecast)
		return k.allForecasts.Set(ctx, key, newForecasts)
	}
	return nil
}

// Insert a complete set of inferences for a topic/block. Overwrites previous ones.
func (k *Keeper) InsertForecasts(ctx context.Context, topicId TopicId, nonce types.Nonce, forecasts types.Forecasts) error {
	block := nonce.BlockHeight

	for _, forecast := range forecasts.Forecasts {
		// Update latests forecasts for each worker
		key := collections.Join(topicId, forecast.Forecaster)
		if err := k.forecasts.Set(ctx, key, *forecast); err != nil {
			return err
		}
	}

	key := collections.Join(topicId, block)
	return k.allForecasts.Set(ctx, key, forecasts)
}

func (k *Keeper) GetWorkerLatestInferenceByTopicId(
	ctx context.Context,
	topicId TopicId,
	worker ActorId,
) (types.Inference, error) {
	key := collections.Join(topicId, worker)
	return k.inferences.Get(ctx, key)
}

/// TOPIC REWARD NONCE

// GetTopicRewardNonce retrieves the reward nonce for a given topic ID.
func (k *Keeper) GetTopicRewardNonce(ctx context.Context, topicId TopicId) (BlockHeight, error) {
	nonce, err := k.topicRewardNonce.Get(ctx, topicId)
	if err != nil {
		if errors.Is(err, collections.ErrNotFound) {
			return 0, nil // Return 0 if not found
		}
		return 0, err
	}
	return nonce, nil
}

// SetTopicRewardNonce sets the reward nonce for a given topic ID.
func (k *Keeper) SetTopicRewardNonce(ctx context.Context, topicId TopicId, nonce BlockHeight) error {
	return k.topicRewardNonce.Set(ctx, topicId, nonce)
}

// DeleteTopicRewardNonce removes the reward nonce entry for a given topic ID.
func (k *Keeper) DeleteTopicRewardNonce(ctx context.Context, topicId TopicId) error {
	return k.topicRewardNonce.Remove(ctx, topicId)
}

/// LOSS BUNDLES

// Append loss bundle for a topoic and blockheight
func (k *Keeper) AppendReputerLoss(ctx context.Context, topicId TopicId, block BlockHeight, reputerLoss *types.ReputerValueBundle) error {
	moduleParams, err := k.GetParams(ctx)
	if err != nil {
		return err
	}
	key := collections.Join(topicId, block)
	reputerLossBundles, err := k.allLossBundles.Get(ctx, key)
	if err != nil {
		reputerLossBundles = types.ReputerValueBundles{}
	}

	var newReputerLossBundles types.ReputerValueBundles
	// remove reputation if this reputer already submitted
	for _, exReputation := range reputerLossBundles.ReputerValueBundles {
		if exReputation.ValueBundle.Reputer != reputerLoss.ValueBundle.Reputer {
			newReputerLossBundles.ReputerValueBundles = append(newReputerLossBundles.ReputerValueBundles, exReputation)
		}
	}
	if uint64(len(newReputerLossBundles.ReputerValueBundles)) < moduleParams.MaxTopReputersToReward {
		newReputerLossBundles.ReputerValueBundles = append(newReputerLossBundles.ReputerValueBundles, reputerLoss)
		return k.allLossBundles.Set(ctx, key, newReputerLossBundles)
	}

	// get score of current inference and check with
	score, err := k.GetReputerScoreEma(ctx, topicId, reputerLoss.ValueBundle.Reputer)
	if err != nil {
		return err
	}
	lowScore, lowScoreIndex, err := GetLowScoreFromAllLossBundles(ctx, k, topicId, newReputerLossBundles)
	if err != nil {
		return err
	}
	if score.Score.Gt(lowScore.Score) {
		newReputerLossBundles.ReputerValueBundles = append(newReputerLossBundles.ReputerValueBundles[:lowScoreIndex],
			newReputerLossBundles.ReputerValueBundles[lowScoreIndex+1:]...)
		newReputerLossBundles.ReputerValueBundles = append(newReputerLossBundles.ReputerValueBundles, reputerLoss)
		return k.allLossBundles.Set(ctx, key, newReputerLossBundles)
	}
	return nil
}

// Insert a loss bundle for a topic and timestamp. Overwrites previous ones stored at that composite index.
func (k *Keeper) InsertReputerLossBundlesAtBlock(ctx context.Context, topicId TopicId, block BlockHeight, reputerLossBundles types.ReputerValueBundles) error {
	key := collections.Join(topicId, block)
	return k.allLossBundles.Set(ctx, key, reputerLossBundles)
}

// Get loss bundles for a topic/timestamp
func (k *Keeper) GetReputerLossBundlesAtBlock(ctx context.Context, topicId TopicId, block BlockHeight) (*types.ReputerValueBundles, error) {
	key := collections.Join(topicId, block)
	reputerLossBundles, err := k.allLossBundles.Get(ctx, key)
	if err != nil {
		if errors.Is(err, collections.ErrNotFound) {
			return &types.ReputerValueBundles{}, nil
		}
		return nil, err
	}
	return &reputerLossBundles, nil
}

// Insert a network loss bundle for a topic and block.
func (k *Keeper) InsertNetworkLossBundleAtBlock(ctx context.Context, topicId TopicId, block BlockHeight, lossBundle types.ValueBundle) error {
	key := collections.Join(topicId, block)
	return k.networkLossBundles.Set(ctx, key, lossBundle)
}

// A function that accepts a topicId and returns the network LossBundle at the block or error
func (k *Keeper) GetNetworkLossBundleAtBlock(ctx context.Context, topicId TopicId, block BlockHeight) (*types.ValueBundle, error) {
	key := collections.Join(topicId, block)
	lossBundle, err := k.networkLossBundles.Get(ctx, key)
	if err != nil {
		if errors.Is(err, collections.ErrNotFound) {
			return &types.ValueBundle{}, nil
		}
		return nil, err
	}
	return &lossBundle, nil
}

// Returns the latest network loss bundle for a given topic id.
func (k *Keeper) GetLatestNetworkLossBundle(ctx context.Context, topicId TopicId) (*types.ValueBundle, error) {
	rng := collections.NewPrefixedPairRange[TopicId, BlockHeight](topicId).Descending()
	iter, err := k.networkLossBundles.Iterate(ctx, rng)
	if err != nil {
		return nil, err
	}
	defer iter.Close()

	if iter.Valid() {
		keyValue, err := iter.KeyValue()
		if err != nil {
			return nil, err
		}
		return &keyValue.Value, nil
	}

	return nil, types.ErrNotFound
}

/// STAKING

// Adds stake to the system for a given topic and reputer
// Adds to: totalStake, topicStake, stakeReputerAuthority,
func (k *Keeper) AddReputerStake(
	ctx context.Context,
	topicId TopicId,
	reputer ActorId,
	stakeToAdd cosmosMath.Int,
) error {
	// CHECKS
	if stakeToAdd.IsZero() {
		return errorsmod.Wrapf(types.ErrInvalidValue, "reputer stake to add must be greater than zero")
	}
	// GET CURRENT VALUES
	reputerAuthority, err := k.GetStakeReputerAuthority(ctx, topicId, reputer)
	if err != nil {
		return err
	}
	reputerAuthorityNew := reputerAuthority.Add(stakeToAdd)
	topicStake, err := k.GetTopicStake(ctx, topicId)
	if err != nil {
		return err
	}
	topicStakeNew := topicStake.Add(stakeToAdd)
	totalStake, err := k.GetTotalStake(ctx)
	if err != nil {
		return err
	}
	totalStakeNew := totalStake.Add(stakeToAdd)

	// SET NEW VALUES
	if err := k.SetStakeReputerAuthority(ctx, topicId, reputer, reputerAuthorityNew); err != nil {
		return err
	}
	if err := k.SetTopicStake(ctx, topicId, topicStakeNew); err != nil {
		return errorsmod.Wrapf(err, "Setting topic stake failed -- rolling back reputer stake")
	}
	if err := k.SetTotalStake(ctx, totalStakeNew); err != nil {
		return errorsmod.Wrapf(err, "Setting total stake failed -- rolling back reputer and topic stake")
	}
	return nil
}

// adds stake to the system from a delegator
// adds to: totalStake, topicStake, stakeReputerAuthority,
//
//	stakeSumFromDelegator, delegatedStakes, stakeFromDelegatorsUponReputer
func (k *Keeper) AddDelegateStake(
	ctx context.Context,
	topicId TopicId,
	delegator ActorId,
	reputer ActorId,
	stakeToAdd cosmosMath.Int,
) error {
	// CHECKS
	if stakeToAdd.IsZero() {
		return errorsmod.Wrapf(types.ErrInvalidValue, "delegator stake to add must be greater than zero")
	}

	// GET CURRENT VALUES
	totalStake, err := k.GetTotalStake(ctx)
	if err != nil {
		return err
	}
	totalStakeNew := totalStake.Add(stakeToAdd)
	topicStake, err := k.GetTopicStake(ctx, topicId)
	if err != nil {
		return err
	}
	topicStakeNew := topicStake.Add(stakeToAdd)
	stakeReputerAuthority, err := k.GetStakeReputerAuthority(ctx, topicId, reputer)
	if err != nil {
		return err
	}
	stakeReputerAuthorityNew := stakeReputerAuthority.Add(stakeToAdd)
	stakeSumFromDelegator, err := k.GetStakeFromDelegatorInTopic(ctx, topicId, delegator)
	if err != nil {
		return err
	}
	stakeSumFromDelegatorNew := stakeSumFromDelegator.Add(stakeToAdd)
	delegateStakePlacement, err := k.GetDelegateStakePlacement(ctx, topicId, delegator, reputer)
	if err != nil {
		return err
	}
	share, err := k.GetDelegateRewardPerShare(ctx, topicId, reputer)
	if err != nil {
		return err
	}
	if delegateStakePlacement.Amount.Gt(alloraMath.NewDecFromInt64(0)) {
		// Calculate pending reward and send to delegator
		pendingReward, err := delegateStakePlacement.Amount.Mul(share)
		if err != nil {
			return err
		}
		pendingReward, err = pendingReward.Sub(delegateStakePlacement.RewardDebt)
		if err != nil {
			return err
		}
		if pendingReward.Gt(alloraMath.NewDecFromInt64(0)) {
			pendingRewardInt, err := pendingReward.SdkIntTrim()
			if err != nil {
				return err
			}
			err = k.SendCoinsFromModuleToAccount(
				ctx,
				types.AlloraPendingRewardForDelegatorAccountName,
				delegator,
				sdk.NewCoins(sdk.NewCoin(params.DefaultBondDenom, pendingRewardInt)),
			)
			if err != nil {
				return err
			}
		}
	}
	stakeToAddDec, err := alloraMath.NewDecFromSdkInt(stakeToAdd)
	if err != nil {
		return err
	}
	newAmount, err := delegateStakePlacement.Amount.Add(stakeToAddDec)
	if err != nil {
		return err
	}
	newDebt, err := newAmount.Mul(share)
	if err != nil {
		return err
	}
	stakePlacementNew := types.DelegatorInfo{
		Amount:     newAmount,
		RewardDebt: newDebt,
	}
	stakeUponReputer, err := k.GetDelegateStakeUponReputer(ctx, topicId, reputer)
	if err != nil {
		return err
	}
	stakeUponReputerNew := stakeUponReputer.Add(stakeToAdd)

	// UPDATE STATE AFTER CHECKS
	if err = k.SetTotalStake(ctx, totalStakeNew); err != nil {
		return errorsmod.Wrapf(err, "AddDelegateStake Setting total stake failed")
	}
	if err := k.SetTopicStake(ctx, topicId, topicStakeNew); err != nil {
		return errorsmod.Wrapf(err, "AddDelegateStake Setting topic stake failed")
	}
	if err := k.SetStakeReputerAuthority(ctx, topicId, reputer, stakeReputerAuthorityNew); err != nil {
		return errorsmod.Wrapf(err, "AddDelegateStake Setting reputer stake authority failed")
	}
	if err := k.SetStakeFromDelegator(ctx, topicId, delegator, stakeSumFromDelegatorNew); err != nil {
		return errorsmod.Wrapf(err, "AddDelegateStake Setting stake sum from delegator failed")
	}
	if err := k.SetDelegateStakePlacement(ctx, topicId, delegator, reputer, stakePlacementNew); err != nil {
		return errorsmod.Wrapf(err, "AddDelegateStake Setting delegate stake placement failed")
	}
	if err := k.SetDelegateStakeUponReputer(ctx, topicId, reputer, stakeUponReputerNew); err != nil {
		return errorsmod.Wrapf(err, "AddDelegateStake Setting stake from delegators upon reputer failed")
	}
	return nil
}

// Removes stake from the system for a given topic and reputer
// subtracts from: totalStake, topicStake, stakeReputerAuthority
func (k *Keeper) RemoveReputerStake(
	ctx context.Context,
	blockHeight BlockHeight,
	topicId TopicId,
	reputer ActorId,
	stakeToRemove cosmosMath.Int,
) error {
	// CHECKS
	if stakeToRemove.IsZero() {
		return nil
	}
	// Check reputerAuthority >= stake
	reputerAuthority, err := k.GetStakeReputerAuthority(ctx, topicId, reputer)
	if err != nil {
		return err
	}
	delegateStakeUponReputerInTopic, err := k.GetDelegateStakeUponReputer(ctx, topicId, reputer)
	if err != nil {
		return err
	}
	reputerStakeInTopicWithoutDelegateStake := reputerAuthority.Sub(delegateStakeUponReputerInTopic)
	if stakeToRemove.GT(reputerStakeInTopicWithoutDelegateStake) {
		return types.ErrIntegerUnderflowTopicReputerStake
	}
	reputerStakeNew := reputerAuthority.Sub(stakeToRemove)

	// Check topicStake >= stake
	topicStake, err := k.GetTopicStake(ctx, topicId)
	if err != nil {
		return err
	}
	if stakeToRemove.GT(topicStake) {
		return types.ErrIntegerUnderflowTopicStake
	}
	topicStakeNew := topicStake.Sub(stakeToRemove)

	// Check totalStake >= stake
	totalStake, err := k.GetTotalStake(ctx)
	if err != nil {
		return err
	}
	if stakeToRemove.GT(totalStake) {
		return types.ErrIntegerUnderflowTotalStake
	}

	// Set topic-reputer stake
	if err := k.SetStakeReputerAuthority(ctx, topicId, reputer, reputerStakeNew); err != nil {
		return errorsmod.Wrapf(err, "Setting removed reputer stake in topic failed")
	}

	// Set topic stake
	if err := k.SetTopicStake(ctx, topicId, topicStakeNew); err != nil {
		return errorsmod.Wrapf(err, "Setting removed topic stake failed")
	}

	// Set total stake
	err = k.SetTotalStake(ctx, totalStake.Sub(stakeToRemove))
	if err != nil {
		return errorsmod.Wrapf(err, "Setting total stake failed")
	}

	// remove stake withdrawal information
	err = k.DeleteStakeRemoval(ctx, blockHeight, topicId, reputer)
	if err != nil {
		return errorsmod.Wrapf(err, "Deleting stake removal from queue failed")
	}

	return nil
}

// Removes delegate stake from the system for a given topic, delegator, and reputer
// subtracts from: totalStake, topicStake, stakeReputerAuthority
//
//	stakeSumFromDelegator, delegatedStakes, stakeFromDelegatorsUponReputer
func (k *Keeper) RemoveDelegateStake(
	ctx context.Context,
	stakeRemovalBlockHeight BlockHeight,
	topicId TopicId,
	delegator ActorId,
	reputer ActorId,
	stakeToRemove cosmosMath.Int,
) error {
	// CHECKS
	if stakeToRemove.IsZero() {
		return nil
	}

	// stakeSumFromDelegator >= stake
	stakeSumFromDelegator, err := k.GetStakeFromDelegatorInTopic(ctx, topicId, delegator)
	if err != nil {
		return err
	}
	if stakeToRemove.GT(stakeSumFromDelegator) {
		return types.ErrIntegerUnderflowStakeFromDelegator
	}
	stakeFromDelegatorNew := stakeSumFromDelegator.Sub(stakeToRemove)

	// delegatedStakePlacement >= stake
	delegatedStakePlacement, err := k.GetDelegateStakePlacement(ctx, topicId, delegator, reputer)
	if err != nil {
		return err
	}
	unStakeDec, err := alloraMath.NewDecFromSdkInt(stakeToRemove)
	if err != nil {
		return err
	}
	if delegatedStakePlacement.Amount.Lt(unStakeDec) {
		return types.ErrIntegerUnderflowDelegateStakePlacement
	}

	// Get share for this topicId and reputer
	share, err := k.GetDelegateRewardPerShare(ctx, topicId, reputer)
	if err != nil {
		return err
	}

	// Calculate pending reward and send to delegator
	pendingReward, err := delegatedStakePlacement.Amount.Mul(share)
	if err != nil {
		return err
	}
	pendingReward, err = pendingReward.Sub(delegatedStakePlacement.RewardDebt)
	if err != nil {
		return err
	}
	if pendingReward.Gt(alloraMath.NewDecFromInt64(0)) {
		pendingRewardInt, err := pendingReward.SdkIntTrim()
		if err != nil {
			return err
		}
		err = k.SendCoinsFromModuleToAccount(
			ctx,
			types.AlloraPendingRewardForDelegatorAccountName,
			delegator,
			sdk.NewCoins(sdk.NewCoin(params.DefaultBondDenom, pendingRewardInt)),
		)
		if err != nil {
			return errorsmod.Wrapf(err, "Sending pending reward to delegator failed")
		}
	}

	newAmount, err := delegatedStakePlacement.Amount.Sub(unStakeDec)
	if err != nil {
		return err
	}
	newRewardDebt, err := newAmount.Mul(share)
	if err != nil {
		return err
	}
	stakePlacementNew := types.DelegatorInfo{
		Amount:     newAmount,
		RewardDebt: newRewardDebt,
	}

	// stakeUponReputer >= stake
	stakeUponReputer, err := k.GetDelegateStakeUponReputer(ctx, topicId, reputer)
	if err != nil {
		return err
	}
	if stakeToRemove.GT(stakeUponReputer) {
		return types.ErrIntegerUnderflowDelegateStakeUponReputer
	}
	stakeUponReputerNew := stakeUponReputer.Sub(stakeToRemove)

	// stakeReputerAuthority >= stake
	stakeReputerAuthority, err := k.GetStakeReputerAuthority(ctx, topicId, reputer)
	if err != nil {
		return err
	}
	if stakeToRemove.GT(stakeReputerAuthority) {
		return types.ErrIntegerUnderflowReputerStakeAuthority
	}
	stakeReputerAuthorityNew := stakeReputerAuthority.Sub(stakeToRemove)

	// topicStake >= stake
	topicStake, err := k.GetTopicStake(ctx, topicId)
	if err != nil {
		return err
	}
	if stakeToRemove.GT(topicStake) {
		return types.ErrIntegerUnderflowTopicStake
	}
	topicStakeNew := topicStake.Sub(stakeToRemove)

	// totalStake >= stake
	totalStake, err := k.GetTotalStake(ctx)
	if err != nil {
		return err
	}
	if stakeToRemove.GT(totalStake) {
		return types.ErrIntegerUnderflowTotalStake
	}
	totalStakeNew := totalStake.Sub(stakeToRemove)

	// SET NEW VALUES AFTER CHECKS

	if err := k.SetStakeFromDelegator(ctx, topicId, delegator, stakeFromDelegatorNew); err != nil {
		return errorsmod.Wrapf(err, "Setting stake from delegator failed")
	}
	if err := k.SetDelegateStakePlacement(ctx, topicId, delegator, reputer, stakePlacementNew); err != nil {
		return errorsmod.Wrapf(err, "Setting delegate stake placement failed")
	}
	if err := k.SetDelegateStakeUponReputer(ctx, topicId, reputer, stakeUponReputerNew); err != nil {
		return errorsmod.Wrapf(err, "Setting delegate stake upon reputer failed")
	}
	if err := k.SetStakeReputerAuthority(ctx, topicId, reputer, stakeReputerAuthorityNew); err != nil {
		return errorsmod.Wrapf(err, "Setting reputer stake authority failed")
	}
	if err := k.SetTopicStake(ctx, topicId, topicStakeNew); err != nil {
		return errorsmod.Wrapf(err, "Setting topic stake failed")
	}
	if err := k.SetTotalStake(ctx, totalStakeNew); err != nil {
		return errorsmod.Wrapf(err, "Setting total stake failed")
	}
	if err := k.DeleteDelegateStakeRemoval(ctx, stakeRemovalBlockHeight, topicId, reputer, delegator); err != nil {
		return errorsmod.Wrapf(err, "Deleting delegate stake removal from queue failed")
	}

	return nil
}

// Gets the total sum of all stake in the network across all topics
func (k Keeper) GetTotalStake(ctx context.Context) (cosmosMath.Int, error) {
	ret, err := k.totalStake.Get(ctx)
	if err != nil {
		if errors.Is(err, collections.ErrNotFound) {
			return cosmosMath.NewInt(0), nil
		}
		return cosmosMath.Int{}, err
	}
	return ret, nil
}

// Sets the total sum of all stake in the network across all topics
func (k *Keeper) SetTotalStake(ctx context.Context, totalStake cosmosMath.Int) error {
	// total stake does not have a zero guard because totalStake is allowed to be zero
	// it is initialized to zero at genesis anyways.
	return k.totalStake.Set(ctx, totalStake)
}

// Gets the stake in the network for a given topic
func (k *Keeper) GetTopicStake(ctx context.Context, topicId TopicId) (cosmosMath.Int, error) {
	ret, err := k.topicStake.Get(ctx, topicId)
	if err != nil {
		if errors.Is(err, collections.ErrNotFound) {
			return cosmosMath.NewInt(0), nil
		}
		return cosmosMath.Int{}, err
	}
	return ret, nil
}

// sets the cumulative amount of stake in a topic
func (k *Keeper) SetTopicStake(ctx context.Context, topicId TopicId, stake cosmosMath.Int) error {
	if stake.IsZero() {
		return k.topicStake.Remove(ctx, topicId)
	}
	return k.topicStake.Set(ctx, topicId, stake)
}

// Returns the amount of stake placed by a specific reputer on a specific topic.
// Includes the stake placed by delegators on the reputer in that topic.
func (k *Keeper) GetStakeReputerAuthority(ctx context.Context, topicId TopicId, reputer ActorId) (cosmosMath.Int, error) {
	key := collections.Join(topicId, reputer)
	stake, err := k.stakeReputerAuthority.Get(ctx, key)
	if err != nil {
		if errors.Is(err, collections.ErrNotFound) {
			return cosmosMath.NewInt(0), nil
		}
		return cosmosMath.Int{}, err
	}
	return stake, nil
}

// Sets the amount of stake placed upon a reputer in addition to their personal stake on a specific topic
// Includes the stake placed by delegators on the reputer in that topic.
func (k *Keeper) SetStakeReputerAuthority(ctx context.Context, topicId TopicId, reputer ActorId, amount cosmosMath.Int) error {
	key := collections.Join(topicId, reputer)
	if amount.IsZero() {
		return k.stakeReputerAuthority.Remove(ctx, key)
	}
	return k.stakeReputerAuthority.Set(ctx, key, amount)
}

// Returns the amount of stake placed by a specific delegator.
func (k *Keeper) GetStakeFromDelegatorInTopic(ctx context.Context, topicId TopicId, delegator ActorId) (cosmosMath.Int, error) {
	key := collections.Join(topicId, delegator)
	stake, err := k.stakeSumFromDelegator.Get(ctx, key)
	if err != nil {
		if errors.Is(err, collections.ErrNotFound) {
			return cosmosMath.NewInt(0), nil
		}
		return cosmosMath.Int{}, err
	}
	return stake, nil
}

// Sets the amount of stake placed by a specific delegator.
func (k *Keeper) SetStakeFromDelegator(ctx context.Context, topicId TopicId, delegator ActorId, stake cosmosMath.Int) error {
	key := collections.Join(topicId, delegator)
	if stake.IsZero() {
		return k.stakeSumFromDelegator.Remove(ctx, key)
	}
	return k.stakeSumFromDelegator.Set(ctx, key, stake)
}

// Returns the amount of stake placed by a specific delegator on a specific target.
func (k *Keeper) GetDelegateStakePlacement(ctx context.Context, topicId TopicId, delegator ActorId, target ActorId) (types.DelegatorInfo, error) {
	key := collections.Join3(topicId, delegator, target)
	stake, err := k.delegatedStakes.Get(ctx, key)
	if err != nil {
		if errors.Is(err, collections.ErrNotFound) {
			return types.DelegatorInfo{Amount: alloraMath.NewDecFromInt64(0), RewardDebt: alloraMath.NewDecFromInt64(0)}, nil
		}
		return types.DelegatorInfo{}, err
	}
	return stake, nil
}

// Sets the amount of stake placed by a specific delegator on a specific target.
func (k *Keeper) SetDelegateStakePlacement(ctx context.Context, topicId TopicId, delegator ActorId, target ActorId, stake types.DelegatorInfo) error {
	key := collections.Join3(topicId, delegator, target)
	if stake.Amount.IsZero() {
		return k.delegatedStakes.Remove(ctx, key)
	}
	return k.delegatedStakes.Set(ctx, key, stake)
}

// Returns the share of reward by a specific topic and reputer
func (k *Keeper) GetDelegateRewardPerShare(ctx context.Context, topicId TopicId, reputer ActorId) (alloraMath.Dec, error) {
	key := collections.Join(topicId, reputer)
	share, err := k.delegateRewardPerShare.Get(ctx, key)
	if err != nil {
		if errors.Is(err, collections.ErrNotFound) {
			return alloraMath.NewDecFromInt64(0), nil
		}
		return alloraMath.Dec{}, err
	}
	return share, nil
}

// Set the share on specific reputer and topicId
func (k *Keeper) SetDelegateRewardPerShare(ctx context.Context, topicId TopicId, reputer ActorId, share alloraMath.Dec) error {
	key := collections.Join(topicId, reputer)
	return k.delegateRewardPerShare.Set(ctx, key, share)
}

// Returns the amount of stake placed upon a reputer by delegators within that topic
func (k *Keeper) GetDelegateStakeUponReputer(ctx context.Context, topicId TopicId, target ActorId) (cosmosMath.Int, error) {
	key := collections.Join(topicId, target)
	stake, err := k.stakeFromDelegatorsUponReputer.Get(ctx, key)
	if err != nil {
		if errors.Is(err, collections.ErrNotFound) {
			return cosmosMath.NewInt(0), nil
		}
		return cosmosMath.Int{}, err
	}
	return stake, nil
}

// Sets the amount of stake placed on a specific target.
func (k *Keeper) SetDelegateStakeUponReputer(ctx context.Context, topicId TopicId, target ActorId, stake cosmosMath.Int) error {
	key := collections.Join(topicId, target)
	if stake.IsZero() {
		return k.stakeFromDelegatorsUponReputer.Remove(ctx, key)
	}
	return k.stakeFromDelegatorsUponReputer.Set(ctx, key, stake)
}

// For a given address, adds their stake removal information to the removal queue for delay waiting
// The topic used will be the topic set in the `removalInfo`
// This completely overrides the existing stake removal
func (k *Keeper) SetStakeRemoval(ctx context.Context, removalInfo types.StakeRemovalInfo) error {
	byBlockKey := collections.Join3(removalInfo.BlockRemovalCompleted, removalInfo.TopicId, removalInfo.Reputer)
	err := k.stakeRemovalsByBlock.Set(ctx, byBlockKey, removalInfo)
	if err != nil {
		return err
	}
	byActorKey := collections.Join3(removalInfo.Reputer, removalInfo.TopicId, removalInfo.BlockRemovalCompleted)
	return k.stakeRemovalsByActor.Set(ctx, byActorKey)
}

// remove a stake removal from the queue
func (k *Keeper) DeleteStakeRemoval(
	ctx context.Context,
	blockHeight BlockHeight,
	topicId TopicId,
	address ActorId,
) error {
	byBlockKey := collections.Join3(blockHeight, topicId, address)
	has, err := k.stakeRemovalsByBlock.Has(ctx, byBlockKey)
	if err != nil {
		return err
	}
	if !has {
		return types.ErrStakeRemovalNotFound
	}
	err = k.stakeRemovalsByBlock.Remove(ctx, byBlockKey)
	if err != nil {
		return err
	}
	byActorKey := collections.Join3(address, topicId, blockHeight)
	return k.stakeRemovalsByActor.Remove(ctx, byActorKey)
}

// get info about a removal
func (k Keeper) GetStakeRemoval(
	ctx context.Context,
	BlockHeight int64,
	topicId TopicId,
	reputer ActorId,
) (types.StakeRemovalInfo, error) {
	return k.stakeRemovalsByBlock.Get(ctx, collections.Join3(BlockHeight, topicId, reputer))
}

// get a list of stake removals that are valid for removal
// before and including this block.
func (k *Keeper) GetStakeRemovalsUpUntilBlock(
	ctx context.Context,
	blockHeight BlockHeight,
	limit uint64,
) (ret []types.StakeRemovalInfo, anyLeft bool, err error) {
	ret = make([]types.StakeRemovalInfo, 0)
	// make a range that has everything less than the block height, inclusive
	startKey := collections.TriplePrefix[BlockHeight, TopicId, ActorId](0)
	rng := &collections.Range[collections.Triple[BlockHeight, TopicId, ActorId]]{}
	rng = rng.Prefix(startKey)
	// +1 for end exclusive. Don't know why end inclusive is being buggy but it is
	endKey := collections.TriplePrefix[BlockHeight, TopicId, ActorId](blockHeight + 1)
	rng = rng.EndExclusive(endKey)

	iter, err := k.stakeRemovalsByBlock.Iterate(ctx, rng)
	if err != nil {
		return ret, false, err
	}
	defer iter.Close()
	count := uint64(0)
	for ; iter.Valid(); iter.Next() {
		if count >= limit {
			return ret, true, nil
		}
		val, err := iter.Value()
		if err != nil {
			return ret, true, err
		}
		ret = append(ret, val)
		count += 1
	}
	return ret, false, nil
}

// get the first found stake removal for a reputer and topicId or err not found if not found
func (k *Keeper) GetStakeRemovalForReputerAndTopicId(
	ctx sdk.Context,
	reputer string,
	topicId uint64,
) (removal types.StakeRemovalInfo, found bool, err error) {
	rng := collections.NewSuperPrefixedTripleRange[ActorId, TopicId, BlockHeight](reputer, topicId)
	iter, err := k.stakeRemovalsByActor.Iterate(ctx, rng)
	if err != nil {
		return types.StakeRemovalInfo{}, false, err
	}
	keys, err := iter.Keys()
	if err != nil {
		return types.StakeRemovalInfo{}, false, err
	}
	keysLen := len(keys)
	if keysLen == 0 {
		return types.StakeRemovalInfo{}, false, nil
	}
	if keysLen < 0 {
		return types.StakeRemovalInfo{}, false, errorsmod.Wrapf(types.ErrInvariantFailure, "Why is golang len function returning negative values?")
	}
	key := keys[0]
	byBlockKey := collections.Join3(key.K3(), topicId, reputer)
	ret, err := k.stakeRemovalsByBlock.Get(ctx, byBlockKey)
	if err != nil {
		return types.StakeRemovalInfo{}, false, err
	}
	if keysLen > 1 {
		ctx.Logger().Warn("Invariant failure! More than one stake removal found for reputer and topicId")
		return ret, true, errorsmod.Wrapf(types.ErrInvariantFailure, "More than one stake removal found for reputer and topicId")
	}
	return ret, true, nil
}

// For a given address, adds their stake removal information to the removal queue for delay waiting
// The topic used will be the topic set in the `removalInfo`
// This completely overrides the existing stake removal
func (k *Keeper) SetDelegateStakeRemoval(ctx context.Context, removalInfo types.DelegateStakeRemovalInfo) error {
	byBlockKey := Join4(removalInfo.BlockRemovalCompleted, removalInfo.TopicId, removalInfo.Delegator, removalInfo.Reputer)
	err := k.delegateStakeRemovalsByBlock.Set(ctx, byBlockKey, removalInfo)
	if err != nil {
		return err
	}
	byActorKey := Join4(removalInfo.Delegator, removalInfo.Reputer, removalInfo.TopicId, removalInfo.BlockRemovalCompleted)
	return k.delegateStakeRemovalsByActor.Set(ctx, byActorKey)
}

// remove a stake removal from the queue
func (k *Keeper) DeleteDelegateStakeRemoval(
	ctx context.Context,
	blockHeight BlockHeight,
	topicId TopicId,
	reputer ActorId,
	delegator ActorId,
) error {
	byBlockKey := Join4(blockHeight, topicId, delegator, reputer)
	has, err := k.delegateStakeRemovalsByBlock.Has(ctx, byBlockKey)
	if err != nil {
		return err
	}
	if !has {
		return types.ErrStakeRemovalNotFound
	}
	err = k.delegateStakeRemovalsByBlock.Remove(ctx, byBlockKey)
	if err != nil {
		return err
	}
	byActorKey := Join4(delegator, reputer, topicId, blockHeight)
	return k.delegateStakeRemovalsByActor.Remove(ctx, byActorKey)
}

// get info about a removal
func (k Keeper) GetDelegateStakeRemoval(
	ctx context.Context,
	blockHeight BlockHeight,
	topicId TopicId,
	delegator ActorId,
	reputer ActorId,
) (types.DelegateStakeRemovalInfo, error) {
	return k.delegateStakeRemovalsByBlock.Get(ctx, Join4(blockHeight, topicId, delegator, reputer))
}

// get a list of stake removals that are valid for removal
// before and including this block.
func (k *Keeper) GetDelegateStakeRemovalsUpUntilBlock(
	ctx context.Context,
	blockHeight BlockHeight,
	limit uint64,
) ([]types.DelegateStakeRemovalInfo, bool, error) {
	ret := make([]types.DelegateStakeRemovalInfo, 0)

	// make a range that has everything less than the block height, inclusive
	startKey := QuadrupleSinglePrefix[BlockHeight, TopicId, ActorId, ActorId](0)
	rng := &collections.Range[Quadruple[BlockHeight, TopicId, ActorId, ActorId]]{}
	rng = rng.Prefix(startKey)
	endKey := QuadrupleSinglePrefix[BlockHeight, TopicId, ActorId, ActorId](blockHeight + 1)
	rng = rng.EndExclusive(endKey)

	iter, err := k.delegateStakeRemovalsByBlock.Iterate(ctx, rng)
	if err != nil {
		return ret, false, err
	}
	defer iter.Close()
	count := uint64(0)
	for ; iter.Valid(); iter.Next() {
		if count >= limit {
			return ret, true, nil
		}
		val, err := iter.Value()
		if err != nil {
			return ret, true, err
		}
		ret = append(ret, val)
		count += 1
	}
	return ret, false, nil
}

// return the first found stake removal object for a delegator, reputer, and topicId
func (k *Keeper) GetDelegateStakeRemovalForDelegatorReputerAndTopicId(
	ctx sdk.Context,
	delegator string,
	reputer string,
	topicId uint64,
) (removal types.DelegateStakeRemovalInfo, found bool, err error) {
	rng := NewTriplePrefixedQuadrupleRange[ActorId, ActorId, TopicId, BlockHeight](delegator, reputer, topicId)
	iter, err := k.delegateStakeRemovalsByActor.Iterate(ctx, rng)
	if err != nil {
		return types.DelegateStakeRemovalInfo{}, false, err
	}
	keys, err := iter.Keys()
	if err != nil {
		return types.DelegateStakeRemovalInfo{}, false, err
	}
	keysLen := len(keys)
	if keysLen == 0 {
		return types.DelegateStakeRemovalInfo{}, false, nil
	}
	if keysLen < 0 {
		return types.DelegateStakeRemovalInfo{}, false, errorsmod.Wrapf(types.ErrInvariantFailure, "Why is golang len function returning negative values?")
	}
	key := keys[0]
	byBlockKey := Join4(key.K4(), topicId, delegator, reputer)
	ret, err := k.delegateStakeRemovalsByBlock.Get(ctx, byBlockKey)
	if err != nil {
		return types.DelegateStakeRemovalInfo{}, false, err
	}
	if keysLen > 1 {
		ctx.Logger().Warn("Invariant failure! More than one delegate stake removal found for delegator, reputer and topicId")
		return ret, true, errorsmod.Wrapf(types.ErrInvariantFailure, "More than one delegate stake removal found for delegator, reputer and topicId")
	}
	return ret, true, nil
}

/// REPUTERS

// Adds a new reputer to the reputer tracking data structures, reputers and topicReputers
func (k *Keeper) InsertReputer(ctx context.Context, topicId TopicId, reputer ActorId, reputerInfo types.OffchainNode) error {
	topicKey := collections.Join(topicId, reputer)
	err := k.topicReputers.Set(ctx, topicKey)
	if err != nil {
		return err
	}
	err = k.reputers.Set(ctx, reputer, reputerInfo)
	if err != nil {
		return err
	}
	return nil
}

// Remove a reputer to the reputer tracking data structures and topicReputers
func (k *Keeper) RemoveReputer(ctx context.Context, topicId TopicId, reputer ActorId) error {
	topicKey := collections.Join(topicId, reputer)
	err := k.topicReputers.Remove(ctx, topicKey)
	if err != nil {
		return err
	}
	return nil
}

func (k *Keeper) GetReputerInfo(ctx sdk.Context, reputerKey ActorId) (types.OffchainNode, error) {
	return k.reputers.Get(ctx, reputerKey)
}

/// WORKERS

// Adds a new worker to the worker tracking data structures, workers and topicWorkers
func (k *Keeper) InsertWorker(ctx context.Context, topicId TopicId, worker ActorId, workerInfo types.OffchainNode) error {
	topickey := collections.Join(topicId, worker)
	err := k.topicWorkers.Set(ctx, topickey)
	if err != nil {
		return err
	}
	err = k.workers.Set(ctx, worker, workerInfo)
	if err != nil {
		return err
	}
	return nil
}

// Remove a worker to the worker tracking data structures and topicWorkers
func (k *Keeper) RemoveWorker(ctx context.Context, topicId TopicId, worker ActorId) error {
	topicKey := collections.Join(topicId, worker)
	err := k.topicWorkers.Remove(ctx, topicKey)
	if err != nil {
		return err
	}
	return nil
}

func (k *Keeper) GetWorkerInfo(ctx sdk.Context, workerKey ActorId) (types.OffchainNode, error) {
	return k.workers.Get(ctx, workerKey)
}

/// TOPICS

// Get the previous weight during rewards calculation for a topic
// Returns ((0,0), true) if there was no prior topic weight set, else ((x,y), false) where x,y!=0
func (k *Keeper) GetPreviousTopicWeight(ctx context.Context, topicId TopicId) (alloraMath.Dec, bool, error) {
	topicWeight, err := k.previousTopicWeight.Get(ctx, topicId)
	if err != nil {
		if errors.Is(err, collections.ErrNotFound) {
			return alloraMath.ZeroDec(), true, nil
		}
		return alloraMath.ZeroDec(), false, err
	}
	return topicWeight, false, err
}

// Set the previous weight during rewards calculation for a topic
func (k *Keeper) SetPreviousTopicWeight(ctx context.Context, topicId TopicId, weight alloraMath.Dec) error {
	return k.previousTopicWeight.Set(ctx, topicId, weight)
}

// Set a topic to inactive if the topic exists and is active, else does nothing
func (k *Keeper) InactivateTopic(ctx context.Context, topicId TopicId) error {
	present, err := k.topics.Has(ctx, topicId)
	if err != nil {
		return err
	}

	isActive, err := k.activeTopics.Has(ctx, topicId)
	if err != nil {
		return err
	}

	if present && isActive {
		err = k.activeTopics.Remove(ctx, topicId)
		if err != nil {
			return err
		}
	}

	return nil
}

// Set a topic to active if the topic exists, else does nothing
func (k *Keeper) ActivateTopic(ctx context.Context, topicId TopicId) error {
	present, err := k.topics.Has(ctx, topicId)
	if err != nil {
		return err
	}

	if !present {
		return nil
	}

	if err := k.activeTopics.Set(ctx, topicId); err != nil {
		return err
	}
	return nil
}

// Gets next topic id
func (k *Keeper) IncrementTopicId(ctx context.Context) (TopicId, error) {
	return k.nextTopicId.Next(ctx)
}

// Gets topic by topicId
func (k *Keeper) GetTopic(ctx context.Context, topicId TopicId) (types.Topic, error) {
	return k.topics.Get(ctx, topicId)
}

// Sets a topic config on a topicId
func (k *Keeper) SetTopic(ctx context.Context, topicId TopicId, topic types.Topic) error {
	return k.topics.Set(ctx, topicId, topic)
}

// Checks if a topic exists
func (k *Keeper) TopicExists(ctx context.Context, topicId TopicId) (bool, error) {
	return k.topics.Has(ctx, topicId)
}

// Returns the number of topics that are active in the network
func (k *Keeper) GetNextTopicId(ctx context.Context) (TopicId, error) {
	return k.nextTopicId.Peek(ctx)
}

func (k *Keeper) IsTopicActive(ctx context.Context, topicId TopicId) (bool, error) {
	return k.activeTopics.Has(ctx, topicId)
}

func (k Keeper) GetIdsOfActiveTopics(ctx context.Context, pagination *types.SimpleCursorPaginationRequest) ([]TopicId, *types.SimpleCursorPaginationResponse, error) {
	limit, start, err := k.CalcAppropriatePaginationForUint64Cursor(ctx, pagination)
	if err != nil {
		return nil, nil, err
	}
	rng := new(collections.Range[uint64]).StartExclusive(start)

	iter, err := k.activeTopics.Iterate(ctx, rng)
	if err != nil {
		return nil, nil, err
	}
	defer iter.Close()

	activeTopicIds := make([]TopicId, 0)
	nextKey := make([]byte, binary.MaxVarintLen64)
	nextTopicId := uint64(0)
	for ; iter.Valid(); iter.Next() {
		topicId, err := iter.Key()
		if err != nil {
			return nil, nil, err
		}

		if uint64(len(activeTopicIds)) >= limit {
			break
		}

		activeTopicIds = append(activeTopicIds, topicId)
		nextTopicId = topicId
	}
	binary.BigEndian.PutUint64(nextKey, nextTopicId)

	// If there are no topics, we return the nil for next key
	if len(activeTopicIds) == 0 {
		nextKey = make([]byte, 0)
	}

	return activeTopicIds, &types.SimpleCursorPaginationResponse{
		NextKey: nextKey,
	}, nil
}

// UpdateTopicInitialRegret updates the InitialRegret for a given topic.
func (k *Keeper) UpdateTopicInitialRegret(ctx context.Context, topicId TopicId, initialRegret alloraMath.Dec) error {
	topic, err := k.topics.Get(ctx, topicId)
	if err != nil {
		return err
	}
	topic.InitialRegret = initialRegret
	return k.topics.Set(ctx, topicId, topic)
}

// UpdateTopicInferenceLastRan updates the InferenceLastRan timestamp for a given topic.
func (k *Keeper) UpdateTopicEpochLastEnded(ctx context.Context, topicId TopicId, epochLastEnded BlockHeight) error {
	topic, err := k.topics.Get(ctx, topicId)
	if err != nil {
		return err
	}
	topic.EpochLastEnded = epochLastEnded
	return k.topics.Set(ctx, topicId, topic)
}

// True if worker is registered in topic, else False
func (k *Keeper) IsWorkerRegisteredInTopic(ctx context.Context, topicId TopicId, worker ActorId) (bool, error) {
	topickey := collections.Join(topicId, worker)
	return k.topicWorkers.Has(ctx, topickey)
}

// True if reputer is registered in topic, else False
func (k *Keeper) IsReputerRegisteredInTopic(ctx context.Context, topicId TopicId, reputer ActorId) (bool, error) {
	topickey := collections.Join(topicId, reputer)
	return k.topicReputers.Has(ctx, topickey)
}

/// TOPIC FEE REVENUE

// Get the amount of fee revenue collected by a topic
func (k *Keeper) GetTopicFeeRevenue(ctx context.Context, topicId TopicId) (cosmosMath.Int, error) {
	feeRev, err := k.topicFeeRevenue.Get(ctx, topicId)
	if err != nil {
		if errors.Is(err, collections.ErrNotFound) {
			return cosmosMath.ZeroInt(), nil
		}
		return cosmosMath.ZeroInt(), err
	}
	return feeRev, nil
}

// Add to the fee revenue collected by a topic
func (k *Keeper) AddTopicFeeRevenue(ctx context.Context, topicId TopicId, amount cosmosMath.Int) error {
	topicFeeRevenue, err := k.GetTopicFeeRevenue(ctx, topicId)
	if err != nil {
		return err
	}
	topicFeeRevenue = topicFeeRevenue.Add(amount)
	return k.topicFeeRevenue.Set(ctx, topicId, topicFeeRevenue)
}

// return the blocks per week
// defined as the blocks per month divided by 4.345
func calculateBlocksPerWeek(ctx sdk.Context, k Keeper) (alloraMath.Dec, error) {
	moduleParams, err := k.GetParams(ctx)
	if err != nil {
		return alloraMath.Dec{}, err
	}
	blocksPerMonth, err := alloraMath.NewDecFromUint64(moduleParams.BlocksPerMonth)
	if err != nil {
		return alloraMath.Dec{}, err
	}
	// 4.345 weeks per month on average
	weeksPerMonth, err := alloraMath.NewDecFromString("4.345")
	if err != nil {
		return alloraMath.Dec{}, err
	}
	blocksPerWeek, err := blocksPerMonth.Quo(weeksPerMonth)
	if err != nil {
		return alloraMath.Dec{}, err
	}
	return blocksPerWeek, nil
}

// return the last time we dripped the fee revenue for a topic
func (k *Keeper) GetLastDripBlock(ctx context.Context, topicId TopicId) (BlockHeight, error) {
	bh, err := k.lastDripBlock.Get(ctx, topicId)
	if err != nil {
		if errors.Is(err, collections.ErrNotFound) {
			return 0, nil
		}
		return 0, err
	}
	return bh, nil
}

// set the last time we dripped the fee revenue for a topic
func (k *Keeper) SetLastDripBlock(ctx context.Context, topicId TopicId, block BlockHeight) error {
	return k.lastDripBlock.Set(ctx, topicId, block)
}

// Drop the fee revenue by the global Ecosystem bucket drip amount
// in the paper we say that
// ∆ C_{t,i} = N_{epochs,w} * C_{t,i}
// where C_{t,i} is the topic fee revenue
// and N_{epochs,w} is the number of epochs per week
// and this decay or drip happens each epoch
func (k *Keeper) DripTopicFeeRevenue(ctx sdk.Context, topicId TopicId, block BlockHeight) error {
	topicFeeRevenue, err := k.GetTopicFeeRevenue(ctx, topicId)
	if err != nil {
		return err
	}
	topicFeeRevenueDec, err := alloraMath.NewDecFromSdkInt(topicFeeRevenue)
	if err != nil {
		return err
	}
	topic, err := k.GetTopic(ctx, topicId)
	if err != nil {
		return err
	}
	blocksPerEpoch := alloraMath.NewDecFromInt64(topic.EpochLength)
	blocksPerWeek, err := calculateBlocksPerWeek(ctx, *k)
	if err != nil {
		return err
	}
	epochsPerWeek, err := blocksPerWeek.Quo(blocksPerEpoch)
	if err != nil {
		return err
	}
	// this delta is the drip per epoch
	dripPerEpoch, err := topicFeeRevenueDec.Mul(epochsPerWeek)
	if err != nil {
		return err
	}
	lastDripBlock, err := k.GetLastDripBlock(ctx, topicId)
	if err != nil {
		return err
	}
	// if we have not yet decayed this epoch, decay and set to decayed
	// if we have decayed this epoch already, do nothing and continue
	if lastDripBlock <= topic.EpochLastEnded {
		newTopicFeeRevenueDec, err := topicFeeRevenueDec.Sub(dripPerEpoch)
		if err != nil {
			return err
		}
		if newTopicFeeRevenueDec.IsNegative() {
			newTopicFeeRevenueDec = alloraMath.ZeroDec()
		}

		newTopicFeeRevenue, err := newTopicFeeRevenueDec.SdkIntTrim()
		if err != nil {
			return err
		}

		if err = k.SetLastDripBlock(ctx, topicId, topic.EpochLastEnded); err != nil {
			return err
		}
		logMsg := fmt.Sprintf(
			"Dripping topic fee revenue: block %d, topicId %d, oldRevenue %v, newRevenue %v",
			ctx.BlockHeight(), topicId, topicFeeRevenue, newTopicFeeRevenue)
		ctx.Logger().Debug(logMsg)
		return k.topicFeeRevenue.Set(ctx, topicId, newTopicFeeRevenue)
	}
	return nil
}

// REWARDABLE TOPICS

// Get the rewardable topics
func (k *Keeper) GetRewardableTopics(ctx context.Context) ([]TopicId, error) {
	iter, err := k.rewardableTopics.Iterate(ctx, nil)
	if err != nil {
		return nil, err
	}
	defer iter.Close()

	topics := make([]TopicId, 0)
	for ; iter.Valid(); iter.Next() {
		topicId, err := iter.Key()
		if err != nil {
			return nil, err
		}
		topics = append(topics, topicId)
	}

	return topics, nil
}

// Add a topic as rewardable
func (k *Keeper) AddRewardableTopic(ctx context.Context, topicId TopicId) error {
	return k.rewardableTopics.Set(ctx, topicId)
}

func (k *Keeper) RemoveRewardableTopic(ctx context.Context, topicId TopicId) error {
	return k.rewardableTopics.Remove(ctx, topicId)
}

/// SCORES

// If the new score is older than the current score, don't update
func (k *Keeper) UpdateInfererScoreEma(
	ctx context.Context,
	topicId TopicId,
	alpha alloraMath.Dec,
	worker ActorId,
	score types.Score,
) error {
	oldScore, err := k.GetInfererScoreEma(ctx, topicId, worker)
	if err != nil {
		return errorsmod.Wrap(err, "error getting latest inferer score")
	}
	if oldScore.BlockHeight >= score.BlockHeight {
		return nil
	}
	newScore, err := alloraMath.CalcEma(alpha, score.Score, oldScore.Score, oldScore.TopicId == 0)
	if err != nil {
		return err
	}
	score.Score = newScore
	key := collections.Join(topicId, worker)
	err = k.infererScoreEmasByWorker.Set(ctx, key, score)
	if err != nil {
		return errorsmod.Wrap(err, "error setting latest inferer score")
	}
	return nil
}

func (k *Keeper) GetInfererScoreEma(ctx context.Context, topicId TopicId, worker ActorId) (types.Score, error) {
	key := collections.Join(topicId, worker)
	score, err := k.infererScoreEmasByWorker.Get(ctx, key)
	if err != nil {
		if errors.Is(err, collections.ErrNotFound) {
			return types.Score{
<<<<<<< HEAD
				TopicId:     topicId,
				BlockHeight: 0,
				Address:     worker,
=======
				BlockHeight: 0,
				Address:     worker,
				TopicId:     topicId,
>>>>>>> 62284c00
				Score:       alloraMath.ZeroDec(),
			}, nil
		}
		return types.Score{}, err
	}
	return score, nil
}

// If the new score is older than the current score, don't update
func (k *Keeper) UpdateForecasterScoreEma(
	ctx context.Context,
	topicId TopicId,
	alpha alloraMath.Dec,
	worker ActorId,
	score types.Score,
) error {
	oldScore, err := k.GetForecasterScoreEma(ctx, topicId, worker)
	if err != nil {
		return err
	}
	if oldScore.BlockHeight >= score.BlockHeight {
		return nil
	}
	newScore, err := alloraMath.CalcEma(alpha, score.Score, oldScore.Score, oldScore.TopicId == 0)
	if err != nil {
		return err
	}
	score.Score = newScore
	key := collections.Join(topicId, worker)
	return k.forecasterScoreEmasByWorker.Set(ctx, key, score)
}

func (k *Keeper) GetForecasterScoreEma(ctx context.Context, topicId TopicId, worker ActorId) (types.Score, error) {
	key := collections.Join(topicId, worker)
	score, err := k.forecasterScoreEmasByWorker.Get(ctx, key)
	if err != nil {
		if errors.Is(err, collections.ErrNotFound) {
			return types.Score{}, nil
		}
		return types.Score{}, err
	}
	return score, nil
}

// If the new score is older than the current score, don't update
func (k *Keeper) UpdateReputerScoreEma(
	ctx context.Context,
	topicId TopicId,
	alpha alloraMath.Dec,
	reputer ActorId,
	score types.Score,
) error {
	oldScore, err := k.GetReputerScoreEma(ctx, topicId, reputer)
	if err != nil {
		return err
	}
	if oldScore.BlockHeight >= score.BlockHeight {
		return nil
	}
	newScore, err := alloraMath.CalcEma(alpha, score.Score, oldScore.Score, oldScore.TopicId == 0)
	if err != nil {
		return err
	}
	score.Score = newScore
	key := collections.Join(topicId, reputer)
	return k.reputerScoreEmasByReputer.Set(ctx, key, score)
}

func (k *Keeper) GetReputerScoreEma(ctx context.Context, topicId TopicId, reputer ActorId) (types.Score, error) {
	key := collections.Join(topicId, reputer)
	score, err := k.reputerScoreEmasByReputer.Get(ctx, key)
	if err != nil {
		if errors.Is(err, collections.ErrNotFound) {
			return types.Score{}, nil
		}
		return types.Score{}, err
	}
	return score, nil
}

func (k *Keeper) InsertWorkerInferenceScore(ctx context.Context, topicId TopicId, blockHeight BlockHeight, score types.Score) error {
	scores, err := k.GetWorkerInferenceScoresAtBlock(ctx, topicId, blockHeight)
	if err != nil {
		return err
	}
	scores.Scores = append(scores.Scores, &score)

	moduleParams, err := k.GetParams(ctx)
	if err != nil {
		return err
	}
	maxNumScores := moduleParams.MaxSamplesToScaleScores

	lenScores := uint64(len(scores.Scores))
	if lenScores > maxNumScores {
		diff := lenScores - maxNumScores
		scores.Scores = scores.Scores[diff:]
	}

	key := collections.Join(topicId, blockHeight)
	return k.infererScoresByBlock.Set(ctx, key, scores)
}

func (k *Keeper) GetInferenceScoresUntilBlock(ctx context.Context, topicId TopicId, blockHeight BlockHeight) ([]*types.Score, error) {
	rng := collections.
		NewPrefixedPairRange[TopicId, BlockHeight](topicId).
		EndInclusive(blockHeight).
		Descending()

	iter, err := k.infererScoresByBlock.Iterate(ctx, rng)
	if err != nil {
		return nil, err
	}
	defer iter.Close()

	moduleParams, err := k.GetParams(ctx)
	if err != nil {
		return nil, err
	}
	maxNumTimeSteps := moduleParams.MaxSamplesToScaleScores

	scores := make([]*types.Score, 0, maxNumTimeSteps)

	for iter.Valid() {
		existingScores, err := iter.KeyValue()
		if err != nil {
			return nil, err
		}

		for _, score := range existingScores.Value.Scores {
			if uint64(len(scores)) < maxNumTimeSteps {
				scores = append(scores, score)
			} else {
				break
			}
		}
		if uint64(len(scores)) >= maxNumTimeSteps {
			break
		}
		iter.Next()
	}

	return scores, nil
}

func (k *Keeper) GetWorkerInferenceScoresAtBlock(ctx context.Context, topicId TopicId, block BlockHeight) (types.Scores, error) {
	key := collections.Join(topicId, block)
	scores, err := k.infererScoresByBlock.Get(ctx, key)
	if err != nil {
		if errors.Is(err, collections.ErrNotFound) {
			return types.Scores{}, nil
		}
		return types.Scores{}, err
	}
	return scores, nil
}

func (k *Keeper) InsertWorkerForecastScore(ctx context.Context, topicId TopicId, blockHeight BlockHeight, score types.Score) error {
	scores, err := k.GetWorkerForecastScoresAtBlock(ctx, topicId, blockHeight)
	if err != nil {
		return err
	}
	scores.Scores = append(scores.Scores, &score)

	moduleParams, err := k.GetParams(ctx)
	if err != nil {
		return err
	}
	maxNumScores := moduleParams.MaxSamplesToScaleScores

	lenScores := uint64(len(scores.Scores))
	if lenScores > maxNumScores {
		diff := lenScores - maxNumScores
		scores.Scores = scores.Scores[diff:]
	}

	key := collections.Join(topicId, blockHeight)
	return k.forecasterScoresByBlock.Set(ctx, key, scores)
}

func (k *Keeper) GetForecastScoresUntilBlock(ctx context.Context, topicId TopicId, blockHeight BlockHeight) ([]*types.Score, error) {
	rng := collections.
		NewPrefixedPairRange[TopicId, BlockHeight](topicId).
		EndInclusive(blockHeight).
		Descending()

	iter, err := k.forecasterScoresByBlock.Iterate(ctx, rng)
	if err != nil {
		return nil, err
	}
	defer iter.Close()

	moduleParams, err := k.GetParams(ctx)
	if err != nil {
		return nil, err
	}
	maxNumTimeSteps := moduleParams.MaxSamplesToScaleScores

	scores := make([]*types.Score, 0, maxNumTimeSteps)

	for iter.Valid() {
		existingScores, err := iter.KeyValue()
		if err != nil {
			return nil, err
		}

		for _, score := range existingScores.Value.Scores {
			if uint64(len(scores)) < maxNumTimeSteps {
				scores = append(scores, score)
			} else {
				break
			}
		}
		if uint64(len(scores)) >= maxNumTimeSteps {
			break
		}
		iter.Next()
	}

	return scores, nil
}

func (k *Keeper) GetWorkerForecastScoresAtBlock(ctx context.Context, topicId TopicId, block BlockHeight) (types.Scores, error) {
	key := collections.Join(topicId, block)
	scores, err := k.forecasterScoresByBlock.Get(ctx, key)
	if err != nil {
		if errors.Is(err, collections.ErrNotFound) {
			return types.Scores{}, nil
		}
		return types.Scores{}, err
	}
	return scores, nil
}

func (k *Keeper) InsertReputerScore(ctx context.Context, topicId TopicId, blockHeight BlockHeight, score types.Score) error {
	scores, err := k.GetReputersScoresAtBlock(ctx, topicId, blockHeight)
	if err != nil {
		return err
	}
	scores.Scores = append(scores.Scores, &score)

	moduleParams, err := k.GetParams(ctx)
	if err != nil {
		return err
	}
	maxNumScores := moduleParams.MaxSamplesToScaleScores
	lenScores := uint64(len(scores.Scores))
	if lenScores > maxNumScores {
		diff := lenScores - maxNumScores
		if diff > 0 {
			scores.Scores = scores.Scores[diff:]
		}
	}
	key := collections.Join(topicId, blockHeight)
	return k.reputerScoresByBlock.Set(ctx, key, scores)
}

func (k *Keeper) GetReputersScoresAtBlock(ctx context.Context, topicId TopicId, block BlockHeight) (types.Scores, error) {
	key := collections.Join(topicId, block)
	scores, err := k.reputerScoresByBlock.Get(ctx, key)
	if err != nil {
		if errors.Is(err, collections.ErrNotFound) {
			return types.Scores{}, nil
		}
		return types.Scores{}, err
	}
	return scores, nil
}

func (k *Keeper) SetListeningCoefficient(ctx context.Context, topicId TopicId, reputer ActorId, coefficient types.ListeningCoefficient) error {
	key := collections.Join(topicId, reputer)
	return k.reputerListeningCoefficient.Set(ctx, key, coefficient)
}

func (k *Keeper) GetListeningCoefficient(ctx context.Context, topicId TopicId, reputer ActorId) (types.ListeningCoefficient, error) {
	key := collections.Join(topicId, reputer)
	coef, err := k.reputerListeningCoefficient.Get(ctx, key)
	if err != nil {
		if errors.Is(err, collections.ErrNotFound) {
			// Return a default value
			return types.ListeningCoefficient{Coefficient: alloraMath.NewDecFromInt64(1)}, nil
		}
		return types.ListeningCoefficient{}, err
	}
	return coef, nil
}

/// REWARD FRACTION

// Gets the previous W_{i-1,m}
// Returns previous reward fraction, and true if it has yet to be set for the first time (else false)
func (k *Keeper) GetPreviousReputerRewardFraction(ctx context.Context, topicId TopicId, reputer ActorId) (alloraMath.Dec, bool, error) {
	key := collections.Join(topicId, reputer)
	reward, err := k.previousReputerRewardFraction.Get(ctx, key)
	if err != nil {
		if errors.Is(err, collections.ErrNotFound) {
			return alloraMath.ZeroDec(), true, nil
		}
		return alloraMath.Dec{}, false, err
	}
	return reward, false, nil
}

// Sets the previous W_{i-1,m}
func (k *Keeper) SetPreviousReputerRewardFraction(ctx context.Context, topicId TopicId, reputer ActorId, reward alloraMath.Dec) error {
	key := collections.Join(topicId, reputer)
	return k.previousReputerRewardFraction.Set(ctx, key, reward)
}

// Gets the previous U_{i-1,m}
// Returns previous reward fraction, and true if it has yet to be set for the first time (else false)
func (k *Keeper) GetPreviousInferenceRewardFraction(ctx context.Context, topicId TopicId, worker ActorId) (alloraMath.Dec, bool, error) {
	key := collections.Join(topicId, worker)
	reward, err := k.previousInferenceRewardFraction.Get(ctx, key)
	if err != nil {
		if errors.Is(err, collections.ErrNotFound) {
			return alloraMath.ZeroDec(), true, nil
		}
		return alloraMath.Dec{}, false, err
	}
	return reward, false, nil
}

// Sets the previous U_{i-1,m}
func (k *Keeper) SetPreviousInferenceRewardFraction(ctx context.Context, topicId TopicId, worker ActorId, reward alloraMath.Dec) error {
	key := collections.Join(topicId, worker)
	return k.previousInferenceRewardFraction.Set(ctx, key, reward)
}

// Gets the previous V_{i-1,m}
// Returns previous reward fraction, and true if it has yet to be set for the first time (else false)
func (k *Keeper) GetPreviousForecastRewardFraction(ctx context.Context, topicId TopicId, worker ActorId) (alloraMath.Dec, bool, error) {
	key := collections.Join(topicId, worker)
	reward, err := k.previousForecastRewardFraction.Get(ctx, key)
	if err != nil {
		if errors.Is(err, collections.ErrNotFound) {
			return alloraMath.ZeroDec(), true, nil
		}
		return alloraMath.Dec{}, false, err
	}
	return reward, false, nil
}

// Sets the previous V_{i-1,m}
func (k *Keeper) SetPreviousForecastRewardFraction(ctx context.Context, topicId TopicId, worker ActorId, reward alloraMath.Dec) error {
	key := collections.Join(topicId, worker)
	return k.previousForecastRewardFraction.Set(ctx, key, reward)
}

func (k *Keeper) SetPreviousPercentageRewardToStakedReputers(ctx context.Context, percentageRewardToStakedReputers alloraMath.Dec) error {
	return k.previousPercentageRewardToStakedReputers.Set(ctx, percentageRewardToStakedReputers)
}

func (k Keeper) GetPreviousPercentageRewardToStakedReputers(ctx context.Context) (alloraMath.Dec, error) {
	return k.previousPercentageRewardToStakedReputers.Get(ctx)
}

/// WHITELISTS

func (k Keeper) IsWhitelistAdmin(ctx context.Context, admin ActorId) (bool, error) {
	return k.whitelistAdmins.Has(ctx, admin)
}

func (k *Keeper) AddWhitelistAdmin(ctx context.Context, admin ActorId) error {
	return k.whitelistAdmins.Set(ctx, admin)
}

func (k *Keeper) RemoveWhitelistAdmin(ctx context.Context, admin ActorId) error {
	return k.whitelistAdmins.Remove(ctx, admin)
}

/// BANK KEEPER WRAPPERS

// wrapper around bank keeper SendCoinsFromModuleToAccount
func (k *Keeper) SendCoinsFromModuleToAccount(ctx context.Context, senderModule string, recipient ActorId, amt sdk.Coins) error {
	recipientAddr, err := sdk.AccAddressFromBech32(recipient)
	if err != nil {
		return err
	}
	return k.bankKeeper.SendCoinsFromModuleToAccount(ctx, senderModule, recipientAddr, amt)
}

// wrapper around bank keeper SendCoinsFromAccountToModule
func (k *Keeper) SendCoinsFromAccountToModule(ctx context.Context, sender ActorId, recipientModule string, amt sdk.Coins) error {
	senderAddr, err := sdk.AccAddressFromBech32(sender)
	if err != nil {
		return err
	}
	return k.bankKeeper.SendCoinsFromAccountToModule(ctx, senderAddr, recipientModule, amt)
}

// wrapper around bank keeper SendCoinsFromModuleToModule
func (k *Keeper) SendCoinsFromModuleToModule(ctx context.Context, senderModule, recipientModule string, amt sdk.Coins) error {
	return k.bankKeeper.SendCoinsFromModuleToModule(ctx, senderModule, recipientModule, amt)
}

// wrapper around bank keeper GetBalance
func (k *Keeper) GetBankBalance(ctx context.Context, addr sdk.AccAddress, denom string) sdk.Coin {
	return k.bankKeeper.GetBalance(ctx, addr, denom)
}

// GetTotalRewardToDistribute
func (k *Keeper) GetTotalRewardToDistribute(ctx context.Context) (alloraMath.Dec, error) {
	// Get Allora Rewards Account
	alloraRewardsAccountAddr := k.authKeeper.GetModuleAccount(ctx, types.AlloraRewardsAccountName).GetAddress()
	// Get Total Allocation
	totalReward := k.GetBankBalance(
		ctx,
		alloraRewardsAccountAddr,
		params.DefaultBondDenom).Amount
	totalRewardDec, err := alloraMath.NewDecFromSdkInt(totalReward)
	if err != nil {
		return alloraMath.Dec{}, err
	}
	return totalRewardDec, nil
}

/// UTILS

// Convert pagination.key from []bytes to uint64, if pagination is nil or [], len = 0
// Get the limit from the pagination request, within acceptable bounds and defaulting as necessary
func (k Keeper) CalcAppropriatePaginationForUint64Cursor(ctx context.Context, pagination *types.SimpleCursorPaginationRequest) (uint64, uint64, error) {
	moduleParams, err := k.GetParams(ctx)
	if err != nil {
		return uint64(0), uint64(0), err
	}
	limit := moduleParams.DefaultPageLimit
	cursor := uint64(0)

	if pagination != nil {
		if len(pagination.Key) > 0 {
			cursor = binary.BigEndian.Uint64(pagination.Key)
		}
		if pagination.Limit > 0 {
			limit = pagination.Limit
		}
		if limit > moduleParams.MaxPageLimit {
			limit = moduleParams.MaxPageLimit
		}
	}

	return limit, cursor, nil
}

/// STATE MANAGEMENT

// Iterate through topic state and prune records that are no longer needed
func (k *Keeper) PruneRecordsAfterRewards(ctx context.Context, topicId TopicId, blockHeight int64) error {
	// Delete records until the blockHeight
	blockRange := collections.
		NewPrefixedPairRange[TopicId, BlockHeight](topicId).
		EndInclusive(blockHeight)

	err := k.pruneInferences(ctx, blockRange)
	if err != nil {
		return err
	}
	err = k.pruneForecasts(ctx, blockRange)
	if err != nil {
		return err
	}
	err = k.pruneLossBundles(ctx, blockRange)
	if err != nil {
		return err
	}
	err = k.pruneNetworkLosses(ctx, blockRange)
	if err != nil {
		return err
	}

	return nil
}

func (k *Keeper) pruneInferences(ctx context.Context, blockRange *collections.PairRange[uint64, int64]) error {
	return k.allInferences.Clear(ctx, blockRange)
}

func (k *Keeper) pruneForecasts(ctx context.Context, blockRange *collections.PairRange[uint64, int64]) error {
	return k.allForecasts.Clear(ctx, blockRange)
}

func (k *Keeper) pruneLossBundles(ctx context.Context, blockRange *collections.PairRange[uint64, int64]) error {
	return k.allLossBundles.Clear(ctx, blockRange)
}

func (k *Keeper) pruneNetworkLosses(ctx context.Context, blockRange *collections.PairRange[uint64, int64]) error {
	return k.networkLossBundles.Clear(ctx, blockRange)
}

func (k *Keeper) PruneWorkerNonces(ctx context.Context, topicId uint64, blockHeightThreshold int64) error {
	nonces, err := k.unfulfilledWorkerNonces.Get(ctx, topicId)
	if err != nil {
		return err
	}

	// Filter Nonces based on block_height
	filteredNonces := make([]*types.Nonce, 0)
	for _, nonce := range nonces.Nonces {
		if nonce.BlockHeight >= blockHeightThreshold {
			filteredNonces = append(filteredNonces, nonce)
		}
	}

	// Update nonces in the map
	nonces.Nonces = filteredNonces
	if err := k.unfulfilledWorkerNonces.Set(ctx, topicId, nonces); err != nil {
		return err
	}

	return nil
}

func (k *Keeper) PruneReputerNonces(ctx context.Context, topicId uint64, blockHeightThreshold int64) error {
	nonces, err := k.unfulfilledReputerNonces.Get(ctx, topicId)
	if err != nil {
		return err
	}

	// Filter Nonces based on block_height
	filteredNonces := make([]*types.ReputerRequestNonce, 0)
	for _, nonce := range nonces.Nonces {
		if nonce.ReputerNonce.BlockHeight >= blockHeightThreshold {
			filteredNonces = append(filteredNonces, nonce)
		}
	}

	// Update nonces in the map
	nonces.Nonces = filteredNonces
	if err := k.unfulfilledReputerNonces.Set(ctx, topicId, nonces); err != nil {
		return err
	}

	return nil
}

// Return true if the topic has met its cadence or is the first run
func (k *Keeper) CheckWorkerOpenCadence(blockHeight int64, topic types.Topic) bool {
	return (blockHeight-topic.EpochLastEnded)%topic.EpochLength == 0 ||
		topic.EpochLastEnded == 0
}

func (k *Keeper) CheckWorkerCloseCadence(blockHeight int64, topic types.Topic) bool {
	return blockHeight-topic.EpochLastEnded == topic.WorkerSubmissionWindow
}

func (k *Keeper) CheckReputerCloseCadence(blockHeight int64, topic types.Topic) bool {
	return (blockHeight-topic.EpochLastEnded)%topic.EpochLength == 0
}

func (k *Keeper) ValidateStringIsBech32(actor ActorId) error {
	_, err := sdk.AccAddressFromBech32(actor)
	if err != nil {
		return err
	}
	return nil
}

func (k *Keeper) SetWorkerTopicLastCommit(ctx context.Context, topic types.TopicId, blockHeight int64, nonce *types.Nonce) error {
	return k.topicLastWorkerCommit.Set(ctx, topic, types.TimestampedActorNonce{
		BlockHeight: blockHeight,
		Nonce:       nonce,
	})
}

func (k *Keeper) SetReputerTopicLastCommit(ctx context.Context, topic types.TopicId, blockHeight int64, nonce *types.Nonce) error {
	return k.topicLastReputerCommit.Set(ctx, topic, types.TimestampedActorNonce{
		BlockHeight: blockHeight,
		Nonce:       nonce,
	})
}

func (k *Keeper) GetWorkerTopicLastCommit(ctx context.Context, topic TopicId) (types.TimestampedActorNonce, error) {
	return k.topicLastWorkerCommit.Get(ctx, topic)
}

func (k *Keeper) GetReputerTopicLastCommit(ctx context.Context, topic TopicId) (types.TimestampedActorNonce, error) {
	return k.topicLastReputerCommit.Get(ctx, topic)
}

func (k *Keeper) SetPreviousForecasterScoreRatio(ctx context.Context, topicId TopicId, forecasterScoreRatio alloraMath.Dec) error {
	return k.previousForecasterScoreRatio.Set(ctx, topicId, forecasterScoreRatio)
}

func (k *Keeper) GetPreviousForecasterScoreRatio(ctx context.Context, topicId TopicId) (alloraMath.Dec, error) {
	forecastTau, err := k.previousForecasterScoreRatio.Get(ctx, topicId)
	if err != nil {
		if errors.Is(err, collections.ErrNotFound) {
			return alloraMath.ZeroDec(), nil
		}
		return alloraMath.Dec{}, err
	}
	return forecastTau, nil
}<|MERGE_RESOLUTION|>--- conflicted
+++ resolved
@@ -2204,15 +2204,9 @@
 	if err != nil {
 		if errors.Is(err, collections.ErrNotFound) {
 			return types.Score{
-<<<<<<< HEAD
 				TopicId:     topicId,
 				BlockHeight: 0,
 				Address:     worker,
-=======
-				BlockHeight: 0,
-				Address:     worker,
-				TopicId:     topicId,
->>>>>>> 62284c00
 				Score:       alloraMath.ZeroDec(),
 			}, nil
 		}
@@ -2250,7 +2244,12 @@
 	score, err := k.forecasterScoreEmasByWorker.Get(ctx, key)
 	if err != nil {
 		if errors.Is(err, collections.ErrNotFound) {
-			return types.Score{}, nil
+			return types.Score{
+				BlockHeight: 0,
+				Address:     worker,
+				TopicId:     topicId,
+				Score:       alloraMath.ZeroDec(),
+			}, nil
 		}
 		return types.Score{}, err
 	}
