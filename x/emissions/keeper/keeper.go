--- conflicted
+++ resolved
@@ -2191,15 +2191,11 @@
 	}
 	score.Score = newScore
 	key := collections.Join(topicId, worker)
-<<<<<<< HEAD
-	return k.infererScoreEmasByWorker.Set(ctx, key, score)
-=======
-	err = k.latestInfererScoresByWorker.Set(ctx, key, score)
+	err = k.infererScoreEmasByWorker.Set(ctx, key, score)
 	if err != nil {
 		return errorsmod.Wrap(err, "error setting latest inferer score")
 	}
 	return nil
->>>>>>> d23be2db
 }
 
 func (k *Keeper) GetInfererScoreEma(ctx context.Context, topicId TopicId, worker ActorId) (types.Score, error) {
