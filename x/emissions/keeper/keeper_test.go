--- conflicted
+++ resolved
@@ -2292,31 +2292,16 @@
 		NodeAddress: "worker-node-address-sample",
 		NodeId:      "worker-node-id-sample",
 	}
-<<<<<<< HEAD
-	topicId1 := uint64(1)
-	topicId2 := uint64(3)
-
-	// Register the worker for multiple topics using InsertWorker
-	err := keeper.InsertWorker(ctx, topicId1, workerAddress, workerInfo)
-	s.Require().NoError(err, "Inserting worker should not fail")
-	err = keeper.InsertWorker(ctx, topicId2, workerAddress, workerInfo)
-=======
 	topicId := uint64(1)
 
 	// Register the worker for multiple topics using InsertWorker
 	err := keeper.InsertWorker(ctx, topicId, workerAddress, workerInfo)
->>>>>>> 08205f50
 	s.Require().NoError(err, "Inserting worker should not fail")
 
 	// Test fetching topic IDs by worker address
 	registeredTopicIds, err := keeper.GetRegisteredTopicIdsByWorkerAddress(ctx, workerAddress)
 	s.Require().NoError(err, "Fetching registered topic IDs by worker address should not fail")
-<<<<<<< HEAD
-	s.Require().Equal(2, len(registeredTopicIds), "The number of topic IDs should match")
-	s.Require().ElementsMatch([]uint64{topicId1, topicId2}, registeredTopicIds, "The returned topic IDs should match the expected ones")
-=======
 	s.Require().Contains(registeredTopicIds, topicId, "The returned topic IDs should match the expected ones")
->>>>>>> 08205f50
 }
 
 func (s *KeeperTestSuite) TestGetRegisteredTopicIdByReputerAddress() {
@@ -2331,31 +2316,16 @@
 		NodeAddress:  "reputer-node-address-sample",
 		NodeId:       "reputer-node-id-sample",
 	}
-<<<<<<< HEAD
-	topicId1 := uint64(2)
-	topicId2 := uint64(4)
-
-	// Register the reputer for multiple topics using InsertReputer
-	err := keeper.InsertReputer(ctx, topicId1, reputerAddress, reputerInfo)
-	s.Require().NoError(err, "Inserting reputer should not fail")
-	err = keeper.InsertReputer(ctx, topicId2, reputerAddress, reputerInfo)
-=======
 	topicId := uint64(2)
 
 	// Register the reputer for multiple topics using InsertReputer
 	err := keeper.InsertReputer(ctx, topicId, reputerAddress, reputerInfo)
->>>>>>> 08205f50
 	s.Require().NoError(err, "Inserting reputer should not fail")
 
 	// Test fetching topic IDs by reputer address
 	registeredTopicIds, err := keeper.GetRegisteredTopicIdByReputerAddress(ctx, reputerAddress)
 	s.Require().NoError(err, "Fetching registered topic IDs by reputer address should not fail")
-<<<<<<< HEAD
-	s.Require().Equal(2, len(registeredTopicIds), "The number of topic IDs should match")
-	s.Require().ElementsMatch([]uint64{topicId1, topicId2}, registeredTopicIds, "The returned topic IDs should match the expected ones")
-=======
 	s.Require().Contains(registeredTopicIds, topicId, "The returned topic IDs should match the expected ones")
->>>>>>> 08205f50
 }
 
 func (s *KeeperTestSuite) TestIncrementTopicId() {
