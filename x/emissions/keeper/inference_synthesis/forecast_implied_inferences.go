--- conflicted
+++ resolved
@@ -128,11 +128,7 @@
 				// `j` is the inferer id. The nomenclature of `j` comes from the corresponding regret formulas in the litepaper
 				for _, j := range sortedInferersInForecast {
 					// Calculate the approximate forecast regret of the network inference
-<<<<<<< HEAD
-					R_ik[j], err = networkCombinedLoss.Quo(el.Value)
-=======
-					networkLossPerValue, err := networkCombinedLoss.Quo(forecastElementsByInferer[j].Value)
->>>>>>> abbdbf35
+					R_ik[j], err = networkCombinedLoss.Quo(forecastElementsByInferer[j].Value)
 					if err != nil {
 						fmt.Println("Error calculating network loss per value: ", err)
 						return nil, err
