--- conflicted
+++ resolved
@@ -210,33 +210,21 @@
 	palette.Forecasters = []Worker{oneInForecaster}
 
 	// Get one-in regrets for the forecaster and the inferers they provided forecasts for
-<<<<<<< HEAD
 	for _, inferer := range palette.Inferers {
-		//
-		// TODO MULTIPLY BY INFERENCES + 1-EXTRA FORECAST-IMPLIED INFERENCES
-		//
 		regret, noPriorRegret, err := palette.K.GetOneInForecasterNetworkRegret(palette.Ctx, palette.TopicId, oneInForecaster, inferer)
 		if err != nil {
 			return alloraMath.Dec{}, errorsmod.Wrapf(err, "Error getting one-in forecaster regret")
 		}
-		palette.ForecasterRegrets[inferer] = StatefulRegret{
-=======
-	for _, inferer := range palette.inferers {
-		regret, noPriorRegret, err := palette.k.GetOneInForecasterNetworkRegret(palette.ctx, palette.topicId, oneInForecaster, inferer)
-		if err != nil {
-			return alloraMath.Dec{}, errorsmod.Wrapf(err, "Error getting one-in forecaster regret")
-		}
-		palette.infererRegrets[inferer] = StatefulRegret{
->>>>>>> 9c8f1ec4
+		palette.InfererRegrets[inferer] = StatefulRegret{
 			regret:        regret.Value,
 			noPriorRegret: noPriorRegret,
 		}
 	}
-	regret, noPriorRegret, err := palette.k.GetOneInForecasterSelfNetworkRegret(palette.ctx, palette.topicId, oneInForecaster)
+	regret, noPriorRegret, err := palette.K.GetOneInForecasterSelfNetworkRegret(palette.Ctx, palette.TopicId, oneInForecaster)
 	if err != nil {
 		return alloraMath.Dec{}, errorsmod.Wrapf(err, "Error getting one-in forecaster regret")
 	}
-	palette.forecasterRegrets[oneInForecaster] = StatefulRegret{
+	palette.ForecasterRegrets[oneInForecaster] = StatefulRegret{
 		regret:        regret.Value,
 		noPriorRegret: noPriorRegret,
 	}
