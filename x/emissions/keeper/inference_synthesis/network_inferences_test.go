--- conflicted
+++ resolved
@@ -370,31 +370,6 @@
 				{Worker: "worker5", Value: "-0.0649534852873976"},
 			},
 		},
-<<<<<<< HEAD
-		infererNetworkRegrets: map[string]inference_synthesis.Regret{
-			"worker0": alloraMath.MustNewDecFromString("0.6975029322458370"),
-			"worker1": alloraMath.MustNewDecFromString("0.9101744424126180"),
-			"worker2": alloraMath.MustNewDecFromString("0.9871536722074480"),
-		},
-		forecasterNetworkRegrets: map[string]inference_synthesis.Regret{
-			"worker3": alloraMath.MustNewDecFromString("0.8308330665491310"),
-			"worker4": alloraMath.MustNewDecFromString("0.8396961220162480"),
-			"worker5": alloraMath.MustNewDecFromString("0.8017696138115460"),
-		},
-		maxRegret:           alloraMath.MustNewDecFromString("0.987153672207448"),
-		networkCombinedLoss: alloraMath.MustNewDecFromString("0.0156937658327922"),
-		epsilon:             alloraMath.MustNewDecFromString("0.0001"),
-		pInferenceSynthesis: alloraMath.MustNewDecFromString("2.0"),
-		expectedOneOutInferences: []*emissions.WithheldWorkerAttributedValue{
-			{Worker: "worker0", Value: alloraMath.MustNewDecFromString("-0.0742190978580")},
-			{Worker: "worker1", Value: alloraMath.MustNewDecFromString("-0.07829470780")},
-			{Worker: "worker2", Value: alloraMath.MustNewDecFromString("-0.0430417660986")},
-		},
-		expectedOneOutImpliedInferences: []*emissions.WithheldWorkerAttributedValue{
-			{Worker: "worker3", Value: alloraMath.MustNewDecFromString("-0.0631838513747596")},
-			{Worker: "worker4", Value: alloraMath.MustNewDecFromString("-0.063183851374759")},
-			{Worker: "worker5", Value: alloraMath.MustNewDecFromString("-0.06318385137475")},
-=======
 		{
 			name: "basic functionality 2, 5 workers, 3 forecasters",
 			inferenceByWorker: map[string]*emissions.Inference{
@@ -480,7 +455,6 @@
 				{Worker: "forecaster1", Value: "-0.08833982502870460"},
 				{Worker: "forecaster2", Value: "-0.08746610645716590"},
 			},
->>>>>>> f49e19df
 		},
 	}
 
