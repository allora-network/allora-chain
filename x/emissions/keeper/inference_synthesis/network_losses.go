package inference_synthesis

import (
	"fmt"

	alloraMath "github.com/allora-network/allora-chain/math"

	emissions "github.com/allora-network/allora-chain/x/emissions/types"
)

type RunningWeightedLoss struct {
	UnnormalizedWeightedLoss Loss
	SumWeight                Weight
}

// Update the running information needed to calculate weighted loss per worker
func RunningWeightedAvgUpdate(
	runningWeightedAvg *RunningWeightedLoss,
	nextWeight Weight,
	nextValue Weight,
) (RunningWeightedLoss, error) {
	nextValTimesWeight, err := nextValue.Mul(nextWeight)
	if err != nil {
		return RunningWeightedLoss{}, err
	}
	newUnnormalizedWeightedLoss, err := runningWeightedAvg.UnnormalizedWeightedLoss.Add(nextValTimesWeight)
	if err != nil {
		return RunningWeightedLoss{}, err
	}
	newSumWeight, err := runningWeightedAvg.SumWeight.Add(nextWeight)
	if err != nil {
		return RunningWeightedLoss{}, err
	}
	return RunningWeightedLoss{
		UnnormalizedWeightedLoss: newUnnormalizedWeightedLoss,
		SumWeight:                newSumWeight,
	}, nil
}

// Convert the running weighted average objects to WorkerAttributedValues
func convertMapOfRunningWeightedLossesToWorkerAttributedValue[T emissions.WorkerAttributedValue | emissions.WithheldWorkerAttributedValue](
	runningWeightedLosses map[Worker]*RunningWeightedLoss,
	sortedWorkers []Worker,
	epsilon alloraMath.Dec,
) []*T {
	weightedLosses := make([]*T, 0)
	for _, worker := range sortedWorkers {
		runningLoss, ok := runningWeightedLosses[worker]
		if !ok {
			continue
		}
		if runningLoss.SumWeight.Lt(epsilon) {
			fmt.Println("Sum weight for worker is 0", worker)
			continue
		}
		normalizedWeightedLoss, err := runningLoss.UnnormalizedWeightedLoss.Quo(runningLoss.SumWeight)
		if err != nil {
			fmt.Println("Error normalizing weighted loss: ", err)
			continue
		}
		weightedLosses = append(weightedLosses, &T{
			Worker: worker,
			Value:  normalizedWeightedLoss,
		})
	}
	return weightedLosses
}

func CalcNetworkLosses(
	stakesByReputer map[Worker]Stake,
	reputerReportedLosses emissions.ReputerValueBundles,
	epsilon alloraMath.Dec,
) (emissions.ValueBundle, error) {
	// Make map from inferer to their running weighted-average loss
	runningWeightedCombinedLoss := RunningWeightedLoss{alloraMath.ZeroDec(), alloraMath.ZeroDec()}
	runningWeightedInfererLosses := make(map[Worker]*RunningWeightedLoss)
	runningWeightedForecasterLosses := make(map[Worker]*RunningWeightedLoss)
	runningWeightedNaiveLoss := RunningWeightedLoss{alloraMath.ZeroDec(), alloraMath.ZeroDec()}
	runningWeightedOneOutInfererLosses := make(map[Worker]*RunningWeightedLoss) // Withheld worker -> Forecaster -> Loss
	runningWeightedOneOutForecasterLosses := make(map[Worker]*RunningWeightedLoss)
	runningWeightedOneInForecasterLosses := make(map[Worker]*RunningWeightedLoss)

	for _, report := range reputerReportedLosses.ReputerValueBundles {
		if report.ValueBundle != nil {
			stakeAmount, err := alloraMath.NewDecFromSdkInt(stakesByReputer[report.ValueBundle.Reputer])
			if err != nil {
				return emissions.ValueBundle{}, err
			}

			// Update combined loss with reputer reported loss and stake
			runningWeightedCombinedLoss, err = RunningWeightedAvgUpdate(&runningWeightedCombinedLoss, stakeAmount, report.ValueBundle.CombinedValue)
			if err != nil {
				fmt.Println("Error updating running weighted average for next combined loss: ", err)
				return emissions.ValueBundle{}, err
			}
<<<<<<< HEAD
=======
			// If the combined loss is zero, set it to epsilon to avoid divide by zero
			if nextCombinedLoss.Loss.IsZero() {
				nextCombinedLoss.Loss = epsilon
			}
			runningWeightedCombinedLoss = nextCombinedLoss
>>>>>>> 6430631d

			// Not all reputers may have reported losses on the same set of inferers => important that the code below doesn't assume that!
			// Update inferer losses
			for _, loss := range report.ValueBundle.InfererValues {
				if runningWeightedInfererLosses[loss.Worker] == nil {
					runningWeightedInfererLosses[loss.Worker] = &RunningWeightedLoss{
						UnnormalizedWeightedLoss: alloraMath.ZeroDec(),
						SumWeight:                alloraMath.ZeroDec(),
					}
				}

				nextAvg, err := RunningWeightedAvgUpdate(runningWeightedInfererLosses[loss.Worker], stakeAmount, loss.Value)
				if err != nil {
					fmt.Println("Error updating running weighted average for inferer: ", err)
					return emissions.ValueBundle{}, err
				}
				runningWeightedInfererLosses[loss.Worker] = &nextAvg
			}

			// Update forecaster losses
			for _, loss := range report.ValueBundle.ForecasterValues {
				if runningWeightedForecasterLosses[loss.Worker] == nil {
					runningWeightedForecasterLosses[loss.Worker] = &RunningWeightedLoss{
						UnnormalizedWeightedLoss: alloraMath.ZeroDec(),
						SumWeight:                alloraMath.ZeroDec(),
					}
				}

				nextAvg, err := RunningWeightedAvgUpdate(runningWeightedForecasterLosses[loss.Worker], stakeAmount, loss.Value)
				if err != nil {
					fmt.Println("Error updating running weighted average for forecaster: ", err)
					return emissions.ValueBundle{}, err
				}
				runningWeightedForecasterLosses[loss.Worker] = &nextAvg
			}

			// Update naive loss
			runningWeightedNaiveLoss, err = RunningWeightedAvgUpdate(&runningWeightedNaiveLoss, stakeAmount, report.ValueBundle.NaiveValue)
			if err != nil {
				fmt.Println("Error updating running weighted average for naive loss: ", err)
				return emissions.ValueBundle{}, err
			}

			// Update one-out inferer losses
			for _, loss := range report.ValueBundle.OneOutInfererValues {
				if runningWeightedOneOutInfererLosses[loss.Worker] == nil {
					runningWeightedOneOutInfererLosses[loss.Worker] = &RunningWeightedLoss{
						UnnormalizedWeightedLoss: alloraMath.ZeroDec(),
						SumWeight:                alloraMath.ZeroDec(),
					}
				}
				nextAvg, err := RunningWeightedAvgUpdate(runningWeightedOneOutInfererLosses[loss.Worker], stakeAmount, loss.Value)
				if err != nil {
					fmt.Println("Error updating running weighted average for one-out inferer: ", err)
					return emissions.ValueBundle{}, err
				}
				runningWeightedOneOutInfererLosses[loss.Worker] = &nextAvg
			}

			// Update one-out forecaster losses
			for _, loss := range report.ValueBundle.OneOutForecasterValues {
				if runningWeightedOneOutForecasterLosses[loss.Worker] == nil {
					runningWeightedOneOutForecasterLosses[loss.Worker] = &RunningWeightedLoss{
						UnnormalizedWeightedLoss: alloraMath.ZeroDec(),
						SumWeight:                alloraMath.ZeroDec(),
					}
				}

				nextAvg, err := RunningWeightedAvgUpdate(runningWeightedOneOutForecasterLosses[loss.Worker], stakeAmount, loss.Value)
				if err != nil {
					fmt.Println("Error updating running weighted average for one-out forecaster: ", err)
					return emissions.ValueBundle{}, err
				}
				runningWeightedOneOutForecasterLosses[loss.Worker] = &nextAvg
			}

			// Update one-in forecaster losses
			for _, loss := range report.ValueBundle.OneInForecasterValues {
				if runningWeightedOneInForecasterLosses[loss.Worker] == nil {
					runningWeightedOneInForecasterLosses[loss.Worker] = &RunningWeightedLoss{
						UnnormalizedWeightedLoss: alloraMath.ZeroDec(),
						SumWeight:                alloraMath.ZeroDec(),
					}
				}

				nextAvg, err := RunningWeightedAvgUpdate(runningWeightedOneInForecasterLosses[loss.Worker], stakeAmount, loss.Value)
				if err != nil {
					fmt.Println("Error updating running weighted average for one-in forecaster: ", err)
					return emissions.ValueBundle{}, err
				}
				runningWeightedOneInForecasterLosses[loss.Worker] = &nextAvg
			}
		}
	}

<<<<<<< HEAD
	sortedInferers := GetSortedStringKeys(runningWeightedInfererLosses)
	sortedForecasters := GetSortedStringKeys(runningWeightedForecasterLosses)
	if runningWeightedCombinedLoss.SumWeight.Lt(epsilon) {
		fmt.Println("Sum weight for combined and naive loss is 0")
		return emissions.ValueBundle{}, emissions.ErrFractionDivideByZero
	}
	combinedValue, err := runningWeightedCombinedLoss.UnnormalizedWeightedLoss.Quo(runningWeightedCombinedLoss.SumWeight)
	if err != nil {
		fmt.Println("Error normalizing combined loss: ", err)
		return emissions.ValueBundle{}, err
	}
=======
	sortedInferers := alloraMath.GetSortedKeys(runningWeightedInfererLosses)
	sortedForecasters := alloraMath.GetSortedKeys(runningWeightedForecasterLosses)
>>>>>>> 6430631d
	// Convert the running weighted averages to WorkerAttributedValue/WithheldWorkerAttributedValue for inferers and forecasters
	infererLosses := convertMapOfRunningWeightedLossesToWorkerAttributedValue[emissions.WorkerAttributedValue](runningWeightedInfererLosses, sortedInferers, epsilon)
	forecasterLosses := convertMapOfRunningWeightedLossesToWorkerAttributedValue[emissions.WorkerAttributedValue](runningWeightedForecasterLosses, sortedForecasters, epsilon)
	naiveValue, err := runningWeightedNaiveLoss.UnnormalizedWeightedLoss.Quo(runningWeightedNaiveLoss.SumWeight)
	if err != nil {
		fmt.Println("Error normalizing naive loss: ", err)
		return emissions.ValueBundle{}, err
	}
	oneOutInfererLosses := convertMapOfRunningWeightedLossesToWorkerAttributedValue[emissions.WithheldWorkerAttributedValue](runningWeightedOneOutInfererLosses, sortedInferers, epsilon)
	oneOutForecasterLosses := convertMapOfRunningWeightedLossesToWorkerAttributedValue[emissions.WithheldWorkerAttributedValue](runningWeightedOneOutForecasterLosses, sortedForecasters, epsilon)
	oneInForecasterLosses := convertMapOfRunningWeightedLossesToWorkerAttributedValue[emissions.WorkerAttributedValue](runningWeightedOneInForecasterLosses, sortedForecasters, epsilon)

	output := emissions.ValueBundle{
		CombinedValue:          combinedValue,
		InfererValues:          infererLosses,
		ForecasterValues:       forecasterLosses,
		NaiveValue:             naiveValue,
		OneOutInfererValues:    oneOutInfererLosses,
		OneOutForecasterValues: oneOutForecasterLosses,
		OneInForecasterValues:  oneInForecasterLosses,
	}

	return output, nil
}

// Same as CalcNetworkLosses() but just returns the combined loss
func CalcCombinedNetworkLoss(
	stakesByReputer map[Worker]Stake,
	reputerReportedLosses *emissions.ReputerValueBundles,
	epsilon alloraMath.Dec,
) (Loss, error) {
	// Make map from inferer to their running weighted-average loss
	runningWeightedCombinedLoss := RunningWeightedLoss{alloraMath.ZeroDec(), alloraMath.ZeroDec()}

	for _, report := range reputerReportedLosses.ReputerValueBundles {
		if report.ValueBundle != nil {
			stakeAmount, err := alloraMath.NewDecFromSdkInt(stakesByReputer[report.ValueBundle.Reputer])
			if err != nil {
				fmt.Println("Error converting stake to Dec: ", err)
				return Loss{}, err
			}

			// Update combined loss with reputer reported loss and stake
			nextCombinedLoss, err := RunningWeightedAvgUpdate(
				&runningWeightedCombinedLoss,
				stakeAmount,
				report.ValueBundle.CombinedValue,
			)
			if err != nil {
				fmt.Println("Error updating running weighted average for combined loss: ", err)
				return Loss{}, err
			}
			runningWeightedCombinedLoss = nextCombinedLoss
		}
	}
<<<<<<< HEAD

	if runningWeightedCombinedLoss.SumWeight.Lt(epsilon) {
		fmt.Println("Sum weight for combined loss is 0")
		return Loss{}, emissions.ErrFractionDivideByZero
	}
	combinedValue, err := runningWeightedCombinedLoss.UnnormalizedWeightedLoss.Quo(runningWeightedCombinedLoss.SumWeight)
	if err != nil {
		fmt.Println("Error normalizing combined loss: ", err)
		return Loss{}, err
	}

	return combinedValue, nil
=======
	// If the combined loss is zero, set it to epsilon to avoid divide by zero
	if runningWeightedCombinedLoss.Loss.IsZero() {
		runningWeightedCombinedLoss.Loss = epsilon
	}
	return runningWeightedCombinedLoss.Loss, nil
>>>>>>> 6430631d
}<|MERGE_RESOLUTION|>--- conflicted
+++ resolved
@@ -93,14 +93,10 @@
 				fmt.Println("Error updating running weighted average for next combined loss: ", err)
 				return emissions.ValueBundle{}, err
 			}
-<<<<<<< HEAD
-=======
 			// If the combined loss is zero, set it to epsilon to avoid divide by zero
-			if nextCombinedLoss.Loss.IsZero() {
-				nextCombinedLoss.Loss = epsilon
-			}
-			runningWeightedCombinedLoss = nextCombinedLoss
->>>>>>> 6430631d
+			if runningWeightedCombinedLoss.SumWeight.IsZero() {
+				runningWeightedCombinedLoss.SumWeight = epsilon
+			}
 
 			// Not all reputers may have reported losses on the same set of inferers => important that the code below doesn't assume that!
 			// Update inferer losses
@@ -196,9 +192,8 @@
 		}
 	}
 
-<<<<<<< HEAD
-	sortedInferers := GetSortedStringKeys(runningWeightedInfererLosses)
-	sortedForecasters := GetSortedStringKeys(runningWeightedForecasterLosses)
+	sortedInferers := alloraMath.GetSortedKeys(runningWeightedInfererLosses)
+	sortedForecasters := alloraMath.GetSortedKeys(runningWeightedForecasterLosses)
 	if runningWeightedCombinedLoss.SumWeight.Lt(epsilon) {
 		fmt.Println("Sum weight for combined and naive loss is 0")
 		return emissions.ValueBundle{}, emissions.ErrFractionDivideByZero
@@ -208,10 +203,6 @@
 		fmt.Println("Error normalizing combined loss: ", err)
 		return emissions.ValueBundle{}, err
 	}
-=======
-	sortedInferers := alloraMath.GetSortedKeys(runningWeightedInfererLosses)
-	sortedForecasters := alloraMath.GetSortedKeys(runningWeightedForecasterLosses)
->>>>>>> 6430631d
 	// Convert the running weighted averages to WorkerAttributedValue/WithheldWorkerAttributedValue for inferers and forecasters
 	infererLosses := convertMapOfRunningWeightedLossesToWorkerAttributedValue[emissions.WorkerAttributedValue](runningWeightedInfererLosses, sortedInferers, epsilon)
 	forecasterLosses := convertMapOfRunningWeightedLossesToWorkerAttributedValue[emissions.WorkerAttributedValue](runningWeightedForecasterLosses, sortedForecasters, epsilon)
@@ -267,11 +258,8 @@
 			runningWeightedCombinedLoss = nextCombinedLoss
 		}
 	}
-<<<<<<< HEAD
-
 	if runningWeightedCombinedLoss.SumWeight.Lt(epsilon) {
-		fmt.Println("Sum weight for combined loss is 0")
-		return Loss{}, emissions.ErrFractionDivideByZero
+		runningWeightedCombinedLoss.SumWeight = epsilon
 	}
 	combinedValue, err := runningWeightedCombinedLoss.UnnormalizedWeightedLoss.Quo(runningWeightedCombinedLoss.SumWeight)
 	if err != nil {
@@ -280,11 +268,4 @@
 	}
 
 	return combinedValue, nil
-=======
-	// If the combined loss is zero, set it to epsilon to avoid divide by zero
-	if runningWeightedCombinedLoss.Loss.IsZero() {
-		runningWeightedCombinedLoss.Loss = epsilon
-	}
-	return runningWeightedCombinedLoss.Loss, nil
->>>>>>> 6430631d
 }