--- conflicted
+++ resolved
@@ -188,15 +188,8 @@
 	}
 
 	// Normalize the running unnormalized network inference to yield output
-<<<<<<< HEAD
-	// TODO: Add this in the future as a parameter(?)
-	weightsEpsilon := alloraMath.MustNewDecFromString("0.0000001")
-	if sumWeights.Lt(weightsEpsilon) {
-		sumWeights = weightsEpsilon
-=======
 	if sumWeights.Lt(p.EpsilonSafeDiv) {
 		sumWeights = p.EpsilonSafeDiv
->>>>>>> 018aa127
 	}
 	ret, err := runningUnnormalizedI_i.Quo(sumWeights)
 	if err != nil {
