package inference_synthesis

import (
	"fmt"

	alloraMath "github.com/allora-network/allora-chain/math"

	"github.com/allora-network/allora-chain/x/emissions/keeper"
	"github.com/allora-network/allora-chain/x/emissions/types"
	emissions "github.com/allora-network/allora-chain/x/emissions/types"
	sdk "github.com/cosmos/cosmos-sdk/types"
)

// Create a map from worker address to their inference or forecast-implied inference
func MakeMapFromWorkerToTheirWork(inferences []*emissions.Inference) map[Worker]*emissions.Inference {
	inferencesByWorker := make(map[Worker]*emissions.Inference)
	for _, inference := range inferences {
		inferencesByWorker[inference.Inferer] = inference
	}
	return inferencesByWorker
}

type AllWorkersAreNew struct {
	AllInferersAreNew    bool
	AllForecastersAreNew bool
}

func AreAllWorkersNew(
	ctx sdk.Context,
	k keeper.Keeper,
	topicId TopicId,
	inferenceByWorker map[Worker]*emissions.Inference,
	forecasts *emissions.Forecasts,
) (AllWorkersAreNew, error) {
	allInferersAreNew := true
	for inferer := range inferenceByWorker {
		_, noPriorRegret, err := k.GetInfererNetworkRegret(ctx, topicId, sdk.AccAddress(inferer))
		if err != nil {
			fmt.Println("Error getting inferer regret: ", err)
			return AllWorkersAreNew{}, err // TODO: THIS OR continue ??
		}

		allInferersAreNew = allInferersAreNew && noPriorRegret
	}

	allForecastersAreNew := true
	for _, forecast := range forecasts.Forecasts {
		_, noPriorRegret, err := k.GetForecasterNetworkRegret(ctx, topicId, sdk.AccAddress(forecast.Forecaster))
		if err != nil {
			fmt.Println("Error getting forecaster regret: ", err)
			return AllWorkersAreNew{}, err // TODO: THIS OR continue ??
		}

		allForecastersAreNew = allForecastersAreNew && noPriorRegret
	}

	return AllWorkersAreNew{
		AllInferersAreNew:    allInferersAreNew,
		AllForecastersAreNew: allForecastersAreNew,
	}, nil
}

type MaximalRegrets struct {
	MaxInferenceRegret     Regret
	MaxForecastRegret      Regret
	MaxOneInForecastRegret map[Worker]Regret // max regret for each one-in forecaster
}

// Find the maximum regret admitted by any worker for an inference or forecast task; used in calculating the network combined inference
func FindMaxRegretAmongWorkersWithLosses(
	ctx sdk.Context,
	k keeper.Keeper,
	topicId TopicId,
	inferenceByWorker map[Worker]*emissions.Inference,
	forecastImpliedInferenceByWorker map[Worker]*emissions.Inference,
	epsilon alloraMath.Dec,
) (MaximalRegrets, error) {
	maxInfererRegret := epsilon // averts div by 0 error
	for inferer := range inferenceByWorker {
		infererRegret, _, err := k.GetInfererNetworkRegret(ctx, topicId, sdk.AccAddress(inferer))
		if err != nil {
			fmt.Println("Error getting inferer regret: ", err)
			return MaximalRegrets{}, err // TODO: THIS OR continue ??
		}

		if maxInfererRegret.Lt(infererRegret.Value) {
			maxInfererRegret = infererRegret.Value
		}
	}

	maxForecasterRegret := epsilon // averts div by 0 error
	for forecaster := range forecastImpliedInferenceByWorker {
		forecasterRegret, _, err := k.GetForecasterNetworkRegret(ctx, topicId, sdk.AccAddress(forecaster))
		if err != nil {
			fmt.Println("Error getting forecaster regret: ", err)
			return MaximalRegrets{}, err // TODO: THIS OR continue ??
		}

		if maxForecasterRegret.Lt(forecasterRegret.Value) {
			maxForecasterRegret = forecasterRegret.Value
		}
	}

	maxOneInForecasterRegret := make(map[Worker]Regret) // averts div by 0 error
	for forecaster := range forecastImpliedInferenceByWorker {
		for inferer := range inferenceByWorker {
			oneInForecasterRegret, _, err := k.GetOneInForecasterNetworkRegret(ctx, topicId, sdk.AccAddress(forecaster), sdk.AccAddress(inferer))
			if err != nil {
				fmt.Println("Error getting forecaster regret: ", err)
				return MaximalRegrets{}, err // TODO: THIS OR continue ??
			}
			if maxOneInForecasterRegret[forecaster].Lt(oneInForecasterRegret.Value) {
				maxOneInForecasterRegret[forecaster] = oneInForecasterRegret.Value
			}
		}

		oneInForecasterSelfRegret, _, err := k.GetOneInForecasterNetworkRegret(ctx, topicId, sdk.AccAddress(forecaster), sdk.AccAddress(forecaster))
		if err != nil {
			fmt.Println("Error getting one-in forecaster self regret: ", err)
			return MaximalRegrets{}, err // TODO: THIS OR continue ??
		}
		if maxOneInForecasterRegret[forecaster].Lt(oneInForecasterSelfRegret.Value) {
			maxOneInForecasterRegret[forecaster] = oneInForecasterSelfRegret.Value
		}
	}

	return MaximalRegrets{
		MaxInferenceRegret:     maxInfererRegret,
		MaxForecastRegret:      maxForecasterRegret,
		MaxOneInForecastRegret: maxOneInForecasterRegret,
	}, nil
}

func accumulateNormalizedI_iAndSumWeights(
	inference *emissions.Inference,
	regret emissions.TimestampedValue,
	noPriorRegret bool,
	allWorkersAreNew bool,
	maxRegret Regret,
	pInferenceSynthesis alloraMath.Dec,
	unnormalizedI_i alloraMath.Dec,
	sumWeights alloraMath.Dec,
) (alloraMath.Dec, alloraMath.Dec, error) {
	err := error(nil)

	// If there is no prior regret and there is at least 1 non-new forecaster => skip this forecaster, i.e. set their weight to 0
	if noPriorRegret && !allWorkersAreNew {
		return unnormalizedI_i, sumWeights, nil
	}

	// If all workers are new, then the weight is 1 for all workers
	// Otherwise, calculate the weight based on the regret of the worker
	if allWorkersAreNew {
		// If all workers are new, then the weight is 1 for all workers; take regular average of inferences
		unnormalizedI_i, err = unnormalizedI_i.Add(inference.Value)
		if err != nil {
			fmt.Println("Error adding weight by worker value: ", err)
			return alloraMath.ZeroDec(), alloraMath.ZeroDec(), err
		}
		sumWeights, err = sumWeights.Add(alloraMath.OneDec())
		if err != nil {
			fmt.Println("Error adding weight: ", err)
			return alloraMath.ZeroDec(), alloraMath.ZeroDec(), err
		}
	} else {
		// If at least one worker is not new, then we take a weighted average of all workers' inferences
		// Normalize forecaster regret then calculate gradient => weight per forecaster for network combined inference
		regretFrac, err := regret.Value.Quo(maxRegret.Abs())
		if err != nil {
			fmt.Println("Error calculating regret fraction: ", err)
			return alloraMath.ZeroDec(), alloraMath.ZeroDec(), err
		}
		weight, err := Gradient(pInferenceSynthesis, regretFrac)
		if err != nil {
			fmt.Println("Error calculating gradient: ", err)
			return alloraMath.ZeroDec(), alloraMath.ZeroDec(), err
		}
		if !weight.Equal(alloraMath.ZeroDec()) && inference != nil {
			weightTimesInference, err := weight.Mul(inference.Value) // numerator of network combined inference calculation
			if err != nil {
				fmt.Println("Error calculating weight by worker value: ", err)
				return alloraMath.ZeroDec(), alloraMath.ZeroDec(), err
			}
			unnormalizedI_i, err = unnormalizedI_i.Add(weightTimesInference)
			if err != nil {
				fmt.Println("Error adding weight by worker value: ", err)
				return alloraMath.ZeroDec(), alloraMath.ZeroDec(), err
			}
			sumWeights, err = sumWeights.Add(weight)
			if err != nil {
				fmt.Println("Error adding weight: ", err)
				return alloraMath.ZeroDec(), alloraMath.ZeroDec(), err
			}
		}
	}

	return unnormalizedI_i, sumWeights, nil
}

// Calculates network combined inference I_i, network per worker regret R_i-1,l, and weights w_il from the litepaper:
// I_i = Σ_l w_il I_il / Σ_l w_il
// w_il = φ'_p(\hatR_i-1,l)
// \hatR_i-1,l = R_i-1,l / |max_{l'}(R_i-1,l')|
// given inferences, forecast-implied inferences, and network regrets
func CalcWeightedInference(
	ctx sdk.Context,
	k keeper.Keeper,
	topicId TopicId,
	inferenceByWorker map[Worker]*emissions.Inference,
	forecastImpliedInferenceByWorker map[Worker]*emissions.Inference,
	allWorkersAreNew AllWorkersAreNew,
	maxRegret Regret,
	epsilon alloraMath.Dec,
	pInferenceSynthesis alloraMath.Dec,
) (InferenceValue, error) {
	if maxRegret.Lt(epsilon) {
		fmt.Println("Error maxRegret < epsilon: ", maxRegret, epsilon)
		return InferenceValue{}, emissions.ErrFractionDivideByZero
	}

	// Calculate the network combined inference and network worker regrets
	unnormalizedI_i := alloraMath.ZeroDec()
	sumWeights := alloraMath.ZeroDec()

	for inferer := range inferenceByWorker {
		// Get the regret of the inferer
		regret, noPriorRegret, err := k.GetInfererNetworkRegret(ctx, topicId, sdk.AccAddress(inferer))
		if err != nil {
			fmt.Println("Error getting inferer regret: ", err)
			return InferenceValue{}, err
		}
		unnormalizedI_i, sumWeights, err = accumulateNormalizedI_iAndSumWeights(
			inferenceByWorker[inferer],
			regret,
			noPriorRegret,
			allWorkersAreNew.AllInferersAreNew,
			maxRegret,
			pInferenceSynthesis,
			unnormalizedI_i,
			sumWeights,
		)
		if err != nil {
			fmt.Println("Error accumulating i_i and weights for inferer: ", err)
			return InferenceValue{}, err
		}
	}

	for forecaster := range forecastImpliedInferenceByWorker {
		// Get the regret of the forecaster
		regret, noPriorRegret, err := k.GetForecasterNetworkRegret(ctx, topicId, sdk.AccAddress(forecaster))
		if err != nil {
			fmt.Println("Error getting forecaster regret: ", err)
			return InferenceValue{}, err
		}
		unnormalizedI_i, sumWeights, err = accumulateNormalizedI_iAndSumWeights(
			forecastImpliedInferenceByWorker[forecaster],
			regret,
			noPriorRegret,
			allWorkersAreNew.AllForecastersAreNew,
			maxRegret,
			pInferenceSynthesis,
			unnormalizedI_i,
			sumWeights,
		)
		if err != nil {
			fmt.Println("Error accumulating i_i and weights for forecaster: ", err)
			return InferenceValue{}, err
		}
	}

	// Normalize the network combined inference
	if sumWeights.Lt(epsilon) {
		return InferenceValue{}, emissions.ErrSumWeightsLessThanEta
	}
	ret, err := unnormalizedI_i.Quo(sumWeights)
	if err != nil {
		fmt.Println("Error calculating network combined inference: ", err)
		return InferenceValue{}, err
	}
	return ret, nil // divide numerator by denominator to get network combined inference
}

// Returns all one-out inferences that are possible given the provided input
// Assumed that there is at most 1 inference per worker. Also that there is at most 1 forecast-implied inference per worker.
// Loop over all inferences and forecast-implied inferences and withold one inference. Then calculate the network inference less that witheld inference
// If an inference is held out => recalculate the forecast-implied inferences before calculating the network inference
func CalcOneOutInferences(
	ctx sdk.Context,
	k keeper.Keeper,
	topicId TopicId,
	inferenceByWorker map[Worker]*emissions.Inference,
	forecastImpliedInferenceByWorker map[Worker]*emissions.Inference,
	forecasts *emissions.Forecasts,
	allWorkersAreNew AllWorkersAreNew,
	maxRegret Regret,
	networkCombinedLoss Loss,
	epsilon alloraMath.Dec,
	pInferenceSynthesis alloraMath.Dec,
) ([]*emissions.WithheldWorkerAttributedValue, []*emissions.WithheldWorkerAttributedValue, error) {
	// Loop over inferences and reclculate forecast-implied inferences before calculating the network inference
	oneOutInferences := make([]*emissions.WithheldWorkerAttributedValue, 0)
	for worker := range inferenceByWorker {
		// Remove the inference of the worker from the inferences
		inferencesWithoutWorker := make(map[Worker]*emissions.Inference)

		for workerOfInference, inference := range inferenceByWorker {
			if workerOfInference != worker {
				inferencesWithoutWorker[workerOfInference] = inference
			}
		}

		// Recalculate the forecast-implied inferences without the worker's inference
		forecastImpliedInferencesWithoutWorkerByWorker, err := CalcForcastImpliedInferences(
			inferencesWithoutWorker,
			forecasts,
			networkCombinedLoss,
			allWorkersAreNew.AllInferersAreNew,
			epsilon,
			pInferenceSynthesis,
		)

		if err != nil {
			fmt.Println("Error calculating forecast-implied inferences for held-out inference: ", err)
			return nil, nil, err
		}

		oneOutNetworkInferenceWithoutInferer, err := CalcWeightedInference(
			ctx,
			k,
			topicId,
			inferencesWithoutWorker,
			forecastImpliedInferencesWithoutWorkerByWorker,
			allWorkersAreNew,
			maxRegret,
			epsilon,
			pInferenceSynthesis,
		)
		if err != nil {
			fmt.Println("Error calculating one-out inference for inferer: ", err)
			return nil, nil, err
		}

		oneOutInferences = append(oneOutInferences, &emissions.WithheldWorkerAttributedValue{
			Worker: worker,
			Value:  oneOutNetworkInferenceWithoutInferer,
		})
	}

	// Loop over forecast-implied inferences and set it as the only forecast-implied inference one at a time, then calculate the network inference given that one held out
	oneOutImpliedInferences := make([]*emissions.WithheldWorkerAttributedValue, 0)
	for worker := range forecastImpliedInferenceByWorker {
		// Remove the inference of the worker from the inferences
		impliedInferenceWithoutWorker := make(map[Worker]*emissions.Inference)

		for workerOfImpliedInference, inference := range inferenceByWorker {
			if workerOfImpliedInference != worker {
				impliedInferenceWithoutWorker[workerOfImpliedInference] = inference
			}
		}

		// Calculate the network inference without the worker's inference
		oneOutInference, err := CalcWeightedInference(
			ctx,
			k,
			topicId,
			inferenceByWorker,
			impliedInferenceWithoutWorker,
			allWorkersAreNew,
			maxRegret,
			epsilon,
			pInferenceSynthesis,
		)
		if err != nil {
			fmt.Println("Error calculating one-out inference for forecaster: ", err)
			return nil, nil, err
		}
		oneOutImpliedInferences = append(oneOutImpliedInferences, &emissions.WithheldWorkerAttributedValue{
			Worker: worker,
			Value:  oneOutInference,
		})
	}

	return oneOutInferences, oneOutImpliedInferences, nil
}

// Returns all one-in inferences that are possible given the provided input
// Assumed that there is at most 1 inference per worker. Also that there is at most 1 forecast-implied inference per worker.
func CalcOneInInferences(
	ctx sdk.Context,
	k keeper.Keeper,
	topicId TopicId,
	inferences map[Worker]*emissions.Inference,
	forecastImpliedInferences map[Worker]*emissions.Inference,
	allWorkersAreNew AllWorkersAreNew,
	maxRegretsByOneInForecaster map[Worker]Regret,
	epsilon alloraMath.Dec,
	pInferenceSynthesis alloraMath.Dec,
) ([]*emissions.WorkerAttributedValue, error) {
	// Loop over all forecast-implied inferences and set it as the only forecast-implied inference one at a time, then calculate the network inference given that one held out
	oneInInferences := make([]*emissions.WorkerAttributedValue, 0)
	for oneInForecaster := range forecastImpliedInferences {
		// In each loop, remove all forecast-implied inferences except one
		forecastImpliedInferencesWithForecaster := make(map[Worker]*emissions.Inference)
		forecastImpliedInferencesWithForecaster[oneInForecaster] = forecastImpliedInferences[oneInForecaster]
		// Calculate the network inference without the worker's forecast-implied inference
		oneInInference, err := CalcWeightedInference(
			ctx,
			k,
			topicId,
			inferences,
			forecastImpliedInferencesWithForecaster,
			allWorkersAreNew,
			maxRegretsByOneInForecaster[oneInForecaster],
			epsilon,
			pInferenceSynthesis,
		)
		if err != nil {
			fmt.Println("Error calculating one-in inference: ", err)
			return nil, err
		}
		oneInInferences = append(oneInInferences, &emissions.WorkerAttributedValue{
			Worker: oneInForecaster,
			Value:  oneInInference,
		})
	}
	return oneInInferences, nil
}

// Calculates all network inferences in I_i given inferences, forecast implied inferences, and network combined inference.
// I_ij are the inferences of worker j and already given as an argument.
func CalcNetworkInferences(
	ctx sdk.Context,
	k keeper.Keeper,
	topicId TopicId,
	inferences *emissions.Inferences,
	forecasts *emissions.Forecasts,
	networkCombinedLoss Loss,
	epsilon alloraMath.Dec,
	pInferenceSynthesis alloraMath.Dec,
) (*emissions.ValueBundle, error) {
	// Map each worker to their inference
	inferenceByWorker := MakeMapFromWorkerToTheirWork(inferences.Inferences)

	allWorkersAreNew, err := AreAllWorkersNew(ctx, k, topicId, inferenceByWorker, forecasts)
	if err != nil {
		fmt.Println("Error checking if all workers are new: ", err)
		return nil, err
	}

	// Calculate forecast-implied inferences I_ik
	forecastImpliedInferenceByWorker, err := CalcForcastImpliedInferences(
		inferenceByWorker,
		forecasts,
		networkCombinedLoss,
		allWorkersAreNew.AllInferersAreNew,
		epsilon,
		pInferenceSynthesis,
	)
	if err != nil {
		fmt.Println("Error calculating forecast-implied inferences: ", err)
		return nil, err
	}

	// Find the maximum regret admitted by any worker for an inference or forecast task; used to normalize regrets that are passed to the gradient function
	currentMaxRegrets, err := FindMaxRegretAmongWorkersWithLosses(
		ctx,
		k,
		topicId,
		inferenceByWorker,
		forecastImpliedInferenceByWorker,
		epsilon,
	)
	if err != nil {
		fmt.Println("Error finding max regret among workers with losses: ", err)
		return nil, err
	}
	maxCombinedRegret := alloraMath.Max(currentMaxRegrets.MaxInferenceRegret, currentMaxRegrets.MaxForecastRegret)

	// Calculate the combined network inference I_i
	combinedNetworkInference, err := CalcWeightedInference(
		ctx,
		k,
		topicId,
		inferenceByWorker,
		forecastImpliedInferenceByWorker,
		allWorkersAreNew,
		maxCombinedRegret,
		epsilon,
		pInferenceSynthesis,
	)
	if err != nil {
		fmt.Println("Error calculating network combined inference: ", err)
		return nil, err
	}

	// Calculate the naive inference I^-_i
	naiveInference, err := CalcWeightedInference(
		ctx,
		k,
		topicId,
		inferenceByWorker,
		nil,
		allWorkersAreNew,
		currentMaxRegrets.MaxInferenceRegret,
		epsilon,
		pInferenceSynthesis,
	)
	if err != nil {
		fmt.Println("Error calculating naive inference: ", err)
		return nil, err
	}

	// Calculate the one-out inference I^-_li
	oneOutInferences, oneOutImpliedInferences, err := CalcOneOutInferences(
		ctx,
		k,
		topicId,
		inferenceByWorker,
		forecastImpliedInferenceByWorker,
		forecasts,
		allWorkersAreNew,
		maxCombinedRegret,
		networkCombinedLoss,
		epsilon,
		pInferenceSynthesis,
	)
	if err != nil {
		fmt.Println("Error calculating one-out inferences: ", err)
		return nil, err
	}

	// Calculate the one-in inference I^+_ki
	oneInInferences, err := CalcOneInInferences(ctx, k,
		topicId,
		inferenceByWorker,
		forecastImpliedInferenceByWorker,
		allWorkersAreNew,
		currentMaxRegrets.MaxOneInForecastRegret,
		epsilon,
		pInferenceSynthesis,
	)
	if err != nil {
		fmt.Println("Error calculating one-in inferences: ", err)
		return nil, err
	}

<<<<<<< HEAD
	infererValues := make([]*emissions.WorkerAttributedValue, 0)
	for _, inferer := range inferences.Inferences {
=======
	// For completeness, send the inferences and forecastImpliedInferences in the bundle
	// Turn the forecast-implied inferences into a WorkerAttributedValue array
	infererValues := make([]*emissions.WorkerAttributedValue, 0)
	for _, inferer := range inferences.Inferences {
		fmt.Println("Returning Inference: ", inferences)
>>>>>>> 655658a0
		infererValues = append(infererValues, &emissions.WorkerAttributedValue{
			Worker: inferer.Inferer,
			Value:  inferer.Value,
		})
	}

<<<<<<< HEAD
	forecasterValues := make([]*emissions.WorkerAttributedValue, 0)
	for _, forecaster := range forecastImpliedInferenceByWorker {
		forecasterValues = append(forecasterValues, &emissions.WorkerAttributedValue{
			Worker: forecaster.Inferer,
			Value:  forecaster.Value,
=======
	forecastImpliedInferences := make([]*emissions.WorkerAttributedValue, 0)
	for _, forecastImpliedInference := range forecastImpliedInferenceByWorker {
		fmt.Println("Forecast implied inference: ", forecastImpliedInference)
		forecastImpliedInferences = append(forecastImpliedInferences, &emissions.WorkerAttributedValue{
			Worker: forecastImpliedInference.Inferer,
			Value:  forecastImpliedInference.Value,
>>>>>>> 655658a0
		})
	}

	// Build value bundle to return all the calculated inferences
	// Shouldn't need inferences nor forecasts because given from context (input arguments)
	return &emissions.ValueBundle{
		TopicId:                topicId,
		CombinedValue:          combinedNetworkInference,
		InfererValues:          infererValues,
		ForecasterValues:       forecasterValues,
		NaiveValue:             naiveInference,
		InfererValues:          infererValues,
		ForecasterValues:       forecastImpliedInferences,
		OneOutInfererValues:    oneOutInferences,
		OneOutForecasterValues: oneOutImpliedInferences,
		OneInForecasterValues:  oneInInferences,
	}, nil
}

func GetNetworkInferencesAtBlock(
	ctx sdk.Context,
	k keeper.Keeper,
	topicId TopicId,
	blockHeight BlockHeight,
) (*emissions.ValueBundle, BlockHeight, error) {
	params, err := k.GetParams(ctx)
	if err != nil {
		return nil, 0, err
	}

	stakesOnTopic, err := k.GetStakePlacementsByTopic(ctx, topicId)
	if err != nil {
		return nil, 0, err
	}

	// Map list of stakesOnTopic to map of stakesByReputer
	stakesByReputer := make(map[string]types.StakePlacement)
	for _, stake := range stakesOnTopic {
		stakesByReputer[stake.Reputer] = stake
	}

	reputerReportedLosses, _, err := k.GetReputerReportedLossesAtOrBeforeBlock(ctx, topicId, blockHeight)
	if err != nil {
		return nil, 0, err
	}

	networkCombinedLoss, err := CalcCombinedNetworkLoss(stakesByReputer, reputerReportedLosses, params.Epsilon)
	if err != nil {
		return nil, 0, err
	}

	inferences, blockHeight, err := k.GetInferencesAtOrAfterBlock(ctx, topicId, blockHeight)
	if err != nil {
		return nil, 0, err
	}
	forecasts, _, err := k.GetForecastsAtOrAfterBlock(ctx, topicId, blockHeight)
	if err != nil {
		return nil, 0, err
	}

	networkInferences, err := CalcNetworkInferences(ctx, k, topicId, inferences, forecasts, networkCombinedLoss, params.Epsilon, params.PInferenceSynthesis)
	if err != nil {
		return nil, 0, err
	}

	return networkInferences, blockHeight, nil
}<|MERGE_RESOLUTION|>--- conflicted
+++ resolved
@@ -544,36 +544,21 @@
 		return nil, err
 	}
 
-<<<<<<< HEAD
-	infererValues := make([]*emissions.WorkerAttributedValue, 0)
-	for _, inferer := range inferences.Inferences {
-=======
 	// For completeness, send the inferences and forecastImpliedInferences in the bundle
 	// Turn the forecast-implied inferences into a WorkerAttributedValue array
 	infererValues := make([]*emissions.WorkerAttributedValue, 0)
-	for _, inferer := range inferences.Inferences {
-		fmt.Println("Returning Inference: ", inferences)
->>>>>>> 655658a0
+	for _, infererence := range inferences.Inferences {
 		infererValues = append(infererValues, &emissions.WorkerAttributedValue{
-			Worker: inferer.Inferer,
-			Value:  inferer.Value,
+			Worker: infererence.Inferer,
+			Value:  infererence.Value,
 		})
 	}
 
-<<<<<<< HEAD
-	forecasterValues := make([]*emissions.WorkerAttributedValue, 0)
-	for _, forecaster := range forecastImpliedInferenceByWorker {
-		forecasterValues = append(forecasterValues, &emissions.WorkerAttributedValue{
-			Worker: forecaster.Inferer,
-			Value:  forecaster.Value,
-=======
 	forecastImpliedInferences := make([]*emissions.WorkerAttributedValue, 0)
 	for _, forecastImpliedInference := range forecastImpliedInferenceByWorker {
-		fmt.Println("Forecast implied inference: ", forecastImpliedInference)
 		forecastImpliedInferences = append(forecastImpliedInferences, &emissions.WorkerAttributedValue{
 			Worker: forecastImpliedInference.Inferer,
 			Value:  forecastImpliedInference.Value,
->>>>>>> 655658a0
 		})
 	}
 
@@ -583,10 +568,8 @@
 		TopicId:                topicId,
 		CombinedValue:          combinedNetworkInference,
 		InfererValues:          infererValues,
-		ForecasterValues:       forecasterValues,
-		NaiveValue:             naiveInference,
-		InfererValues:          infererValues,
 		ForecasterValues:       forecastImpliedInferences,
+    NaiveValue:             naiveInference,
 		OneOutInfererValues:    oneOutInferences,
 		OneOutForecasterValues: oneOutImpliedInferences,
 		OneInForecasterValues:  oneInInferences,
