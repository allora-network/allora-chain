package inference_synthesis

import (
	"fmt"

	alloraMath "github.com/allora-network/allora-chain/math"

	"github.com/allora-network/allora-chain/x/emissions/keeper"
	"github.com/allora-network/allora-chain/x/emissions/types"
	emissions "github.com/allora-network/allora-chain/x/emissions/types"
	sdk "github.com/cosmos/cosmos-sdk/types"
)

// Create a map from worker address to their inference or forecast-implied inference
func MakeMapFromWorkerToTheirWork(inferences []*emissions.Inference) map[Worker]*emissions.Inference {
	inferencesByWorker := make(map[Worker]*emissions.Inference)
	for _, inference := range inferences {
		inferencesByWorker[inference.Inferer] = inference
	}
	return inferencesByWorker
}

type AllWorkersAreNew struct {
	AllInferersAreNew    bool
	AllForecastersAreNew bool
}

func AreAllWorkersNew(
	ctx sdk.Context,
	k keeper.Keeper,
	topicId TopicId,
	inferenceByWorker map[Worker]*emissions.Inference,
	forecasts *emissions.Forecasts,
) (AllWorkersAreNew, error) {
	allInferersAreNew := true
	for inferer := range inferenceByWorker {
		_, noPriorRegret, err := k.GetInfererNetworkRegret(ctx, topicId, sdk.AccAddress(inferer))
		if err != nil {
			fmt.Println("Error getting inferer regret: ", err)
			return AllWorkersAreNew{}, err // TODO: THIS OR continue ??
		}

		allInferersAreNew = allInferersAreNew && noPriorRegret
	}

	allForecastersAreNew := true
	for _, forecast := range forecasts.Forecasts {
		_, noPriorRegret, err := k.GetForecasterNetworkRegret(ctx, topicId, sdk.AccAddress(forecast.Forecaster))
		if err != nil {
			fmt.Println("Error getting forecaster regret: ", err)
			return AllWorkersAreNew{}, err // TODO: THIS OR continue ??
		}

		allForecastersAreNew = allForecastersAreNew && noPriorRegret
	}

	return AllWorkersAreNew{
		AllInferersAreNew:    allInferersAreNew,
		AllForecastersAreNew: allForecastersAreNew,
	}, nil
}

type MaximalRegrets struct {
	MaxInferenceRegret     Regret
	MaxForecastRegret      Regret
	MaxOneInForecastRegret map[Worker]Regret // max regret for each one-in forecaster
}

// Find the maximum regret admitted by any worker for an inference or forecast task; used in calculating the network combined inference
func FindMaxRegretAmongWorkersWithLosses(
	ctx sdk.Context,
	k keeper.Keeper,
	topicId TopicId,
	inferenceByWorker map[Worker]*emissions.Inference,
	forecastImpliedInferenceByWorker map[Worker]*emissions.Inference,
	epsilon alloraMath.Dec,
) (MaximalRegrets, error) {
	maxInfererRegret := epsilon // averts div by 0 error
	for inferer := range inferenceByWorker {
		infererRegret, _, err := k.GetInfererNetworkRegret(ctx, topicId, sdk.AccAddress(inferer))
		if err != nil {
			fmt.Println("Error getting inferer regret: ", err)
			return MaximalRegrets{}, err // TODO: THIS OR continue ??
		}

		if maxInfererRegret.Lt(infererRegret.Value) {
			maxInfererRegret = infererRegret.Value
		}
	}

	maxForecasterRegret := epsilon // averts div by 0 error
	for forecaster := range forecastImpliedInferenceByWorker {
		forecasterRegret, _, err := k.GetForecasterNetworkRegret(ctx, topicId, sdk.AccAddress(forecaster))
		if err != nil {
			fmt.Println("Error getting forecaster regret: ", err)
			return MaximalRegrets{}, err // TODO: THIS OR continue ??
		}

		if maxForecasterRegret.Lt(forecasterRegret.Value) {
			maxForecasterRegret = forecasterRegret.Value
		}
	}

	maxOneInForecasterRegret := make(map[Worker]Regret) // averts div by 0 error
	for forecaster := range forecastImpliedInferenceByWorker {
		for inferer := range inferenceByWorker {
			oneInForecasterRegret, _, err := k.GetOneInForecasterNetworkRegret(ctx, topicId, sdk.AccAddress(forecaster), sdk.AccAddress(inferer))
			if err != nil {
				fmt.Println("Error getting forecaster regret: ", err)
				return MaximalRegrets{}, err // TODO: THIS OR continue ??
			}
			if maxOneInForecasterRegret[forecaster].Lt(oneInForecasterRegret.Value) {
				maxOneInForecasterRegret[forecaster] = oneInForecasterRegret.Value
			}
		}

		oneInForecasterSelfRegret, _, err := k.GetOneInForecasterNetworkRegret(ctx, topicId, sdk.AccAddress(forecaster), sdk.AccAddress(forecaster))
		if err != nil {
			fmt.Println("Error getting one-in forecaster self regret: ", err)
			return MaximalRegrets{}, err // TODO: THIS OR continue ??
		}
		if maxOneInForecasterRegret[forecaster].Lt(oneInForecasterSelfRegret.Value) {
			maxOneInForecasterRegret[forecaster] = oneInForecasterSelfRegret.Value
		}
	}

	return MaximalRegrets{
		MaxInferenceRegret:     maxInfererRegret,
		MaxForecastRegret:      maxForecasterRegret,
		MaxOneInForecastRegret: maxOneInForecasterRegret,
	}, nil
}

<<<<<<< HEAD
func RunningInferenceUpdate(
	unnormalizedI_i,
	sumWeights,
	maxRegret,
	pInferenceSynthesis alloraMath.Dec,
) func(inference *emissions.Inference, regret emissions.TimestampedValue, noPriorRegret, allWorkersAreNew bool) error {
	return func(inference *emissions.Inference, regret emissions.TimestampedValue, noPriorRegret, allWorkersAreNew bool) error {
		err := error(nil)

		// If there is no prior regret and there is at least 1 non-new forecaster => skip this forecaster, i.e. set their weight to 0
		if noPriorRegret && !allWorkersAreNew {
			return nil
		}

		// If all workers are new, then the weight is 1 for all workers
		// Otherwise, calculate the weight based on the regret of the worker
		if allWorkersAreNew {
			// If at least one worker is not new, then we take a weighted average of all workers' inferences

			// Normalize forecaster regret then calculate gradient => weight per forecaster for network combined inference
			regretFrac, err := regret.Value.Quo(maxRegret.Abs())
			if err != nil {
				fmt.Println("Error calculating regret fraction: ", err)
				return err
			}
			weight, err := Gradient(pInferenceSynthesis, regretFrac)
			if err != nil {
				fmt.Println("Error calculating gradient: ", err)
				return err
			}
			if !weight.Equal(alloraMath.ZeroDec()) && inference != nil {
				weightTimesInference, err := weight.Mul(inference.Value) // numerator of network combined inference calculation
				if err != nil {
					fmt.Println("Error calculating weight by worker value: ", err)
					return err
				}
				unnormalizedI_i, err = unnormalizedI_i.Add(weightTimesInference)
				if err != nil {
					fmt.Println("Error adding weight by worker value: ", err)
					return err
				}
				sumWeights, err = sumWeights.Add(weight)
				if err != nil {
					fmt.Println("Error adding weight: ", err)
					return err
				}
			}
		} else {
			// If all workers are new, then the weight is 1 for all workers; take regular average if inferences

			unnormalizedI_i, err = unnormalizedI_i.Add(inference.Value)
			if err != nil {
				fmt.Println("Error adding weight by worker value: ", err)
				return err
			}
			sumWeights, err = sumWeights.Add(alloraMath.OneDec())
			if err != nil {
				fmt.Println("Error adding weight: ", err)
				return err
			}
		}

		return nil
	}
=======
func accumulateNormalizedI_iAndSumWeights(
	inference *emissions.Inference,
	regret emissions.TimestampedValue,
	noPriorRegret bool,
	allWorkersAreNew bool,
	maxRegret Regret,
	pInferenceSynthesis alloraMath.Dec,
	unnormalizedI_i alloraMath.Dec,
	sumWeights alloraMath.Dec,
) (alloraMath.Dec, alloraMath.Dec, error) {
	err := error(nil)

	// If there is no prior regret and there is at least 1 non-new forecaster => skip this forecaster, i.e. set their weight to 0
	if noPriorRegret && !allWorkersAreNew {
		return unnormalizedI_i, sumWeights, nil
	}

	// If all workers are new, then the weight is 1 for all workers
	// Otherwise, calculate the weight based on the regret of the worker
	if allWorkersAreNew {
		// If all workers are new, then the weight is 1 for all workers; take regular average of inferences
		unnormalizedI_i, err = unnormalizedI_i.Add(inference.Value)
		if err != nil {
			fmt.Println("Error adding weight by worker value: ", err)
			return alloraMath.ZeroDec(), alloraMath.ZeroDec(), err
		}
		sumWeights, err = sumWeights.Add(alloraMath.OneDec())
		if err != nil {
			fmt.Println("Error adding weight: ", err)
			return alloraMath.ZeroDec(), alloraMath.ZeroDec(), err
		}
	} else {
		// If at least one worker is not new, then we take a weighted average of all workers' inferences
		// Normalize forecaster regret then calculate gradient => weight per forecaster for network combined inference
		regretFrac, err := regret.Value.Quo(maxRegret.Abs())
		if err != nil {
			fmt.Println("Error calculating regret fraction: ", err)
			return alloraMath.ZeroDec(), alloraMath.ZeroDec(), err
		}
		weight, err := Gradient(pInferenceSynthesis, regretFrac)
		if err != nil {
			fmt.Println("Error calculating gradient: ", err)
			return alloraMath.ZeroDec(), alloraMath.ZeroDec(), err
		}
		if !weight.Equal(alloraMath.ZeroDec()) && inference != nil {
			weightTimesInference, err := weight.Mul(inference.Value) // numerator of network combined inference calculation
			if err != nil {
				fmt.Println("Error calculating weight by worker value: ", err)
				return alloraMath.ZeroDec(), alloraMath.ZeroDec(), err
			}
			unnormalizedI_i, err = unnormalizedI_i.Add(weightTimesInference)
			if err != nil {
				fmt.Println("Error adding weight by worker value: ", err)
				return alloraMath.ZeroDec(), alloraMath.ZeroDec(), err
			}
			sumWeights, err = sumWeights.Add(weight)
			if err != nil {
				fmt.Println("Error adding weight: ", err)
				return alloraMath.ZeroDec(), alloraMath.ZeroDec(), err
			}
		}
	}

	return unnormalizedI_i, sumWeights, nil
>>>>>>> d5dd9815
}

// Calculates network combined inference I_i, network per worker regret R_i-1,l, and weights w_il from the litepaper:
// I_i = Σ_l w_il I_il / Σ_l w_il
// w_il = φ'_p(\hatR_i-1,l)
// \hatR_i-1,l = R_i-1,l / |max_{l'}(R_i-1,l')|
// given inferences, forecast-implied inferences, and network regrets
func CalcWeightedInference(
	ctx sdk.Context,
	k keeper.Keeper,
	topicId TopicId,
	inferenceByWorker map[Worker]*emissions.Inference,
	forecastImpliedInferenceByWorker map[Worker]*emissions.Inference,
	allWorkersAreNew AllWorkersAreNew,
	maxRegret Regret,
	epsilon alloraMath.Dec,
	pInferenceSynthesis alloraMath.Dec,
) (InferenceValue, error) {
	if maxRegret.Lt(epsilon) {
		fmt.Println("Error maxRegret < epsilon: ", maxRegret, epsilon)
		return InferenceValue{}, emissions.ErrFractionDivideByZero
	}

	// Calculate the network combined inference and network worker regrets
	unnormalizedI_i := alloraMath.ZeroDec()
	sumWeights := alloraMath.ZeroDec()

	// Use this to update the running inference and sumWeights
	runningInferenceUpdater := RunningInferenceUpdate(unnormalizedI_i, sumWeights, maxRegret, pInferenceSynthesis)

	for inferer := range inferenceByWorker {
		// Get the regret of the inferer
		regret, noPriorRegret, err := k.GetInfererNetworkRegret(ctx, topicId, sdk.AccAddress(inferer))
		if err != nil {
			fmt.Println("Error getting inferer regret: ", err)
			return InferenceValue{}, err
		}
<<<<<<< HEAD
		runningInferenceUpdater(inferenceByWorker[inferer], regret, noPriorRegret, allWorkersAreNew.AllInferersAreNew)
=======
		unnormalizedI_i, sumWeights, err = accumulateNormalizedI_iAndSumWeights(
			inferenceByWorker[inferer],
			regret,
			noPriorRegret,
			allWorkersAreNew.AllInferersAreNew,
			maxRegret,
			pInferenceSynthesis,
			unnormalizedI_i,
			sumWeights,
		)
		if err != nil {
			fmt.Println("Error accumulating i_i and weights for inferer: ", err)
			return InferenceValue{}, err
		}
>>>>>>> d5dd9815
	}

	for forecaster := range forecastImpliedInferenceByWorker {
		// Get the regret of the forecaster
		regret, noPriorRegret, err := k.GetForecasterNetworkRegret(ctx, topicId, sdk.AccAddress(forecaster))
		if err != nil {
			fmt.Println("Error getting forecaster regret: ", err)
			return InferenceValue{}, err
		}
<<<<<<< HEAD
		runningInferenceUpdater(forecastImpliedInferenceByWorker[forecaster], regret, noPriorRegret, allWorkersAreNew.AllForecastersAreNew)
=======
		unnormalizedI_i, sumWeights, err = accumulateNormalizedI_iAndSumWeights(
			forecastImpliedInferenceByWorker[forecaster],
			regret,
			noPriorRegret,
			allWorkersAreNew.AllForecastersAreNew,
			maxRegret,
			pInferenceSynthesis,
			unnormalizedI_i,
			sumWeights,
		)
		if err != nil {
			fmt.Println("Error accumulating i_i and weights for forecaster: ", err)
			return InferenceValue{}, err
		}
>>>>>>> d5dd9815
	}

	// Normalize the network combined inference
	if sumWeights.Lt(epsilon) {
		return InferenceValue{}, emissions.ErrSumWeightsLessThanEta
	}
	ret, err := unnormalizedI_i.Quo(sumWeights)
	if err != nil {
		fmt.Println("Error calculating network combined inference: ", err)
		return InferenceValue{}, err
	}
	return ret, nil // divide numerator by denominator to get network combined inference
}

// Returns all one-out inferences that are possible given the provided input
// Assumed that there is at most 1 inference per worker. Also that there is at most 1 forecast-implied inference per worker.
// Loop over all inferences and forecast-implied inferences and withold one inference. Then calculate the network inference less that witheld inference
// If an inference is held out => recalculate the forecast-implied inferences before calculating the network inference
func CalcOneOutInferences(
	ctx sdk.Context,
	k keeper.Keeper,
	topicId TopicId,
	inferenceByWorker map[Worker]*emissions.Inference,
	forecastImpliedInferenceByWorker map[Worker]*emissions.Inference,
	forecasts *emissions.Forecasts,
	allWorkersAreNew AllWorkersAreNew,
	maxRegret Regret,
	networkCombinedLoss Loss,
	epsilon alloraMath.Dec,
	pInferenceSynthesis alloraMath.Dec,
) ([]*emissions.WithheldWorkerAttributedValue, []*emissions.WithheldWorkerAttributedValue, error) {
	// Loop over inferences and reclculate forecast-implied inferences before calculating the network inference
	oneOutInferences := make([]*emissions.WithheldWorkerAttributedValue, 0)
	for worker := range inferenceByWorker {
		// Remove the inference of the worker from the inferences
		inferencesWithoutWorker := make(map[Worker]*emissions.Inference)

		for workerOfInference, inference := range inferenceByWorker {
			if workerOfInference != worker {
				inferencesWithoutWorker[workerOfInference] = inference
			}
		}

		// Recalculate the forecast-implied inferences without the worker's inference
		forecastImpliedInferencesWithoutWorkerByWorker, err := CalcForcastImpliedInferences(
			inferencesWithoutWorker,
			forecasts,
			networkCombinedLoss,
			allWorkersAreNew.AllInferersAreNew,
			epsilon,
			pInferenceSynthesis,
		)

		if err != nil {
			fmt.Println("Error calculating forecast-implied inferences for held-out inference: ", err)
			return nil, nil, err
		}

		oneOutNetworkInferenceWithoutInferer, err := CalcWeightedInference(
			ctx,
			k,
			topicId,
			inferencesWithoutWorker,
			forecastImpliedInferencesWithoutWorkerByWorker,
			allWorkersAreNew,
			maxRegret,
			epsilon,
			pInferenceSynthesis,
		)
		if err != nil {
			fmt.Println("Error calculating one-out inference for inferer: ", err)
			return nil, nil, err
		}

		oneOutInferences = append(oneOutInferences, &emissions.WithheldWorkerAttributedValue{
			Worker: worker,
			Value:  oneOutNetworkInferenceWithoutInferer,
		})
	}

	// Loop over forecast-implied inferences and set it as the only forecast-implied inference one at a time, then calculate the network inference given that one held out
	oneOutImpliedInferences := make([]*emissions.WithheldWorkerAttributedValue, 0)
	for worker := range forecastImpliedInferenceByWorker {
		// Remove the inference of the worker from the inferences
		impliedInferenceWithoutWorker := make(map[Worker]*emissions.Inference)

		for workerOfImpliedInference, inference := range inferenceByWorker {
			if workerOfImpliedInference != worker {
				impliedInferenceWithoutWorker[workerOfImpliedInference] = inference
			}
		}

		// Calculate the network inference without the worker's inference
		oneOutInference, err := CalcWeightedInference(
			ctx,
			k,
			topicId,
			inferenceByWorker,
			impliedInferenceWithoutWorker,
			allWorkersAreNew,
			maxRegret,
			epsilon,
			pInferenceSynthesis,
		)
		if err != nil {
			fmt.Println("Error calculating one-out inference for forecaster: ", err)
			return nil, nil, err
		}
		oneOutImpliedInferences = append(oneOutImpliedInferences, &emissions.WithheldWorkerAttributedValue{
			Worker: worker,
			Value:  oneOutInference,
		})
	}

	return oneOutInferences, oneOutImpliedInferences, nil
}

// Returns all one-in inferences that are possible given the provided input
// Assumed that there is at most 1 inference per worker. Also that there is at most 1 forecast-implied inference per worker.
func CalcOneInInferences(
	ctx sdk.Context,
	k keeper.Keeper,
	topicId TopicId,
	inferences map[Worker]*emissions.Inference,
	forecastImpliedInferences map[Worker]*emissions.Inference,
	allWorkersAreNew AllWorkersAreNew,
	maxRegretsByOneInForecaster map[Worker]Regret,
	epsilon alloraMath.Dec,
	pInferenceSynthesis alloraMath.Dec,
) ([]*emissions.WorkerAttributedValue, error) {
	// Loop over all forecast-implied inferences and set it as the only forecast-implied inference one at a time, then calculate the network inference given that one held out
	oneInInferences := make([]*emissions.WorkerAttributedValue, 0)
	for oneInForecaster := range forecastImpliedInferences {
		// In each loop, remove all forecast-implied inferences except one
		forecastImpliedInferencesWithForecaster := make(map[Worker]*emissions.Inference)
		forecastImpliedInferencesWithForecaster[oneInForecaster] = forecastImpliedInferences[oneInForecaster]
		// Calculate the network inference without the worker's forecast-implied inference
		oneInInference, err := CalcWeightedInference(
			ctx,
			k,
			topicId,
			inferences,
			forecastImpliedInferencesWithForecaster,
			allWorkersAreNew,
			maxRegretsByOneInForecaster[oneInForecaster],
			epsilon,
			pInferenceSynthesis,
		)
		if err != nil {
			fmt.Println("Error calculating one-in inference: ", err)
			return nil, err
		}
		oneInInferences = append(oneInInferences, &emissions.WorkerAttributedValue{
			Worker: oneInForecaster,
			Value:  oneInInference,
		})
	}
	return oneInInferences, nil
}

// Calculates all network inferences in I_i given inferences, forecast implied inferences, and network combined inference.
// I_ij are the inferences of worker j and already given as an argument.
func CalcNetworkInferences(
	ctx sdk.Context,
	k keeper.Keeper,
	topicId TopicId,
	inferences *emissions.Inferences,
	forecasts *emissions.Forecasts,
	networkCombinedLoss Loss,
	epsilon alloraMath.Dec,
	pInferenceSynthesis alloraMath.Dec,
) (*emissions.ValueBundle, error) {
	// Map each worker to their inference
	inferenceByWorker := MakeMapFromWorkerToTheirWork(inferences.Inferences)

	allWorkersAreNew, err := AreAllWorkersNew(ctx, k, topicId, inferenceByWorker, forecasts)
	if err != nil {
		fmt.Println("Error checking if all workers are new: ", err)
		return nil, err
	}

	// Calculate forecast-implied inferences I_ik
	forecastImpliedInferenceByWorker, err := CalcForcastImpliedInferences(
		inferenceByWorker,
		forecasts,
		networkCombinedLoss,
		allWorkersAreNew.AllInferersAreNew,
		epsilon,
		pInferenceSynthesis,
	)
	if err != nil {
		fmt.Println("Error calculating forecast-implied inferences: ", err)
		return nil, err
	}

	// Find the maximum regret admitted by any worker for an inference or forecast task; used to normalize regrets that are passed to the gradient function
	currentMaxRegrets, err := FindMaxRegretAmongWorkersWithLosses(
		ctx,
		k,
		topicId,
		inferenceByWorker,
		forecastImpliedInferenceByWorker,
		epsilon,
	)
	if err != nil {
		fmt.Println("Error finding max regret among workers with losses: ", err)
		return nil, err
	}
	maxCombinedRegret := alloraMath.Max(currentMaxRegrets.MaxInferenceRegret, currentMaxRegrets.MaxForecastRegret)

	// Calculate the combined network inference I_i
	combinedNetworkInference, err := CalcWeightedInference(
		ctx,
		k,
		topicId,
		inferenceByWorker,
		forecastImpliedInferenceByWorker,
		allWorkersAreNew,
		maxCombinedRegret,
		epsilon,
		pInferenceSynthesis,
	)
	if err != nil {
		fmt.Println("Error calculating network combined inference: ", err)
		return nil, err
	}

	// Calculate the naive inference I^-_i
	naiveInference, err := CalcWeightedInference(
		ctx,
		k,
		topicId,
		inferenceByWorker,
		nil,
		allWorkersAreNew,
		currentMaxRegrets.MaxInferenceRegret,
		epsilon,
		pInferenceSynthesis,
	)
	if err != nil {
		fmt.Println("Error calculating naive inference: ", err)
		return nil, err
	}

	// Calculate the one-out inference I^-_li
	oneOutInferences, oneOutImpliedInferences, err := CalcOneOutInferences(
		ctx,
		k,
		topicId,
		inferenceByWorker,
		forecastImpliedInferenceByWorker,
		forecasts,
		allWorkersAreNew,
		maxCombinedRegret,
		networkCombinedLoss,
		epsilon,
		pInferenceSynthesis,
	)
	if err != nil {
		fmt.Println("Error calculating one-out inferences: ", err)
		return nil, err
	}

	// Calculate the one-in inference I^+_ki
	oneInInferences, err := CalcOneInInferences(ctx, k,
		topicId,
		inferenceByWorker,
		forecastImpliedInferenceByWorker,
		allWorkersAreNew,
		currentMaxRegrets.MaxOneInForecastRegret,
		epsilon,
		pInferenceSynthesis,
	)
	if err != nil {
		fmt.Println("Error calculating one-in inferences: ", err)
		return nil, err
	}

<<<<<<< HEAD
	infererValues := make([]*emissions.WorkerAttributedValue, 0)
	for _, inferer := range inferences.Inferences {
		infererValues = append(infererValues, &emissions.WorkerAttributedValue{
			Worker: inferer.Inferer,
			Value:  inferer.Value,
		})
	}

	forecasterValues := make([]*emissions.WorkerAttributedValue, 0)
	for _, forecaster := range forecastImpliedInferenceByWorker {
		forecasterValues = append(forecasterValues, &emissions.WorkerAttributedValue{
			Worker: forecaster.Inferer,
			Value:  forecaster.Value,
=======
	// For completeness, send the inferences and forecastImpliedInferences in the bundle
	// Turn the forecast-implied inferences into a WorkerAttributedValue array
	infererValues := make([]*emissions.WorkerAttributedValue, 0)
	for _, infererence := range inferences.Inferences {
		infererValues = append(infererValues, &emissions.WorkerAttributedValue{
			Worker: infererence.Inferer,
			Value:  infererence.Value,
		})
	}

	forecastImpliedInferences := make([]*emissions.WorkerAttributedValue, 0)
	for _, forecastImpliedInference := range forecastImpliedInferenceByWorker {
		forecastImpliedInferences = append(forecastImpliedInferences, &emissions.WorkerAttributedValue{
			Worker: forecastImpliedInference.Inferer,
			Value:  forecastImpliedInference.Value,
>>>>>>> d5dd9815
		})
	}

	// Build value bundle to return all the calculated inferences
	// Shouldn't need inferences nor forecasts because given from context (input arguments)
	return &emissions.ValueBundle{
		TopicId:                topicId,
		CombinedValue:          combinedNetworkInference,
		InfererValues:          infererValues,
<<<<<<< HEAD
		ForecasterValues:       forecasterValues,
=======
		ForecasterValues:       forecastImpliedInferences,
>>>>>>> d5dd9815
		NaiveValue:             naiveInference,
		OneOutInfererValues:    oneOutInferences,
		OneOutForecasterValues: oneOutImpliedInferences,
		OneInForecasterValues:  oneInInferences,
	}, nil
}

func GetNetworkInferencesAtBlock(
	ctx sdk.Context,
	k keeper.Keeper,
	topicId TopicId,
	blockHeight BlockHeight,
) (*emissions.ValueBundle, BlockHeight, error) {
	params, err := k.GetParams(ctx)
	if err != nil {
		return nil, 0, err
	}

	stakesOnTopic, err := k.GetStakePlacementsByTopic(ctx, topicId)
	if err != nil {
		return nil, 0, err
	}

	// Map list of stakesOnTopic to map of stakesByReputer
	stakesByReputer := make(map[string]types.StakePlacement)
	for _, stake := range stakesOnTopic {
		stakesByReputer[stake.Reputer] = stake
	}

	reputerReportedLosses, _, err := k.GetReputerReportedLossesAtOrBeforeBlock(ctx, topicId, blockHeight)
	if err != nil {
		return nil, 0, err
	}

	networkCombinedLoss, err := CalcCombinedNetworkLoss(stakesByReputer, reputerReportedLosses, params.Epsilon)
	if err != nil {
		return nil, 0, err
	}

	inferences, blockHeight, err := k.GetInferencesAtOrAfterBlock(ctx, topicId, blockHeight)
	if err != nil {
		return nil, 0, err
	}
	forecasts, _, err := k.GetForecastsAtOrAfterBlock(ctx, topicId, blockHeight)
	if err != nil {
		return nil, 0, err
	}

	networkInferences, err := CalcNetworkInferences(ctx, k, topicId, inferences, forecasts, networkCombinedLoss, params.Epsilon, params.PInferenceSynthesis)
	if err != nil {
		return nil, 0, err
	}

	return networkInferences, blockHeight, nil
}<|MERGE_RESOLUTION|>--- conflicted
+++ resolved
@@ -131,72 +131,6 @@
 	}, nil
 }
 
-<<<<<<< HEAD
-func RunningInferenceUpdate(
-	unnormalizedI_i,
-	sumWeights,
-	maxRegret,
-	pInferenceSynthesis alloraMath.Dec,
-) func(inference *emissions.Inference, regret emissions.TimestampedValue, noPriorRegret, allWorkersAreNew bool) error {
-	return func(inference *emissions.Inference, regret emissions.TimestampedValue, noPriorRegret, allWorkersAreNew bool) error {
-		err := error(nil)
-
-		// If there is no prior regret and there is at least 1 non-new forecaster => skip this forecaster, i.e. set their weight to 0
-		if noPriorRegret && !allWorkersAreNew {
-			return nil
-		}
-
-		// If all workers are new, then the weight is 1 for all workers
-		// Otherwise, calculate the weight based on the regret of the worker
-		if allWorkersAreNew {
-			// If at least one worker is not new, then we take a weighted average of all workers' inferences
-
-			// Normalize forecaster regret then calculate gradient => weight per forecaster for network combined inference
-			regretFrac, err := regret.Value.Quo(maxRegret.Abs())
-			if err != nil {
-				fmt.Println("Error calculating regret fraction: ", err)
-				return err
-			}
-			weight, err := Gradient(pInferenceSynthesis, regretFrac)
-			if err != nil {
-				fmt.Println("Error calculating gradient: ", err)
-				return err
-			}
-			if !weight.Equal(alloraMath.ZeroDec()) && inference != nil {
-				weightTimesInference, err := weight.Mul(inference.Value) // numerator of network combined inference calculation
-				if err != nil {
-					fmt.Println("Error calculating weight by worker value: ", err)
-					return err
-				}
-				unnormalizedI_i, err = unnormalizedI_i.Add(weightTimesInference)
-				if err != nil {
-					fmt.Println("Error adding weight by worker value: ", err)
-					return err
-				}
-				sumWeights, err = sumWeights.Add(weight)
-				if err != nil {
-					fmt.Println("Error adding weight: ", err)
-					return err
-				}
-			}
-		} else {
-			// If all workers are new, then the weight is 1 for all workers; take regular average if inferences
-
-			unnormalizedI_i, err = unnormalizedI_i.Add(inference.Value)
-			if err != nil {
-				fmt.Println("Error adding weight by worker value: ", err)
-				return err
-			}
-			sumWeights, err = sumWeights.Add(alloraMath.OneDec())
-			if err != nil {
-				fmt.Println("Error adding weight: ", err)
-				return err
-			}
-		}
-
-		return nil
-	}
-=======
 func accumulateNormalizedI_iAndSumWeights(
 	inference *emissions.Inference,
 	regret emissions.TimestampedValue,
@@ -261,7 +195,6 @@
 	}
 
 	return unnormalizedI_i, sumWeights, nil
->>>>>>> d5dd9815
 }
 
 // Calculates network combined inference I_i, network per worker regret R_i-1,l, and weights w_il from the litepaper:
@@ -289,9 +222,6 @@
 	unnormalizedI_i := alloraMath.ZeroDec()
 	sumWeights := alloraMath.ZeroDec()
 
-	// Use this to update the running inference and sumWeights
-	runningInferenceUpdater := RunningInferenceUpdate(unnormalizedI_i, sumWeights, maxRegret, pInferenceSynthesis)
-
 	for inferer := range inferenceByWorker {
 		// Get the regret of the inferer
 		regret, noPriorRegret, err := k.GetInfererNetworkRegret(ctx, topicId, sdk.AccAddress(inferer))
@@ -299,9 +229,6 @@
 			fmt.Println("Error getting inferer regret: ", err)
 			return InferenceValue{}, err
 		}
-<<<<<<< HEAD
-		runningInferenceUpdater(inferenceByWorker[inferer], regret, noPriorRegret, allWorkersAreNew.AllInferersAreNew)
-=======
 		unnormalizedI_i, sumWeights, err = accumulateNormalizedI_iAndSumWeights(
 			inferenceByWorker[inferer],
 			regret,
@@ -316,7 +243,6 @@
 			fmt.Println("Error accumulating i_i and weights for inferer: ", err)
 			return InferenceValue{}, err
 		}
->>>>>>> d5dd9815
 	}
 
 	for forecaster := range forecastImpliedInferenceByWorker {
@@ -326,9 +252,6 @@
 			fmt.Println("Error getting forecaster regret: ", err)
 			return InferenceValue{}, err
 		}
-<<<<<<< HEAD
-		runningInferenceUpdater(forecastImpliedInferenceByWorker[forecaster], regret, noPriorRegret, allWorkersAreNew.AllForecastersAreNew)
-=======
 		unnormalizedI_i, sumWeights, err = accumulateNormalizedI_iAndSumWeights(
 			forecastImpliedInferenceByWorker[forecaster],
 			regret,
@@ -343,7 +266,6 @@
 			fmt.Println("Error accumulating i_i and weights for forecaster: ", err)
 			return InferenceValue{}, err
 		}
->>>>>>> d5dd9815
 	}
 
 	// Normalize the network combined inference
@@ -622,21 +544,6 @@
 		return nil, err
 	}
 
-<<<<<<< HEAD
-	infererValues := make([]*emissions.WorkerAttributedValue, 0)
-	for _, inferer := range inferences.Inferences {
-		infererValues = append(infererValues, &emissions.WorkerAttributedValue{
-			Worker: inferer.Inferer,
-			Value:  inferer.Value,
-		})
-	}
-
-	forecasterValues := make([]*emissions.WorkerAttributedValue, 0)
-	for _, forecaster := range forecastImpliedInferenceByWorker {
-		forecasterValues = append(forecasterValues, &emissions.WorkerAttributedValue{
-			Worker: forecaster.Inferer,
-			Value:  forecaster.Value,
-=======
 	// For completeness, send the inferences and forecastImpliedInferences in the bundle
 	// Turn the forecast-implied inferences into a WorkerAttributedValue array
 	infererValues := make([]*emissions.WorkerAttributedValue, 0)
@@ -647,12 +554,11 @@
 		})
 	}
 
-	forecastImpliedInferences := make([]*emissions.WorkerAttributedValue, 0)
+	forecastImpliedValues := make([]*emissions.WorkerAttributedValue, 0)
 	for _, forecastImpliedInference := range forecastImpliedInferenceByWorker {
-		forecastImpliedInferences = append(forecastImpliedInferences, &emissions.WorkerAttributedValue{
+		forecastImpliedValues = append(forecastImpliedValues, &emissions.WorkerAttributedValue{
 			Worker: forecastImpliedInference.Inferer,
 			Value:  forecastImpliedInference.Value,
->>>>>>> d5dd9815
 		})
 	}
 
@@ -662,11 +568,7 @@
 		TopicId:                topicId,
 		CombinedValue:          combinedNetworkInference,
 		InfererValues:          infererValues,
-<<<<<<< HEAD
-		ForecasterValues:       forecasterValues,
-=======
-		ForecasterValues:       forecastImpliedInferences,
->>>>>>> d5dd9815
+		ForecasterValues:       forecastImpliedValues,
 		NaiveValue:             naiveInference,
 		OneOutInfererValues:    oneOutInferences,
 		OneOutForecasterValues: oneOutImpliedInferences,
