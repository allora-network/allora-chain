--- conflicted
+++ resolved
@@ -62,12 +62,8 @@
 		InferenceMethod:  msg.InferenceMethod,
 		InferenceCadence: msg.InferenceCadence,
 		InferenceLastRan: 0,
-<<<<<<< HEAD
-		Active:           true,
-=======
 		Active:           msg.Active,
 		DefaultArg:       msg.DefaultArg,
->>>>>>> 0501badf
 	}
 	_, err = ms.k.IncrementTopicId(ctx)
 	if err != nil {
@@ -509,9 +505,9 @@
 
 		// 6. If user is removing stake from themselves and he still registered in topics
 		//  check that the stake is greater than the minimum required
-		if senderAddr.String() == targetAddr.String() && 
-		   stakePlaced.Sub(stakePlacement.Amount).LT(cosmosMath.NewUint(REQUIRED_MINIMUM_STAKE)) &&
-		   len(topicsIds) > 0 {
+		if senderAddr.String() == targetAddr.String() &&
+			stakePlaced.Sub(stakePlacement.Amount).LT(cosmosMath.NewUint(REQUIRED_MINIMUM_STAKE)) &&
+			len(topicsIds) > 0 {
 			return nil, state.ErrInsufficientStakeAfterRemoval
 		}
 
