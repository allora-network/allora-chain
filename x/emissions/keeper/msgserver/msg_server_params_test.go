--- conflicted
+++ resolved
@@ -8,46 +8,6 @@
 	sdk "github.com/cosmos/cosmos-sdk/types"
 )
 
-<<<<<<< HEAD
-=======
-func (s *MsgServerTestSuite) TestUpdateParams() {
-	ctx, msgServer := s.ctx, s.msgServer
-	keeper := s.emissionsKeeper
-	require := s.Require()
-
-	// Setup a sender address
-	adminPrivateKey := secp256k1.GenPrivKey()
-	adminAddr := sdk.AccAddress(adminPrivateKey.PubKey().Address())
-
-	err := keeper.AddWhitelistAdmin(ctx, adminAddr.String())
-	require.NoError(err)
-
-	existingParams, err := keeper.GetParams(ctx)
-	require.NoError(err)
-
-	// New parameters to update
-	newParams := &types.OptionalParams{
-		MaxTopicsPerBlock: []uint64{20},
-	}
-
-	updateMsg := &types.MsgUpdateParams{
-		Sender: adminAddr.String(),
-		Params: newParams,
-	}
-
-	response, err := msgServer.UpdateParams(ctx, updateMsg)
-	require.NoError(err)
-	require.NotNil(response)
-
-	updatedParams, err := keeper.GetParams(ctx)
-	require.NoError(err)
-
-	require.Equal(uint64(20), updatedParams.MaxTopicsPerBlock)
-
-	require.Equal(existingParams.Version, updatedParams.Version)
-}
-
->>>>>>> cdd0e74e
 func (s *MsgServerTestSuite) TestUpdateAllParams() {
 	ctx, msgServer := s.ctx, s.msgServer
 	keeper := s.emissionsKeeper
