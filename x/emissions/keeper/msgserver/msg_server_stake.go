--- conflicted
+++ resolved
@@ -142,21 +142,12 @@
 		return nil, types.ErrReceivedZeroAmount
 	}
 
+	if msg.Reputer == msg.Sender {
+		return nil, types.ErrCantSelfDelegate
+	}
+
 	// Check the target reputer exists and is registered
-<<<<<<< HEAD
-	targetAddr, err := sdk.AccAddressFromBech32(msg.Reputer)
-	if err != nil {
-		return nil, err
-	}
-
-	if senderAddr.Equals(targetAddr) {
-		return nil, types.ErrCantSelfDelegate
-	}
-
-	isRegistered, err := ms.k.IsReputerRegisteredInTopic(ctx, msg.TopicId, targetAddr)
-=======
 	isRegistered, err := ms.k.IsReputerRegisteredInTopic(ctx, msg.TopicId, msg.Reputer)
->>>>>>> 74b4fded
 	if err != nil {
 		return nil, err
 	}
