package msgserver

import (
	"context"

	"encoding/hex"

	errorsmod "cosmossdk.io/errors"
	"github.com/allora-network/allora-chain/x/emissions/types"
	sdk "github.com/cosmos/cosmos-sdk/types"

	"cosmossdk.io/errors"
	"github.com/cometbft/cometbft/crypto/secp256k1"
	sdkerrors "github.com/cosmos/cosmos-sdk/types/errors"
)

// A tx function that accepts a individual inference and forecast and possibly returns an error
// Need to call this once per forecaster per topic inference solicitation round because protobuf does not nested repeated fields
func (ms msgServer) InsertWorkerPayload(ctx context.Context, msg *types.MsgInsertWorkerPayload) (*types.MsgInsertWorkerPayloadResponse, error) {
	sdkCtx := sdk.UnwrapSDKContext(ctx)
	blockHeight := sdkCtx.BlockHeight()
	_, err := sdk.AccAddressFromBech32(msg.Sender)
	if err != nil {
		return nil, err
	}
	err = checkInputLength(ctx, ms, msg)
	if err != nil {
		return nil, err
	}

	if err := validateWorkerDataBundle(msg.WorkerDataBundle); err != nil {
		return nil, errorsmod.Wrapf(types.ErrInvalidWorkerData,
			"Worker invalid data for block: %d", blockHeight)
	}

	nonce := msg.WorkerDataBundle.Nonce
	topicId := msg.WorkerDataBundle.TopicId

	// Check if the topic exists
	topicExists, err := ms.k.TopicExists(ctx, topicId)
	if err != nil || !topicExists {
		return nil, types.ErrInvalidTopicId
	}
	// Check if the nonce is unfulfilled
	nonceUnfulfilled, err := ms.k.IsWorkerNonceUnfulfilled(ctx, topicId, nonce)
	if err != nil {
		return nil, err
	}
	// If the nonce is already fulfilled, return an error
	if !nonceUnfulfilled {
		return nil, types.ErrUnfulfilledNonceNotFound
	}

	topic, err := ms.k.GetTopic(ctx, topicId)
	if err != nil {
		return nil, types.ErrInvalidTopicId
	}

	// Check if the window time is open
	if blockHeight < nonce.BlockHeight ||
		blockHeight > nonce.BlockHeight+topic.WorkerSubmissionWindow {
		return nil, errorsmod.Wrapf(
			types.ErrWorkerNonceWindowNotAvailable,
			"Worker window not open for topic: %d, current block %d , nonce block height: %d , start window: %d, end window: %d",
			topicId, blockHeight, nonce.BlockHeight, nonce.BlockHeight+topic.WorkerSubmissionWindow, nonce.BlockHeight+topic.GroundTruthLag,
		)
	}

	// Before creating topic, transfer fee amount from creator to ecosystem bucket
	params, err := ms.k.GetParams(ctx)
	if err != nil {
		return nil, errorsmod.Wrapf(err, "Error getting params for sender: %v", &msg.Sender)
	}
	err = sendEffectiveRevenueActivateTopicIfWeightSufficient(ctx, ms, msg.Sender, topicId, params.DataSendingFee)
	if err != nil {
		return nil, err
	}

	// Inferences
	if msg.WorkerDataBundle.InferenceForecastsBundle.Inference != nil {
		inference := msg.WorkerDataBundle.InferenceForecastsBundle.Inference
		if inference == nil {
			return nil, errorsmod.Wrapf(types.ErrNoValidInferences, "Inference not found")
		}
		if inference.TopicId != msg.WorkerDataBundle.TopicId {
			return nil, errorsmod.Wrapf(types.ErrInvalidTopicId,
				"inferer not using the same topic as bundle")
		}
		isInfererRegistered, err := ms.k.IsWorkerRegisteredInTopic(ctx, topicId, inference.Inferer)
		if err != nil {
			return nil, errorsmod.Wrapf(err,
				"error checking if inferer address is registered in this topic")
		}
		if !isInfererRegistered {
			return nil, errorsmod.Wrapf(types.ErrAddressNotRegistered,
				"inferer address is not registered in this topic")
		}
		err = ms.k.UpsertInference(ctx, topicId, *nonce, inference)
		if err != nil {
			return nil, errorsmod.Wrapf(err, "Error appending inference")
		}
	}

	// Forecasts
	if msg.WorkerDataBundle.InferenceForecastsBundle.Forecast != nil {
		forecast := msg.WorkerDataBundle.InferenceForecastsBundle.Forecast
		if len(forecast.ForecastElements) == 0 {
			return nil, errorsmod.Wrapf(types.ErrNoValidForecastElements, "No valid forecast elements found in Forecast")
		}
		if forecast.TopicId != msg.WorkerDataBundle.TopicId {
			return nil, errorsmod.Wrapf(types.ErrInvalidTopicId, "forecaster not using the same topic as bundle")
		}
		isForecasterRegistered, err := ms.k.IsWorkerRegisteredInTopic(ctx, topicId, forecast.Forecaster)
		if err != nil {
			return nil, errorsmod.Wrapf(err,
				"error checking if forecaster address is registered in this topic")
		}
		if !isForecasterRegistered {
			return nil, errorsmod.Wrapf(types.ErrAddressNotRegistered,
				"forecaster address is not registered in this topic")
		}

<<<<<<< HEAD
		// Remove duplicate forecast element
=======
		// LImit forecast elements for top inferers
		latestScoresForForecastedInferers := make([]types.Score, 0)
		for _, el := range forecast.ForecastElements {
			score, err := ms.k.GetLatestInfererScore(ctx, forecast.TopicId, el.Inferer)
			if err != nil {
				continue
			}
			latestScoresForForecastedInferers = append(latestScoresForForecastedInferers, score)
		}

		moduleParams, err := ms.k.GetParams(ctx)
		if err != nil {
			return nil, err
		}
		_, _, topNInferer := actorutils.FindTopNByScoreDesc(
			sdkCtx,
			moduleParams.MaxElementsPerForecast,
			latestScoresForForecastedInferers,
			forecast.BlockHeight,
		)

		// Remove duplicate forecast elements
>>>>>>> 4f62d72a
		acceptedForecastElements := make([]*types.ForecastElement, 0)
		seenInferers := make(map[string]bool)
		for _, el := range forecast.ForecastElements {
			notAlreadySeen := !seenInferers[el.Inferer]
			if notAlreadySeen {
				acceptedForecastElements = append(acceptedForecastElements, el)
				seenInferers[el.Inferer] = true
			}
		}
<<<<<<< HEAD
		forecast.ForecastElements = acceptedForecastElements
		err = ms.k.UpsertForecast(ctx, topicId, *nonce, forecast)
		if err != nil {
			return nil, errorsmod.Wrapf(err,
				"Error appending forecast")
=======

		if len(acceptedForecastElements) > 0 {
			forecast.ForecastElements = acceptedForecastElements
			err = ms.k.AppendForecast(ctx, topicId, *nonce, forecast)
			if err != nil {
				return nil, errorsmod.Wrapf(err,
					"Error appending forecast")
			}
>>>>>>> 4f62d72a
		}
	}
	return &types.MsgInsertWorkerPayloadResponse{}, nil
}

// Validate top level then elements of the bundle
func validateWorkerDataBundle(bundle *types.WorkerDataBundle) error {
	if bundle == nil {
		return errors.Wrap(sdkerrors.ErrInvalidRequest, "worker data bundle cannot be nil")
	}
	if bundle.Nonce == nil {
		return errors.Wrap(sdkerrors.ErrInvalidRequest, "worker data bundle nonce cannot be nil")
	}
	if len(bundle.Worker) == 0 {
		return errors.Wrap(sdkerrors.ErrInvalidRequest, "worker cannot be empty")
	}
	if len(bundle.Pubkey) == 0 {
		return errors.Wrap(sdkerrors.ErrInvalidRequest, "public key cannot be empty")
	}
	if len(bundle.InferencesForecastsBundleSignature) == 0 {
		return errors.Wrap(sdkerrors.ErrInvalidRequest, "signature cannot be empty")
	}
	if bundle.InferenceForecastsBundle == nil {
		return errors.Wrap(sdkerrors.ErrInvalidRequest, "inference forecasts bundle cannot be nil")
	}

	// Validate the inference and forecast of the bundle
	if bundle.InferenceForecastsBundle.Inference == nil && bundle.InferenceForecastsBundle.Forecast == nil {
		return errors.Wrap(sdkerrors.ErrInvalidRequest, "inference and forecast cannot both be nil")
	}
	if bundle.InferenceForecastsBundle.Inference != nil {
		if err := validateInference(bundle.InferenceForecastsBundle.Inference); err != nil {
			return err
		}
	}
	if bundle.InferenceForecastsBundle.Forecast != nil {
		if err := validateForecast(bundle.InferenceForecastsBundle.Forecast); err != nil {
			return err
		}
	}

	// Check signature from the bundle, throw if invalid!
	pk, err := hex.DecodeString(bundle.Pubkey)
	if err != nil || len(pk) != secp256k1.PubKeySize {
		return errors.Wrap(sdkerrors.ErrInvalidRequest, "signature verification failed")
	}
	pubkey := secp256k1.PubKey(pk)

	src := make([]byte, 0)
	src, _ = bundle.InferenceForecastsBundle.XXX_Marshal(src, true)
	if !pubkey.VerifySignature(src, bundle.InferencesForecastsBundleSignature) {
		return errors.Wrap(sdkerrors.ErrInvalidRequest, "signature verification failed")
	}

	return nil
}

// Validate forecast
func validateForecast(forecast *types.Forecast) error {
	if forecast == nil {
		return errors.Wrap(sdkerrors.ErrInvalidRequest, "forecast cannot be nil")
	}
	if forecast.BlockHeight < 0 {
		return errors.Wrap(sdkerrors.ErrInvalidRequest, "forecast block height cannot be negative")
	}
	if len(forecast.Forecaster) == 0 {
		return errors.Wrap(sdkerrors.ErrInvalidRequest, "forecaster cannot be empty")
	}
	if len(forecast.ForecastElements) == 0 {
		return errors.Wrap(sdkerrors.ErrInvalidRequest, "at least one forecast element must be provided")
	}
	for _, elem := range forecast.ForecastElements {
		_, err := sdk.AccAddressFromBech32(elem.Inferer)
		if err != nil {
			return errors.Wrapf(sdkerrors.ErrInvalidAddress, "invalid inferer address (%s)", err)
		}
		if err := validateDec(elem.Value); err != nil {
			return err
		}
	}

	return nil
}

// Validate inference
func validateInference(inference *types.Inference) error {
	if inference == nil {
		return errors.Wrap(sdkerrors.ErrInvalidRequest, "inference cannot be nil")
	}
	_, err := sdk.AccAddressFromBech32(inference.Inferer)
	if err != nil {
		return errors.Wrapf(sdkerrors.ErrInvalidAddress, "invalid inferer address (%s)", err)
	}
	if inference.BlockHeight < 0 {
		return errors.Wrap(sdkerrors.ErrInvalidRequest, "inference block height cannot be negative")
	}
	if err := validateDec(inference.Value); err != nil {
		return err
	}
	return nil
}<|MERGE_RESOLUTION|>--- conflicted
+++ resolved
@@ -120,32 +120,7 @@
 				"forecaster address is not registered in this topic")
 		}
 
-<<<<<<< HEAD
 		// Remove duplicate forecast element
-=======
-		// LImit forecast elements for top inferers
-		latestScoresForForecastedInferers := make([]types.Score, 0)
-		for _, el := range forecast.ForecastElements {
-			score, err := ms.k.GetLatestInfererScore(ctx, forecast.TopicId, el.Inferer)
-			if err != nil {
-				continue
-			}
-			latestScoresForForecastedInferers = append(latestScoresForForecastedInferers, score)
-		}
-
-		moduleParams, err := ms.k.GetParams(ctx)
-		if err != nil {
-			return nil, err
-		}
-		_, _, topNInferer := actorutils.FindTopNByScoreDesc(
-			sdkCtx,
-			moduleParams.MaxElementsPerForecast,
-			latestScoresForForecastedInferers,
-			forecast.BlockHeight,
-		)
-
-		// Remove duplicate forecast elements
->>>>>>> 4f62d72a
 		acceptedForecastElements := make([]*types.ForecastElement, 0)
 		seenInferers := make(map[string]bool)
 		for _, el := range forecast.ForecastElements {
@@ -155,22 +130,14 @@
 				seenInferers[el.Inferer] = true
 			}
 		}
-<<<<<<< HEAD
-		forecast.ForecastElements = acceptedForecastElements
-		err = ms.k.UpsertForecast(ctx, topicId, *nonce, forecast)
-		if err != nil {
-			return nil, errorsmod.Wrapf(err,
-				"Error appending forecast")
-=======
 
 		if len(acceptedForecastElements) > 0 {
 			forecast.ForecastElements = acceptedForecastElements
-			err = ms.k.AppendForecast(ctx, topicId, *nonce, forecast)
+			err = ms.k.UpsertForecast(ctx, topicId, *nonce, forecast)
 			if err != nil {
 				return nil, errorsmod.Wrapf(err,
 					"Error appending forecast")
 			}
->>>>>>> 4f62d72a
 		}
 	}
 	return &types.MsgInsertWorkerPayloadResponse{}, nil
