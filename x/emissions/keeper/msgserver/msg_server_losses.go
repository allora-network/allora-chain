--- conflicted
+++ resolved
@@ -5,11 +5,8 @@
 	"encoding/hex"
 	"fmt"
 
-<<<<<<< HEAD
+	cosmosMath "cosmossdk.io/math"
 	"cosmossdk.io/errors"
-=======
-	cosmosMath "cosmossdk.io/math"
->>>>>>> 697bb797
 	synth "github.com/allora-network/allora-chain/x/emissions/keeper/inference_synthesis"
 	"github.com/allora-network/allora-chain/x/emissions/module/rewards"
 	"github.com/allora-network/allora-chain/x/emissions/types"
@@ -45,14 +42,10 @@
 	}
 	// Throw if worker nonce is unfulfilled -- can't report losses on something not yet committed
 	if workerNonceUnfulfilled {
-<<<<<<< HEAD
+		fmt.Println("Reputer's worker nonce not yet fulfilled: ", msg.ReputerRequestNonce.WorkerNonce, " for reputer block: ", msg.ReputerRequestNonce.ReputerNonce)
 		return nil, errors.Wrap(types.ErrNonceStillUnfulfilled, "worker nonce")
-=======
-		fmt.Println("Reputer's worker nonce not yet fulfilled: ", msg.ReputerRequestNonce.WorkerNonce, " for reputer block: ", msg.ReputerRequestNonce.ReputerNonce)
-		return nil, types.ErrNonceStillUnfulfilled
 	} else {
 		fmt.Println("OK - Reputer's worker nonce already fulfilled: ", msg.ReputerRequestNonce.WorkerNonce, " for reputer block: ", msg.ReputerRequestNonce.ReputerNonce)
->>>>>>> 697bb797
 	}
 
 	// Check if the reputer nonce is unfulfilled
@@ -62,12 +55,8 @@
 	}
 	// Throw if already fulfilled -- can't return a response twice
 	if !reputerNonceUnfulfilled {
-<<<<<<< HEAD
+		fmt.Println("Reputer nonce already fulfilled: ", msg.ReputerRequestNonce.ReputerNonce)
 		return nil, errors.Wrap(types.ErrNonceAlreadyFulfilled, "reputer nonce")
-=======
-		fmt.Println("Reputer nonce already fulfilled: ", msg.ReputerRequestNonce.ReputerNonce)
-		return nil, types.ErrNonceAlreadyFulfilled
->>>>>>> 697bb797
 	}
 
 	params, err := ms.k.GetParams(ctx)
