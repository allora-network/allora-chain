package msgserver

import (
	"context"

	"github.com/allora-network/allora-chain/x/emissions/types"
	sdk "github.com/cosmos/cosmos-sdk/types"
)

func (ms msgServer) UpdateParams(ctx context.Context, msg *types.MsgUpdateParams) (*types.MsgUpdateParamsResponse, error) {
	sender, err := sdk.AccAddressFromBech32(msg.Sender)
	if err != nil {
		return nil, err
	}
	isAdmin, err := ms.k.IsWhitelistAdmin(ctx, sender)
	if err != nil {
		return nil, err
	}
	if !isAdmin {
		return nil, types.ErrNotWhitelistAdmin
	}
	existingParams, err := ms.k.GetParams(ctx)
	if err != nil {
		return nil, err
	}
	// every option is a repeated field, so we interpret an empty array as "make no change"
	newParams := msg.Params
	if len(newParams.Version) == 1 {
		existingParams.Version = newParams.Version[0]
	}
	if len(newParams.RewardCadence) == 1 {
		existingParams.RewardCadence = newParams.RewardCadence[0]
	}
	if len(newParams.MinTopicUnmetDemand) == 1 {
		existingParams.MinTopicUnmetDemand = newParams.MinTopicUnmetDemand[0]
	}
	if len(newParams.MaxTopicsPerBlock) == 1 {
		existingParams.MaxTopicsPerBlock = newParams.MaxTopicsPerBlock[0]
	}
	if len(newParams.MinRequestUnmetDemand) == 1 {
		existingParams.MinRequestUnmetDemand = newParams.MinRequestUnmetDemand[0]
	}
	if len(newParams.MaxMissingInferencePercent) == 1 {
		existingParams.MaxMissingInferencePercent = newParams.MaxMissingInferencePercent[0]
	}
	if len(newParams.RequiredMinimumStake) == 1 {
		existingParams.RequiredMinimumStake = newParams.RequiredMinimumStake[0]
	}
	if len(newParams.RemoveStakeDelayWindow) == 1 {
		existingParams.RemoveStakeDelayWindow = newParams.RemoveStakeDelayWindow[0]
	}
	if len(newParams.MinEpochLength) == 1 {
		existingParams.MinEpochLength = newParams.MinEpochLength[0]
	}
	if len(newParams.MaxInferenceRequestValidity) == 1 {
		existingParams.MaxInferenceRequestValidity = newParams.MaxInferenceRequestValidity[0]
	}
	if len(newParams.MaxRequestCadence) == 1 {
		existingParams.MaxRequestCadence = newParams.MaxRequestCadence[0]
	}
	if len(newParams.Sharpness) == 1 {
		existingParams.Sharpness = newParams.Sharpness[0]
	}
	if len(newParams.BetaEntropy) == 1 {
		existingParams.BetaEntropy = newParams.BetaEntropy[0]
	}
	if len(newParams.DcoefAbs) == 1 {
		existingParams.DcoefAbs = newParams.DcoefAbs[0]
	}
	if len(newParams.LearningRate) == 1 {
		existingParams.LearningRate = newParams.LearningRate[0]
	}
	if len(newParams.MaxGradientThreshold) == 1 {
		existingParams.MaxGradientThreshold = newParams.MaxGradientThreshold[0]
	}
	if len(newParams.MinStakeFraction) == 1 {
		existingParams.MinStakeFraction = newParams.MinStakeFraction[0]
	}
	if len(newParams.MaxWorkersPerTopicRequest) == 1 {
		existingParams.MaxWorkersPerTopicRequest = newParams.MaxWorkersPerTopicRequest[0]
	}
	if len(newParams.MaxReputersPerTopicRequest) == 1 {
		existingParams.MaxReputersPerTopicRequest = newParams.MaxReputersPerTopicRequest[0]
	}
	if len(newParams.Epsilon) == 1 {
		existingParams.Epsilon = newParams.Epsilon[0]
	}
	if len(newParams.PInferenceSynthesis) == 1 {
		existingParams.PInferenceSynthesis = newParams.PInferenceSynthesis[0]
	}
	if len(newParams.PRewardSpread) == 1 {
		existingParams.PRewardSpread = newParams.PRewardSpread[0]
	}
	if len(newParams.AlphaRegret) == 1 {
		existingParams.AlphaRegret = newParams.AlphaRegret[0]
	}
	if len(newParams.MaxUnfulfilledWorkerRequests) == 1 {
		existingParams.MaxUnfulfilledWorkerRequests = newParams.MaxUnfulfilledWorkerRequests[0]
	}
	if len(newParams.MaxUnfulfilledReputerRequests) == 1 {
		existingParams.MaxUnfulfilledReputerRequests = newParams.MaxUnfulfilledReputerRequests[0]
	}
	if len(newParams.NumberExpectedInferenceSybils) == 1 {
		existingParams.NumberExpectedInferenceSybils = newParams.NumberExpectedInferenceSybils[0]
	}
	if len(newParams.SybilTaxExponent) == 1 {
		existingParams.SybilTaxExponent = newParams.SybilTaxExponent[0]
	}
	if len(newParams.TopicRewardStakeImportance) == 1 {
		existingParams.TopicRewardStakeImportance = newParams.TopicRewardStakeImportance[0]
	}
	if len(newParams.TopicRewardFeeRevenueImportance) == 1 {
		existingParams.TopicRewardFeeRevenueImportance = newParams.TopicRewardFeeRevenueImportance[0]
	}
	if len(newParams.TopicRewardAlpha) == 1 {
		existingParams.TopicRewardAlpha = newParams.TopicRewardAlpha[0]
	}
	if len(newParams.TaskRewardAlpha) == 1 {
		existingParams.TaskRewardAlpha = newParams.TaskRewardAlpha[0]
	}
	if len(newParams.ValidatorsVsAlloraPercentReward) == 1 {
		existingParams.ValidatorsVsAlloraPercentReward = newParams.ValidatorsVsAlloraPercentReward[0]
	}
	if len(newParams.MaxSamplesToScaleScores) == 1 {
		existingParams.MaxSamplesToScaleScores = newParams.MaxSamplesToScaleScores[0]
	}
<<<<<<< HEAD
	if len(newParams.MaxWorkersAcceptedPerPayload) == 1 {
		existingParams.MaxWorkersAcceptedPerPayload = newParams.MaxWorkersAcceptedPerPayload[0]
	}
	if len(newParams.MaxReputersAcceptedPerPayload) == 1 {
		existingParams.MaxReputersAcceptedPerPayload = newParams.MaxReputersAcceptedPerPayload[0]
	}
	if len(newParams.MaxTopWorkersToReward) == 1 {
		existingParams.MaxTopWorkersToReward = newParams.MaxTopWorkersToReward[0]
	}
	if len(newParams.MaxTopReputersToReward) == 1 {
		existingParams.MaxTopReputersToReward = newParams.MaxTopReputersToReward[0]
=======
	if len(newParams.CreateTopicFee) == 1 {
		existingParams.CreateTopicFee = newParams.CreateTopicFee[0]
	}
	if len(newParams.SigmoidA) == 1 {
		existingParams.SigmoidA = newParams.SigmoidA[0]
	}
	if len(newParams.SigmoidB) == 1 {
		existingParams.SigmoidB = newParams.SigmoidB[0]
>>>>>>> 660d5a20
	}
	err = ms.k.SetParams(ctx, existingParams)
	if err != nil {
		return nil, err
	}
	return &types.MsgUpdateParamsResponse{}, nil
}<|MERGE_RESOLUTION|>--- conflicted
+++ resolved
@@ -124,7 +124,6 @@
 	if len(newParams.MaxSamplesToScaleScores) == 1 {
 		existingParams.MaxSamplesToScaleScores = newParams.MaxSamplesToScaleScores[0]
 	}
-<<<<<<< HEAD
 	if len(newParams.MaxWorkersAcceptedPerPayload) == 1 {
 		existingParams.MaxWorkersAcceptedPerPayload = newParams.MaxWorkersAcceptedPerPayload[0]
 	}
@@ -136,7 +135,7 @@
 	}
 	if len(newParams.MaxTopReputersToReward) == 1 {
 		existingParams.MaxTopReputersToReward = newParams.MaxTopReputersToReward[0]
-=======
+	}
 	if len(newParams.CreateTopicFee) == 1 {
 		existingParams.CreateTopicFee = newParams.CreateTopicFee[0]
 	}
@@ -145,7 +144,6 @@
 	}
 	if len(newParams.SigmoidB) == 1 {
 		existingParams.SigmoidB = newParams.SigmoidB[0]
->>>>>>> 660d5a20
 	}
 	err = ms.k.SetParams(ctx, existingParams)
 	if err != nil {
