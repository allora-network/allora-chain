package queryserver

import (
	"context"

	"google.golang.org/grpc/codes"
	"google.golang.org/grpc/status"

	alloraMath "github.com/allora-network/allora-chain/math"
	synth "github.com/allora-network/allora-chain/x/emissions/keeper/inference_synthesis"
	"github.com/allora-network/allora-chain/x/emissions/types"
	emissions "github.com/allora-network/allora-chain/x/emissions/types"
	sdk "github.com/cosmos/cosmos-sdk/types"
	sdkerrors "github.com/cosmos/cosmos-sdk/types/errors"
)

// GetWorkerLatestInferenceByTopicId handles the query for the latest inference by a specific worker for a given topic.
func (qs queryServer) GetWorkerLatestInferenceByTopicId(ctx context.Context, req *types.QueryWorkerLatestInferenceRequest) (*types.QueryWorkerLatestInferenceResponse, error) {
	if err := qs.k.ValidateStringIsBech32(req.WorkerAddress); err != nil {
		return nil, sdkerrors.ErrInvalidAddress.Wrapf("invalid address: %s", err)
	}

	topicExists, err := qs.k.TopicExists(ctx, req.TopicId)
	if !topicExists {
		return nil, status.Errorf(codes.NotFound, "topic %v not found", req.TopicId)
	} else if err != nil {
		return nil, err
	}

	inference, err := qs.k.GetWorkerLatestInferenceByTopicId(ctx, req.TopicId, req.WorkerAddress)
	if err != nil {
		return nil, err
	}

	return &types.QueryWorkerLatestInferenceResponse{LatestInference: &inference}, nil
}

func (qs queryServer) GetInferencesAtBlock(ctx context.Context, req *types.QueryInferencesAtBlockRequest) (*types.QueryInferencesAtBlockResponse, error) {
	topicExists, err := qs.k.TopicExists(ctx, req.TopicId)
	if !topicExists {
		return nil, status.Errorf(codes.NotFound, "topic %v not found", req.TopicId)
	} else if err != nil {
		return nil, err
	}

	inferences, err := qs.k.GetInferencesAtBlock(ctx, req.TopicId, req.BlockHeight)
	if err != nil {
		return nil, err
	}

	return &types.QueryInferencesAtBlockResponse{Inferences: inferences}, nil
}

// Return full set of inferences in I_i from the chain
func (qs queryServer) GetNetworkInferencesAtBlock(
	ctx context.Context,
	req *types.QueryNetworkInferencesAtBlockRequest,
) (*types.QueryNetworkInferencesAtBlockResponse, error) {
	topic, err := qs.k.GetTopic(ctx, req.TopicId)
	if err != nil {
		return nil, status.Errorf(codes.NotFound, "topic %v not found", req.TopicId)
	}
	if topic.EpochLastEnded == 0 {
		return nil, status.Errorf(codes.NotFound, "network inference not available for topic %v", req.TopicId)
	}

	networkInferences, _, _, _, err := synth.GetNetworkInferencesAtBlock(
		sdk.UnwrapSDKContext(ctx),
		qs.k,
		req.TopicId,
		req.BlockHeightLastInference,
		req.BlockHeightLastReward,
	)
	if err != nil {
		return nil, err
	}

	return &types.QueryNetworkInferencesAtBlockResponse{NetworkInferences: networkInferences}, nil
}

// Return full set of inferences in I_i from the chain, as well as weights and forecast implied inferences
func (qs queryServer) GetLatestNetworkInference(
	ctx context.Context,
	req *types.QueryLatestNetworkInferencesRequest,
) (
	*types.QueryLatestNetworkInferencesResponse,
	error,
) {
	topicExists, err := qs.k.TopicExists(ctx, req.TopicId)
	if !topicExists {
		return nil, status.Errorf(codes.NotFound, "topic %v not found", req.TopicId)
	} else if err != nil {
		return nil, err
	}

	networkInferences, forecastImpliedInferenceByWorker, infererWeights, forecasterWeights, inferenceBlockHeight, lossBlockHeight, err := synth.GetLatestNetworkInference(
		sdk.UnwrapSDKContext(ctx),
		qs.k,
		req.TopicId,
	)
	if err != nil {
		return nil, err
	}

	ciRawPercentiles, ciValues, err :=
		qs.GetConfidenceIntervalsForInferenceData(
			networkInferences,
			forecastImpliedInferenceByWorker,
			infererWeights,
			forecasterWeights,
		)

	if ciRawPercentiles == nil {
		ciRawPercentiles = []alloraMath.Dec{}
	}

	if ciValues == nil {
		ciValues = []alloraMath.Dec{}
	}

	inferers := alloraMath.GetSortedKeys(infererWeights)
	forecasters := alloraMath.GetSortedKeys(forecasterWeights)

	return &types.QueryLatestNetworkInferencesResponse{
		NetworkInferences:                networkInferences,
		InfererWeights:                   synth.ConvertWeightsToArrays(inferers, infererWeights),
		ForecasterWeights:                synth.ConvertWeightsToArrays(forecasters, forecasterWeights),
		ForecastImpliedInferences:        synth.ConvertForecastImpliedInferencesToArrays(forecasters, forecastImpliedInferenceByWorker),
		InferenceBlockHeight:             inferenceBlockHeight,
		LossBlockHeight:                  lossBlockHeight,
		ConfidenceIntervalRawPercentiles: ciRawPercentiles,
		ConfidenceIntervalValues:         ciValues,
	}, nil
}

func (qs queryServer) GetLatestAvailableNetworkInference(
	ctx context.Context,
	req *types.QueryLatestNetworkInferencesRequest,
) (
	*types.QueryLatestNetworkInferencesResponse,
	error,
) {

	lastWorkerCommit, err := qs.k.GetTopicLastWorkerPayload(ctx, req.TopicId)
	if err != nil {
		return nil, err
	}

	lastReputerCommit, err := qs.k.GetTopicLastReputerPayload(ctx, req.TopicId)
	if err != nil {
		return nil, err
	}

	networkInferences, forecastImpliedInferenceByWorker, infererWeights, forecasterWeights, err :=
		synth.GetNetworkInferencesAtBlock(
			sdk.UnwrapSDKContext(ctx),
			qs.k,
			req.TopicId,
			lastWorkerCommit.Nonce.BlockHeight,
			lastReputerCommit.Nonce.BlockHeight,
		)
	if err != nil {
		return nil, err
	}

	ciRawPercentiles, ciValues, err :=
		qs.GetConfidenceIntervalsForInferenceData(
			networkInferences,
			forecastImpliedInferenceByWorker,
			infererWeights,
			forecasterWeights,
		)

	if ciRawPercentiles == nil {
		ciRawPercentiles = []alloraMath.Dec{}
	}

	if ciValues == nil {
		ciValues = []alloraMath.Dec{}
	}

	inferers := alloraMath.GetSortedKeys(infererWeights)
	forecasters := alloraMath.GetSortedKeys(forecasterWeights)

	return &types.QueryLatestNetworkInferencesResponse{
<<<<<<< HEAD
		NetworkInferences:                networkInferences,
		InfererWeights:                   synth.ConvertWeightsToArrays(inferers, infererWeights),
		ForecasterWeights:                synth.ConvertWeightsToArrays(forecasters, forecasterWeights),
		ForecastImpliedInferences:        synth.ConvertForecastImpliedInferencesToArrays(forecasters, forecastImpliedInferenceByWorker),
		InferenceBlockHeight:             inferenceBlockHeight,
		LossBlockHeight:                  previousLossBlockHeight,
		ConfidenceIntervalRawPercentiles: ciRawPercentiles,
		ConfidenceIntervalValues:         ciValues,
=======
		NetworkInferences:         networkInferences,
		InfererWeights:            synth.ConvertWeightsToArrays(inferers, infererWeights),
		ForecasterWeights:         synth.ConvertWeightsToArrays(forecasters, forecasterWeights),
		ForecastImpliedInferences: synth.ConvertForecastImpliedInferencesToArrays(forecasters, forecastImpliedInferenceByWorker),
		InferenceBlockHeight:      lastWorkerCommit.Nonce.BlockHeight,
		LossBlockHeight:           lastReputerCommit.Nonce.BlockHeight,
>>>>>>> f65b547d
	}, nil
}

func (qs queryServer) GetConfidenceIntervalsForInferenceData(
	networkInferences *emissions.ValueBundle,
	forecastImpliedInferenceByWorker map[string]*emissions.Inference,
	infererWeights map[string]alloraMath.Dec,
	forecasterWeights map[string]alloraMath.Dec,
) ([]alloraMath.Dec, []alloraMath.Dec, error) {
	var inferences []alloraMath.Dec // from inferers + forecast-implied inferences
	var weights []alloraMath.Dec    // weights of all workers

	for _, inference := range networkInferences.InfererValues {
		weight, exists := infererWeights[inference.Worker]
		if exists {
			inferences = append(inferences, inference.Value)
			weights = append(weights, weight)
		}
	}

	for _, forecast := range networkInferences.ForecasterValues {
		weight, exists := forecasterWeights[forecast.Worker]
		if exists {
			inferences = append(inferences, forecastImpliedInferenceByWorker[forecast.Worker].Value)
			weights = append(weights, weight)
		}
	}

	ciRawPercentiles := []alloraMath.Dec{
		alloraMath.MustNewDecFromString("2.28"),
		alloraMath.MustNewDecFromString("15.87"),
		alloraMath.MustNewDecFromString("50"),
		alloraMath.MustNewDecFromString("84.13"),
		alloraMath.MustNewDecFromString("97.72"),
	}

	var ciValues []alloraMath.Dec
	var err error
	if len(inferences) == 0 {
		ciRawPercentiles = []alloraMath.Dec{}
		ciValues = []alloraMath.Dec{}
	} else {
		ciValues, err = alloraMath.WeightedPercentile(inferences, weights, ciRawPercentiles)
		if err != nil {
			return nil, nil, err
		}
	}

	return ciRawPercentiles, ciValues, nil
}<|MERGE_RESOLUTION|>--- conflicted
+++ resolved
@@ -183,23 +183,14 @@
 	forecasters := alloraMath.GetSortedKeys(forecasterWeights)
 
 	return &types.QueryLatestNetworkInferencesResponse{
-<<<<<<< HEAD
 		NetworkInferences:                networkInferences,
 		InfererWeights:                   synth.ConvertWeightsToArrays(inferers, infererWeights),
 		ForecasterWeights:                synth.ConvertWeightsToArrays(forecasters, forecasterWeights),
 		ForecastImpliedInferences:        synth.ConvertForecastImpliedInferencesToArrays(forecasters, forecastImpliedInferenceByWorker),
-		InferenceBlockHeight:             inferenceBlockHeight,
-		LossBlockHeight:                  previousLossBlockHeight,
+		InferenceBlockHeight:             lastWorkerCommit.Nonce.BlockHeight,
+		LossBlockHeight:                  lastReputerCommit.Nonce.BlockHeight,
 		ConfidenceIntervalRawPercentiles: ciRawPercentiles,
 		ConfidenceIntervalValues:         ciValues,
-=======
-		NetworkInferences:         networkInferences,
-		InfererWeights:            synth.ConvertWeightsToArrays(inferers, infererWeights),
-		ForecasterWeights:         synth.ConvertWeightsToArrays(forecasters, forecasterWeights),
-		ForecastImpliedInferences: synth.ConvertForecastImpliedInferencesToArrays(forecasters, forecastImpliedInferenceByWorker),
-		InferenceBlockHeight:      lastWorkerCommit.Nonce.BlockHeight,
-		LossBlockHeight:           lastReputerCommit.Nonce.BlockHeight,
->>>>>>> f65b547d
 	}, nil
 }
 
