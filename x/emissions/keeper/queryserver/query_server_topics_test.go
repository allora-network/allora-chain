package queryserver_test

import (
	cosmosMath "cosmossdk.io/math"
	alloraMath "github.com/allora-network/allora-chain/math"
	"github.com/allora-network/allora-chain/x/emissions/types"
)

func (s *KeeperTestSuite) TestGetNextTopicId() {
	ctx := s.ctx
	queryServer := s.queryServer
	keeper := s.emissionsKeeper

	// Get the initial next topic ID
	initialNextTopicId, err := keeper.GetNextTopicId(ctx)
	s.Require().NoError(err, "Fetching the initial next topic ID should not fail")

	topicsToCreate := 5
	for i := 1; i <= topicsToCreate; i++ {
		topicId, err := keeper.IncrementTopicId(ctx)
		s.Require().NoError(err, "Incrementing topic ID should not fail")

		newTopic := types.Topic{Id: topicId}
		err = keeper.SetTopic(ctx, topicId, newTopic)
		s.Require().NoError(err, "Setting a new topic should not fail")
	}

	req := &types.QueryNextTopicIdRequest{}

	response, err := queryServer.GetNextTopicId(ctx, req)
	s.Require().NoError(err, "GetNextTopicId should not produce an error")
	s.Require().NotNil(response, "The response should not be nil")
	expectedNextTopicId := initialNextTopicId + uint64(topicsToCreate)
	s.Require().Equal(expectedNextTopicId, response.NextTopicId, "The next topic ID should match the expected value after topic creation")
}

func (s *KeeperTestSuite) TestGetTopic() {
	ctx := s.ctx
	queryServer := s.queryServer
	keeper := s.emissionsKeeper

	topicId, err := keeper.GetNextTopicId(ctx)
	s.Require().NoError(err)
	metadata := "metadata"
	req := &types.QueryTopicRequest{TopicId: topicId}

	// Setting up a new topic
	newTopic := types.Topic{Id: topicId, Metadata: metadata}
	err = keeper.SetTopic(ctx, topicId, newTopic)
	s.Require().NoError(err, "Setting a new topic should not fail")

	// Test retrieving an existing topic
	response, err := queryServer.GetTopic(ctx, req)
	s.Require().NoError(err, "Retrieving an existing topic should not fail")
	s.Require().NotNil(response, "The response should not be nil")
	s.Require().NotNil(response.Topic, "The response's Topic should not be nil")
	s.Require().Equal(newTopic, *response.Topic, "Retrieved topic should match the set topic")
	s.Require().Equal(metadata, response.Topic.Metadata, "The metadata of the retrieved topic should match")
}

func (s *KeeperTestSuite) TestGetActiveTopics() {
	ctx := s.ctx
	queryServer := s.queryServer
	keeper := s.emissionsKeeper

	topic1 := types.Topic{Id: 1}
	topic2 := types.Topic{Id: 2}
	topic3 := types.Topic{Id: 3}

	_ = keeper.SetTopic(ctx, topic1.Id, topic1)
	_ = keeper.ActivateTopic(ctx, topic1.Id)
	_ = keeper.SetTopic(ctx, topic2.Id, topic2) // Inactive topic
	_ = keeper.SetTopic(ctx, topic3.Id, topic3)
	_ = keeper.ActivateTopic(ctx, topic3.Id)

	req := &types.QueryActiveTopicsRequest{
		Pagination: &types.SimpleCursorPaginationRequest{
			Key:   nil,
			Limit: 10,
		},
	}

	response, err := queryServer.GetActiveTopics(ctx, req)
	s.Require().NoError(err, "GetActiveTopics should not produce an error")
	s.Require().NotNil(response, "The response should not be nil")
	s.Require().Equal(len(response.Topics), 2, "Should retrieve exactly two active topics")

	for _, topic := range response.Topics {
		s.Require().True(topic.Id == 1 || topic.Id == 3, "Only active topic IDs (1 or 3) should be returned")
		isActive, err := keeper.IsTopicActive(ctx, topic.Id)
		s.Require().NoError(err, "Checking topic activity should not fail")
		s.Require().True(isActive, "Only active topics should be returned")
	}
}

func (s *KeeperTestSuite) TestGetLatestCommit() {
	ctx := s.ctx
	queryServer := s.queryServer
	keeper := s.emissionsKeeper
	blockHeight := 100
	nonce := types.Nonce{
		BlockHeight: 95,
	}

	topic := types.Topic{Id: 1}
	_ = keeper.SetTopicLastCommit(
		ctx,
		topic.Id,
		int64(blockHeight),
		&nonce,
		types.ActorType_REPUTER,
	)

	req := &types.QueryTopicLastCommitRequest{
		TopicId: topic.Id,
	}

	response, err := queryServer.GetTopicLastReputerCommitInfo(ctx, req)
	s.Require().NoError(err, "GetActiveTopics should not produce an error")
	s.Require().NotNil(response, "The response should not be nil")
	s.Require().Equal(int64(blockHeight), response.LastCommit.BlockHeight, "Retrieved blockheight should match")
	s.Require().Equal(&nonce, response.LastCommit.Nonce, "The metadata of the retrieved nonce should match")

	topic2 := types.Topic{Id: 2}
	blockHeight = 101
	nonce = types.Nonce{
		BlockHeight: 98,
	}

	_ = keeper.SetTopicLastCommit(
		ctx,
		topic2.Id,
		int64(blockHeight),
		&nonce,
		types.ActorType_INFERER,
	)

	req2 := &types.QueryTopicLastCommitRequest{
		TopicId: topic2.Id,
	}

	response2, err := queryServer.GetTopicLastWorkerCommitInfo(ctx, req2)
	s.Require().NoError(err, "GetActiveTopics should not produce an error")
	s.Require().NotNil(response2, "The response should not be nil")
	s.Require().Equal(int64(blockHeight), response2.LastCommit.BlockHeight, "Retrieved blockheight should match")
	s.Require().Equal(&nonce, response2.LastCommit.Nonce, "The metadata of the retrieved nonce should match")
}

func (s *KeeperTestSuite) TestGetSetDeleteTopicRewardNonce() {
	ctx := s.ctx
	keeper := s.emissionsKeeper
	topicId := uint64(1)

	// Test Get on an unset topicId, should return 0
	req := &types.QueryTopicRewardNonceRequest{
		TopicId: topicId,
	}
	response, err := s.queryServer.GetTopicRewardNonce(ctx, req)
	nonce := response.Nonce
	s.Require().NoError(err, "Getting an unset topic reward nonce should not fail")
	s.Require().Equal(int64(0), nonce, "Nonce for an unset topicId should be 0")

	// Test Set
	expectedNonce := int64(12345)
	err = keeper.SetTopicRewardNonce(ctx, topicId, expectedNonce)
	s.Require().NoError(err, "Setting topic reward nonce should not fail")

	// Test Get after Set, should return the set value
	response, err = s.queryServer.GetTopicRewardNonce(ctx, req)
	nonce = response.Nonce
	s.Require().NoError(err, "Getting set topic reward nonce should not fail")
	s.Require().Equal(expectedNonce, nonce, "Nonce should match the value set earlier")

	// Test Delete
	err = keeper.DeleteTopicRewardNonce(ctx, topicId)
	s.Require().NoError(err, "Deleting topic reward nonce should not fail")

	// Test Get after Delete, should return 0
	response, err = s.queryServer.GetTopicRewardNonce(ctx, req)
	nonce = response.Nonce
	s.Require().NoError(err, "Getting deleted topic reward nonce should not fail")
	s.Require().Equal(int64(0), nonce, "Nonce should be 0 after deletion")
}

func (s *KeeperTestSuite) TestGetPreviousTopicWeight() {
	ctx := s.ctx
	keeper := s.emissionsKeeper
	topicId := uint64(1)

	// Set previous topic weight
	weightToSet := alloraMath.NewDecFromInt64(10)
	err := keeper.SetPreviousTopicWeight(ctx, topicId, weightToSet)
	s.Require().NoError(err, "Setting previous topic weight should not fail")

	// Get the previously set topic weight
	req := &types.QueryPreviousTopicWeightRequest{TopicId: topicId}
	response, err := s.queryServer.GetPreviousTopicWeight(ctx, req)
	retrievedWeight := response.Weight

	s.Require().NoError(err, "Getting previous topic weight should not fail")
	s.Require().Equal(weightToSet, retrievedWeight, "Retrieved weight should match the set weight")
}

func (s *KeeperTestSuite) TestTopicExists() {
	ctx := s.ctx
	keeper := s.emissionsKeeper

	// Test a topic ID that does not exist
	nonExistentTopicId := uint64(999) // Assuming this ID has not been used
	req := &types.QueryTopicExistsRequest{TopicId: nonExistentTopicId}
	response, err := s.queryServer.TopicExists(ctx, req)
	exists := response.Exists
	s.Require().NoError(err, "Checking existence for a non-existent topic should not fail")
	s.Require().False(exists, "No topic should exist for an unused topic ID")

	// Create a topic to test existence
	existentTopicId, err := keeper.IncrementTopicId(ctx)
	s.Require().NoError(err, "Incrementing topic ID should not fail")

	newTopic := types.Topic{Id: existentTopicId}

	err = keeper.SetTopic(ctx, existentTopicId, newTopic)
	s.Require().NoError(err, "Setting a new topic should not fail")

	// Test the newly created topic ID
	req = &types.QueryTopicExistsRequest{TopicId: existentTopicId}
	response, err = s.queryServer.TopicExists(ctx, req)
	exists = response.Exists
	s.Require().NoError(err, "Checking existence for an existent topic should not fail")
	s.Require().True(exists, "Topic should exist for a newly created topic ID")
}

func (s *KeeperTestSuite) TestIsTopicActive() {
	ctx := s.ctx
	keeper := s.emissionsKeeper
	topicId := uint64(3)

	// Assume topic initially active
	initialTopic := types.Topic{Id: topicId}
	_ = keeper.SetTopic(ctx, topicId, initialTopic)

	// Activate the topic
	err := keeper.ActivateTopic(ctx, topicId)
	s.Require().NoError(err, "Reactivating topic should not fail")

	// Check if topic is active
	req := &types.QueryIsTopicActiveRequest{TopicId: topicId}
	response, err := s.queryServer.IsTopicActive(ctx, req)
	topicActive := response.IsActive

	s.Require().NoError(err, "Getting topic should not fail after reactivation")
	s.Require().True(topicActive, "Topic should be active again")

	// Inactivate the topic
	err = keeper.InactivateTopic(ctx, topicId)
	s.Require().NoError(err, "Inactivating topic should not fail")

	// Check if topic is inactive
	req = &types.QueryIsTopicActiveRequest{TopicId: topicId}
	response, err = s.queryServer.IsTopicActive(ctx, req)
	topicActive = response.IsActive
	s.Require().NoError(err, "Getting topic should not fail after inactivation")
	s.Require().False(topicActive, "Topic should be inactive")

	// Activate the topic
	err = keeper.ActivateTopic(ctx, topicId)
	s.Require().NoError(err, "Reactivating topic should not fail")

	// Check if topic is active again
	req = &types.QueryIsTopicActiveRequest{TopicId: topicId}
	response, err = s.queryServer.IsTopicActive(ctx, req)
	topicActive = response.IsActive
	s.Require().NoError(err, "Getting topic should not fail after reactivation")
	s.Require().True(topicActive, "Topic should be active again")
}

func (s *KeeperTestSuite) TestGetTopicFeeRevenue() {
	ctx := s.ctx
	keeper := s.emissionsKeeper
	topicId := uint64(1)

	newTopic := types.Topic{Id: topicId}
	err := keeper.SetTopic(ctx, topicId, newTopic)
	s.Require().NoError(err, "Setting a new topic should not fail")

	// Test getting revenue for a topic with no existing revenue
	req := &types.QueryTopicFeeRevenueRequest{TopicId: topicId}
	response, err := s.queryServer.GetTopicFeeRevenue(ctx, req)
	feeRev := response.FeeRevenue
	s.Require().NoError(err, "Should not error when revenue does not exist")
	s.Require().Equal(cosmosMath.ZeroInt(), feeRev, "Revenue should be zero for non-existing entries")

	// Setup a topic with some revenue
	initialRevenue := cosmosMath.NewInt(100)
	initialRevenueInt := cosmosMath.NewInt(100)
	keeper.AddTopicFeeRevenue(ctx, topicId, initialRevenue)

	// Test getting revenue for a topic with existing revenue
	req = &types.QueryTopicFeeRevenueRequest{TopicId: topicId}
	response, err = s.queryServer.GetTopicFeeRevenue(ctx, req)
	feeRev = response.FeeRevenue
	s.Require().NoError(err, "Should not error when retrieving existing revenue")
	s.Require().Equal(feeRev.String(), initialRevenueInt.String(), "Revenue should match the initial setup")
}

func (s *KeeperTestSuite) TestGetRewardableTopics() {
	ctx := s.ctx
	keeper := s.emissionsKeeper
	topicId := uint64(789)
	topicId2 := uint64(101112)

	// Add rewardable topics
	err := keeper.AddRewardableTopic(ctx, topicId)
	s.Require().NoError(err)

	err = keeper.AddRewardableTopic(ctx, topicId2)
	s.Require().NoError(err)

	// Ensure the topics are retrieved
	req := &types.QueryRewardableTopicsRequest{}
	response, err := s.queryServer.GetRewardableTopics(ctx, req)
	retrievedIds := response.RewardableTopicIds
	s.Require().NoError(err)
	s.Require().Len(retrievedIds, 2, "Should retrieve all rewardable topics")

	// Reset the rewardable topics
	err = keeper.RemoveRewardableTopic(ctx, topicId)
	s.Require().NoError(err)

	// Ensure no topics remain
	req = &types.QueryRewardableTopicsRequest{}
	response, err = s.queryServer.GetRewardableTopics(ctx, req)
	remainingIds := response.RewardableTopicIds
	s.Require().NoError(err)
	s.Require().Len(remainingIds, 1)
<<<<<<< HEAD
}

func (s *KeeperTestSuite) TestGetTopicLastWorkerPayload() {
	ctx := s.ctx
	keeper := s.emissionsKeeper
	topicId := uint64(123)
	blockHeight := int64(1000)
	nonce := &types.Nonce{BlockHeight: blockHeight}

	// Set the worker payload
	err := keeper.SetTopicLastWorkerPayload(ctx, topicId, blockHeight, nonce)
	s.Require().NoError(err)

	// Get the worker payload
	req := &types.QueryTopicLastWorkerPayloadRequest{TopicId: topicId}
	response, err := s.queryServer.GetTopicLastWorkerPayload(ctx, req)
	s.Require().NoError(err)
	payload := response.Payload

	// Check the retrieved values
	s.Require().Equal(blockHeight, payload.BlockHeight, "Block height should match")
	s.Require().Equal(nonce, payload.Nonce, "Nonce should match")
}

func (s *KeeperTestSuite) TestGetTopicLastReputerPayload() {
	ctx := s.ctx
	keeper := s.emissionsKeeper
	topicId := uint64(456)
	blockHeight := int64(2000)
	nonce := &types.Nonce{BlockHeight: blockHeight}

	// Set the reputer payload
	err := keeper.SetTopicLastReputerPayload(ctx, topicId, blockHeight, nonce)
	s.Require().NoError(err)

	// Get the reputer payload
	req := &types.QueryTopicLastReputerPayloadRequest{TopicId: topicId}
	response, err := s.queryServer.GetTopicLastReputerPayload(ctx, req)
	s.Require().NoError(err)
	payload := response.Payload

	// Check the retrieved values
	s.Require().Equal(blockHeight, payload.BlockHeight, "Block height should match")
	s.Require().Equal(nonce, payload.Nonce, "Nonce should match")
=======
>>>>>>> 778f47de
}<|MERGE_RESOLUTION|>--- conflicted
+++ resolved
@@ -333,51 +333,4 @@
 	remainingIds := response.RewardableTopicIds
 	s.Require().NoError(err)
 	s.Require().Len(remainingIds, 1)
-<<<<<<< HEAD
-}
-
-func (s *KeeperTestSuite) TestGetTopicLastWorkerPayload() {
-	ctx := s.ctx
-	keeper := s.emissionsKeeper
-	topicId := uint64(123)
-	blockHeight := int64(1000)
-	nonce := &types.Nonce{BlockHeight: blockHeight}
-
-	// Set the worker payload
-	err := keeper.SetTopicLastWorkerPayload(ctx, topicId, blockHeight, nonce)
-	s.Require().NoError(err)
-
-	// Get the worker payload
-	req := &types.QueryTopicLastWorkerPayloadRequest{TopicId: topicId}
-	response, err := s.queryServer.GetTopicLastWorkerPayload(ctx, req)
-	s.Require().NoError(err)
-	payload := response.Payload
-
-	// Check the retrieved values
-	s.Require().Equal(blockHeight, payload.BlockHeight, "Block height should match")
-	s.Require().Equal(nonce, payload.Nonce, "Nonce should match")
-}
-
-func (s *KeeperTestSuite) TestGetTopicLastReputerPayload() {
-	ctx := s.ctx
-	keeper := s.emissionsKeeper
-	topicId := uint64(456)
-	blockHeight := int64(2000)
-	nonce := &types.Nonce{BlockHeight: blockHeight}
-
-	// Set the reputer payload
-	err := keeper.SetTopicLastReputerPayload(ctx, topicId, blockHeight, nonce)
-	s.Require().NoError(err)
-
-	// Get the reputer payload
-	req := &types.QueryTopicLastReputerPayloadRequest{TopicId: topicId}
-	response, err := s.queryServer.GetTopicLastReputerPayload(ctx, req)
-	s.Require().NoError(err)
-	payload := response.Payload
-
-	// Check the retrieved values
-	s.Require().Equal(blockHeight, payload.BlockHeight, "Block height should match")
-	s.Require().Equal(nonce, payload.Nonce, "Nonce should match")
-=======
->>>>>>> 778f47de
 }