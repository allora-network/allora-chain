package queryserver_test

import (
	cosmosMath "cosmossdk.io/math"
	"github.com/allora-network/allora-chain/x/emissions/types"
)

func (s *KeeperTestSuite) TestGetNetworkLossBundleAtBlock() {
	s.CreateOneTopic()
	ctx := s.ctx
	keeper := s.emissionsKeeper
	queryServer := s.queryServer
	topicId := uint64(1)
	blockHeight := types.BlockHeight(100)

	// Set up a sample NetworkLossBundle
	expectedBundle := &types.ValueBundle{
		TopicId:   topicId,
		Reputer:   "sample_reputer",
		ExtraData: []byte("sample_extra_data"),
	}

	err := keeper.InsertNetworkLossBundleAtBlock(ctx, topicId, blockHeight, *expectedBundle)
	s.Require().NoError(err)

	response, err := queryServer.GetNetworkLossBundleAtBlock(
		ctx,
		&types.QueryNetworkLossBundleAtBlockRequest{
			TopicId:     topicId,
			BlockHeight: int64(blockHeight),
		},
	)

	s.Require().NoError(err)
	s.Require().NotNil(response.LossBundle)
	s.Require().Equal(expectedBundle, response.LossBundle, "Retrieved loss bundle should match the expected bundle")
}

<<<<<<< HEAD
func (s *KeeperTestSuite) TestGetIsReputerNonceUnfulfilled() {
=======
func (s *KeeperTestSuite) TestIsReputerNonceUnfulfilled() {
>>>>>>> 1d56c50c
	ctx := s.ctx
	keeper := s.emissionsKeeper
	topicId := uint64(1)
	newNonce := &types.Nonce{BlockHeight: 42}

	req := &types.QueryIsReputerNonceUnfulfilledRequest{
		TopicId:     topicId,
		BlockHeight: newNonce.BlockHeight,
	}
<<<<<<< HEAD
	response, err := s.queryServer.GetIsReputerNonceUnfulfilled(s.ctx, req)
=======
	response, err := s.queryServer.IsReputerNonceUnfulfilled(s.ctx, req)
>>>>>>> 1d56c50c
	s.Require().NoError(err)
	s.Require().NotNil(response, "Response should not be nil")
	s.Require().False(response.IsReputerNonceUnfulfilled)

	// Set reputer nonce
	err = keeper.AddReputerNonce(ctx, topicId, newNonce)
	s.Require().NoError(err)

<<<<<<< HEAD
	response, err = s.queryServer.GetIsReputerNonceUnfulfilled(s.ctx, req)
=======
	response, err = s.queryServer.IsReputerNonceUnfulfilled(s.ctx, req)
>>>>>>> 1d56c50c
	s.Require().NoError(err)
	s.Require().NotNil(response, "Response should not be nil")
	s.Require().True(response.IsReputerNonceUnfulfilled)
}

func (s *KeeperTestSuite) TestGetUnfulfilledReputerNonces() {
	ctx := s.ctx
	keeper := s.emissionsKeeper
	topicId := uint64(1)

	// Initially, ensure no unfulfilled nonces exist
	req := &types.QueryUnfulfilledReputerNoncesRequest{
		TopicId: topicId,
	}
	response, err := s.queryServer.GetUnfulfilledReputerNonces(s.ctx, req)
	s.Require().NoError(err)
	s.Require().NotNil(response, "Response should not be nil")
	s.Require().Len(response.Nonces.Nonces, 0, "Initial unfulfilled nonces should be empty")

	// Set multiple reputer nonces
	nonceValues := []int64{42, 43, 44}
	for _, val := range nonceValues {
		err = keeper.AddReputerNonce(ctx, topicId, &types.Nonce{BlockHeight: val})
		s.Require().NoError(err, "Failed to add reputer nonce")
	}

	// Retrieve and verify the nonces
	response, err = s.queryServer.GetUnfulfilledReputerNonces(s.ctx, req)
	s.Require().NoError(err, "Error retrieving nonces after adding")
	s.Require().Len(response.Nonces.Nonces, len(nonceValues), "Should match the number of added nonces")

	// Check that all the expected nonces are present and correct
	for i, nonce := range response.Nonces.Nonces {
		s.Require().Equal(nonceValues[len(nonceValues)-i-1], nonce.ReputerNonce.BlockHeight, "Nonce value should match the expected value")
	}
}

func (s *KeeperTestSuite) TestGetReputerLossBundlesAtBlock() {
	ctx := s.ctx
	require := s.Require()
	topicId := uint64(1)
	block := types.BlockHeight(100)
	reputerLossBundles := types.ReputerValueBundles{}

	req := &types.QueryReputerLossBundlesAtBlockRequest{
		TopicId:     topicId,
		BlockHeight: int64(block),
	}
	response, err := s.queryServer.GetReputerLossBundlesAtBlock(ctx, req)
	require.Error(err)
	require.Nil(response)

	// Test inserting data
	err = s.emissionsKeeper.InsertReputerLossBundlesAtBlock(ctx, topicId, block, reputerLossBundles)
	require.NoError(err, "InsertReputerLossBundlesAtBlock should not return an error")

	response, err = s.queryServer.GetReputerLossBundlesAtBlock(ctx, req)
	require.NotNil(response)
	require.NoError(err)

	result := response.LossBundles
	require.NotNil(result)
	require.Equal(&reputerLossBundles, result, "Retrieved data should match inserted data")
}

func (s *KeeperTestSuite) TestGetDeleteDelegateStake() {
	ctx := s.ctx
	keeper := s.emissionsKeeper

	// Create sample delegate stake removal information
	removalInfo := types.DelegateStakeRemovalInfo{
		BlockRemovalStarted:   int64(12),
		BlockRemovalCompleted: int64(13),
		TopicId:               uint64(201),
		Reputer:               "allo146fyx5akdrcpn2ypjpg4tra2l7q2wevs05pz2n",
		Delegator:             "allo10es2a97cr7u2m3aa08tcu7yd0d300thdct45ve",
		Amount:                cosmosMath.NewInt(300),
	}

	// Set delegate stake removal information
	err := keeper.SetDelegateStakeRemoval(ctx, removalInfo)
	s.Require().NoError(err)

	req := &types.QueryDelegateStakeRemovalRequest{
		BlockHeight: removalInfo.BlockRemovalStarted,
		TopicId:     removalInfo.TopicId,
		Reputer:     removalInfo.Reputer,
		Delegator:   removalInfo.Delegator,
	}
	response, err := s.queryServer.GetDelegateStakeRemoval(ctx, req)
	s.Require().Error(err)
	s.Require().Nil(response)

	req.BlockHeight = removalInfo.BlockRemovalCompleted

	response, err = s.queryServer.GetDelegateStakeRemoval(ctx, req)
	s.Require().NoError(err)
	s.Require().NotNil(response)

	retrievedInfo := response.StakeRemovalInfo

	s.Require().Equal(removalInfo.BlockRemovalStarted, retrievedInfo.BlockRemovalStarted)
	s.Require().Equal(removalInfo.TopicId, retrievedInfo.TopicId)
	s.Require().Equal(removalInfo.Reputer, retrievedInfo.Reputer)
	s.Require().Equal(removalInfo.Delegator, retrievedInfo.Delegator)
	s.Require().Equal(removalInfo.Amount, retrievedInfo.Amount)
}<|MERGE_RESOLUTION|>--- conflicted
+++ resolved
@@ -36,11 +36,7 @@
 	s.Require().Equal(expectedBundle, response.LossBundle, "Retrieved loss bundle should match the expected bundle")
 }
 
-<<<<<<< HEAD
-func (s *KeeperTestSuite) TestGetIsReputerNonceUnfulfilled() {
-=======
 func (s *KeeperTestSuite) TestIsReputerNonceUnfulfilled() {
->>>>>>> 1d56c50c
 	ctx := s.ctx
 	keeper := s.emissionsKeeper
 	topicId := uint64(1)
@@ -50,11 +46,7 @@
 		TopicId:     topicId,
 		BlockHeight: newNonce.BlockHeight,
 	}
-<<<<<<< HEAD
-	response, err := s.queryServer.GetIsReputerNonceUnfulfilled(s.ctx, req)
-=======
 	response, err := s.queryServer.IsReputerNonceUnfulfilled(s.ctx, req)
->>>>>>> 1d56c50c
 	s.Require().NoError(err)
 	s.Require().NotNil(response, "Response should not be nil")
 	s.Require().False(response.IsReputerNonceUnfulfilled)
@@ -63,11 +55,7 @@
 	err = keeper.AddReputerNonce(ctx, topicId, newNonce)
 	s.Require().NoError(err)
 
-<<<<<<< HEAD
-	response, err = s.queryServer.GetIsReputerNonceUnfulfilled(s.ctx, req)
-=======
 	response, err = s.queryServer.IsReputerNonceUnfulfilled(s.ctx, req)
->>>>>>> 1d56c50c
 	s.Require().NoError(err)
 	s.Require().NotNil(response, "Response should not be nil")
 	s.Require().True(response.IsReputerNonceUnfulfilled)
