--- conflicted
+++ resolved
@@ -417,353 +417,6 @@
 	require.Equal(len(response.ForecastImpliedInferences), 3)
 }
 
-<<<<<<< HEAD
-func (s *KeeperTestSuite) TestGetLatestAvailableNetworkInference() {
-	queryServer := s.queryServer
-	keeper := s.emissionsKeeper
-
-	require := s.Require()
-	topicId := s.CreateOneTopic()
-	topic, err := keeper.GetTopic(s.ctx, topicId)
-	require.NoError(err)
-
-	epochLength := topic.EpochLength
-	epochLastEnded := topic.EpochLastEnded
-
-	lossBlockHeight := int64(epochLastEnded + epochLength)
-	inferenceBlockHeight := int64(lossBlockHeight + epochLength)
-	inferenceBlockHeight2 := int64(inferenceBlockHeight + epochLength)
-
-	lossNonce := types.Nonce{BlockHeight: lossBlockHeight}
-	inferenceNonce := types.Nonce{BlockHeight: inferenceBlockHeight}
-	inferenceNonce2 := types.Nonce{BlockHeight: inferenceBlockHeight2}
-
-	reputerLossRequestNonce := &types.ReputerRequestNonce{ReputerNonce: &lossNonce}
-
-	s.ctx = s.ctx.WithBlockHeight(lossBlockHeight)
-
-	// Set Loss bundles
-	err = keeper.InsertNetworkLossBundleAtBlock(s.ctx, topicId, lossBlockHeight, types.ValueBundle{
-		CombinedValue:       alloraMath.MustNewDecFromString("0.00001342819294865661936622664543402969"),
-		ReputerRequestNonce: reputerLossRequestNonce,
-		TopicId:             topicId,
-	})
-	require.NoError(err)
-
-	reputer0 := "allo1wms0uwwh9dgtnmfend82z82j9q6x62s656fn35"
-
-	err = keeper.SetTopicLastReputerPayload(s.ctx, topicId, lossBlockHeight, &lossNonce, reputer0)
-	s.Require().NoError(err)
-
-	// Set Inferences
-	s.ctx = s.ctx.WithBlockHeight(inferenceBlockHeight)
-
-	getWorkerRegretValue := func(value string) types.TimestampedValue {
-		return types.TimestampedValue{
-			BlockHeight: inferenceBlockHeight,
-			Value:       alloraMath.MustNewDecFromString(value),
-		}
-	}
-
-	worker0 := "allo1s8sar766d54wzlmqhwpwdv0unzjfusjydg3l3j"
-	worker1 := "allo1rp9026g0ppp9nwdtzvxpqqhl43yqplrj7pmnhq"
-	worker2 := "allo1cmdyvyqgzudlf0ep2nht333a057wg9vwfek7tq"
-	worker3 := "allo1cr5usf94ph9w2lpeqfjkv3eyuspv47c0zx3nye"
-	worker4 := "allo19dvpcsqqer4xy7cdh4s3gtm460z6xpe2hzlf5s"
-
-	forecaster0 := "allo13hh468ghmmyfjrdwqn567j29wq8sh6pnwff0cn"
-	forecaster1 := "allo1nxqgvyt6ggu3dz7uwe8p22sac6v2v8sayhwqvz"
-	forecaster2 := "allo1a0sc83cls78g4j5qey5er9zzpjpva4x935aajk"
-
-	keeper.SetInfererNetworkRegret(s.ctx, topicId, worker0, getWorkerRegretValue("0.1"))
-	keeper.SetInfererNetworkRegret(s.ctx, topicId, worker1, getWorkerRegretValue("0.2"))
-	keeper.SetInfererNetworkRegret(s.ctx, topicId, worker2, getWorkerRegretValue("0.3"))
-	keeper.SetInfererNetworkRegret(s.ctx, topicId, worker3, getWorkerRegretValue("0.4"))
-	keeper.SetInfererNetworkRegret(s.ctx, topicId, worker4, getWorkerRegretValue("0.5"))
-
-	keeper.SetForecasterNetworkRegret(s.ctx, topicId, forecaster0, getWorkerRegretValue("0.1"))
-	keeper.SetForecasterNetworkRegret(s.ctx, topicId, forecaster1, getWorkerRegretValue("0.2"))
-	keeper.SetForecasterNetworkRegret(s.ctx, topicId, forecaster2, getWorkerRegretValue("0.3"))
-
-	getInferencesForBlockHeight := func(blockHeight int64) types.Inferences {
-		return types.Inferences{
-			Inferences: []*types.Inference{
-				{
-					Inferer:     worker0,
-					Value:       alloraMath.MustNewDecFromString("-0.035995138925040600"),
-					TopicId:     topicId,
-					BlockHeight: blockHeight,
-				},
-				{
-					Inferer:     worker1,
-					Value:       alloraMath.MustNewDecFromString("-0.07333303938740420"),
-					TopicId:     topicId,
-					BlockHeight: blockHeight,
-				},
-				{
-					Inferer:     worker2,
-					Value:       alloraMath.MustNewDecFromString("-0.1495482917094790"),
-					TopicId:     topicId,
-					BlockHeight: blockHeight,
-				},
-				{
-					Inferer:     worker3,
-					Value:       alloraMath.MustNewDecFromString("-0.12952123274063800"),
-					TopicId:     topicId,
-					BlockHeight: blockHeight,
-				},
-				{
-					Inferer:     worker4,
-					Value:       alloraMath.MustNewDecFromString("-0.0703055329498285"),
-					TopicId:     topicId,
-					BlockHeight: blockHeight,
-				},
-			},
-		}
-	}
-
-	getForecastsForBlockHeight := func(blockHeight int64) types.Forecasts {
-		return types.Forecasts{
-			Forecasts: []*types.Forecast{
-				{
-					Forecaster: forecaster0,
-					ForecastElements: []*types.ForecastElement{
-						{Inferer: worker0, Value: alloraMath.MustNewDecFromString("0.1")},
-						{Inferer: worker1, Value: alloraMath.MustNewDecFromString("0.2")},
-						{Inferer: worker2, Value: alloraMath.MustNewDecFromString("0.3")},
-						{Inferer: worker3, Value: alloraMath.MustNewDecFromString("0.4")},
-						{Inferer: worker4, Value: alloraMath.MustNewDecFromString("0.5")},
-					},
-					TopicId:     topicId,
-					BlockHeight: blockHeight,
-				},
-				{
-					Forecaster: forecaster1,
-					ForecastElements: []*types.ForecastElement{
-						{Inferer: worker0, Value: alloraMath.MustNewDecFromString("0.5")},
-						{Inferer: worker1, Value: alloraMath.MustNewDecFromString("0.4")},
-						{Inferer: worker2, Value: alloraMath.MustNewDecFromString("0.3")},
-						{Inferer: worker3, Value: alloraMath.MustNewDecFromString("0.2")},
-						{Inferer: worker4, Value: alloraMath.MustNewDecFromString("0.1")},
-					},
-					TopicId:     topicId,
-					BlockHeight: blockHeight,
-				},
-				{
-					Forecaster: forecaster2,
-					ForecastElements: []*types.ForecastElement{
-						{Inferer: worker0, Value: alloraMath.MustNewDecFromString("0.2")},
-						{Inferer: worker1, Value: alloraMath.MustNewDecFromString("0.3")},
-						{Inferer: worker2, Value: alloraMath.MustNewDecFromString("0.4")},
-						{Inferer: worker3, Value: alloraMath.MustNewDecFromString("0.3")},
-						{Inferer: worker4, Value: alloraMath.MustNewDecFromString("0.2")},
-					},
-					TopicId:     topicId,
-					BlockHeight: blockHeight,
-				},
-			},
-		}
-	}
-
-	// insert inferences and forecasts 1
-	err = keeper.InsertInferences(s.ctx, topicId, inferenceNonce, getInferencesForBlockHeight(inferenceBlockHeight))
-	s.Require().NoError(err)
-
-	err = keeper.InsertForecasts(s.ctx, topicId, inferenceNonce, getForecastsForBlockHeight(inferenceBlockHeight))
-	require.NoError(err)
-
-	err = keeper.SetTopicLastWorkerPayload(s.ctx, topicId, inferenceBlockHeight, &inferenceNonce, worker0)
-	s.Require().NoError(err)
-
-	// insert inferences and forecasts 2
-	err = keeper.InsertInferences(s.ctx, topicId, inferenceNonce2, getInferencesForBlockHeight(inferenceBlockHeight2))
-	s.Require().NoError(err)
-
-	err = keeper.InsertForecasts(s.ctx, topicId, inferenceNonce2, getForecastsForBlockHeight(inferenceBlockHeight2))
-	require.NoError(err)
-
-	err = keeper.SetTopicLastWorkerPayload(s.ctx, topicId, inferenceBlockHeight2, &inferenceNonce2, worker0)
-	s.Require().NoError(err)
-
-	// Update epoch topic epoch last ended
-	err = keeper.UpdateTopicEpochLastEnded(s.ctx, topicId, inferenceBlockHeight2)
-	require.NoError(err)
-
-	// Test querying the server
-	req := &types.QueryLatestNetworkInferencesRequest{
-		TopicId: topicId,
-	}
-	response, err := queryServer.GetLatestAvailableNetworkInference(s.ctx, req)
-	require.NoError(err)
-	require.NotNil(response, "Response should not be nil")
-
-	// should be 4 since we would be looking at inferences from a previous block
-	require.Equal(len(response.InfererWeights), 5)
-	require.Equal(len(response.ForecasterWeights), 3)
-	require.Equal(len(response.ForecastImpliedInferences), 3)
-}
-
-func (s *KeeperTestSuite) TestTestGetLatestAvailableNetworkInferenceWithMissingInferences() {
-	queryServer := s.queryServer
-	keeper := s.emissionsKeeper
-
-	require := s.Require()
-	topicId := s.CreateOneTopic()
-	topic, err := keeper.GetTopic(s.ctx, topicId)
-	require.NoError(err)
-
-	epochLength := topic.EpochLength
-	epochLastEnded := topic.EpochLastEnded
-
-	lossBlockHeight := int64(epochLastEnded)
-	inferenceBlockHeight := int64(epochLastEnded + epochLength)
-	inferenceBlockHeight2 := int64(inferenceBlockHeight + epochLength)
-
-	lossNonce := types.Nonce{BlockHeight: lossBlockHeight}
-	// inferenceNonce := types.Nonce{BlockHeight: inferenceBlockHeight}
-	inferenceNonce2 := types.Nonce{BlockHeight: inferenceBlockHeight2}
-
-	reputerLossRequestNonce := &types.ReputerRequestNonce{ReputerNonce: &lossNonce}
-
-	s.ctx = s.ctx.WithBlockHeight(lossBlockHeight)
-
-	// Set Loss bundles
-	err = keeper.InsertNetworkLossBundleAtBlock(s.ctx, topicId, lossBlockHeight, types.ValueBundle{
-		CombinedValue:       alloraMath.MustNewDecFromString("0.00001342819294865661936622664543402969"),
-		ReputerRequestNonce: reputerLossRequestNonce,
-		TopicId:             topicId,
-	})
-	require.NoError(err)
-
-	// Set Inferences
-	s.ctx = s.ctx.WithBlockHeight(inferenceBlockHeight)
-
-	getWorkerRegretValue := func(value string) types.TimestampedValue {
-		return types.TimestampedValue{
-			BlockHeight: inferenceBlockHeight,
-			Value:       alloraMath.MustNewDecFromString(value),
-		}
-	}
-
-	worker0 := "allo1s8sar766d54wzlmqhwpwdv0unzjfusjydg3l3j"
-	worker1 := "allo1rp9026g0ppp9nwdtzvxpqqhl43yqplrj7pmnhq"
-	worker2 := "allo1cmdyvyqgzudlf0ep2nht333a057wg9vwfek7tq"
-	worker3 := "allo1cr5usf94ph9w2lpeqfjkv3eyuspv47c0zx3nye"
-	worker4 := "allo19dvpcsqqer4xy7cdh4s3gtm460z6xpe2hzlf5s"
-
-	forecaster0 := "allo13hh468ghmmyfjrdwqn567j29wq8sh6pnwff0cn"
-	forecaster1 := "allo1nxqgvyt6ggu3dz7uwe8p22sac6v2v8sayhwqvz"
-	forecaster2 := "allo1a0sc83cls78g4j5qey5er9zzpjpva4x935aajk"
-
-	keeper.SetInfererNetworkRegret(s.ctx, topicId, worker0, getWorkerRegretValue("0.1"))
-	keeper.SetInfererNetworkRegret(s.ctx, topicId, worker1, getWorkerRegretValue("0.2"))
-	keeper.SetInfererNetworkRegret(s.ctx, topicId, worker2, getWorkerRegretValue("0.3"))
-	keeper.SetInfererNetworkRegret(s.ctx, topicId, worker3, getWorkerRegretValue("0.4"))
-	keeper.SetInfererNetworkRegret(s.ctx, topicId, worker4, getWorkerRegretValue("0.5"))
-
-	keeper.SetForecasterNetworkRegret(s.ctx, topicId, forecaster0, getWorkerRegretValue("0.1"))
-	keeper.SetForecasterNetworkRegret(s.ctx, topicId, forecaster1, getWorkerRegretValue("0.2"))
-	keeper.SetForecasterNetworkRegret(s.ctx, topicId, forecaster2, getWorkerRegretValue("0.3"))
-
-	getInferencesForBlockHeight := func(blockHeight int64) types.Inferences {
-		return types.Inferences{
-			Inferences: []*types.Inference{
-				{
-					Inferer:     worker0,
-					Value:       alloraMath.MustNewDecFromString("-0.035995138925040600"),
-					TopicId:     topicId,
-					BlockHeight: blockHeight,
-				},
-				{
-					Inferer:     worker1,
-					Value:       alloraMath.MustNewDecFromString("-0.07333303938740420"),
-					TopicId:     topicId,
-					BlockHeight: blockHeight,
-				},
-				{
-					Inferer:     worker2,
-					Value:       alloraMath.MustNewDecFromString("-0.1495482917094790"),
-					TopicId:     topicId,
-					BlockHeight: blockHeight,
-				},
-				{
-					Inferer:     worker3,
-					Value:       alloraMath.MustNewDecFromString("-0.12952123274063800"),
-					TopicId:     topicId,
-					BlockHeight: blockHeight,
-				},
-				{
-					Inferer:     worker4,
-					Value:       alloraMath.MustNewDecFromString("-0.0703055329498285"),
-					TopicId:     topicId,
-					BlockHeight: blockHeight,
-				},
-			},
-		}
-	}
-
-	getForecastsForBlockHeight := func(blockHeight int64) types.Forecasts {
-		return types.Forecasts{
-			Forecasts: []*types.Forecast{
-				{
-					Forecaster: forecaster0,
-					ForecastElements: []*types.ForecastElement{
-						{Inferer: worker0, Value: alloraMath.MustNewDecFromString("0.1")},
-						{Inferer: worker1, Value: alloraMath.MustNewDecFromString("0.2")},
-						{Inferer: worker2, Value: alloraMath.MustNewDecFromString("0.3")},
-						{Inferer: worker3, Value: alloraMath.MustNewDecFromString("0.4")},
-						{Inferer: worker4, Value: alloraMath.MustNewDecFromString("0.5")},
-					},
-					TopicId:     topicId,
-					BlockHeight: blockHeight,
-				},
-				{
-					Forecaster: forecaster1,
-					ForecastElements: []*types.ForecastElement{
-						{Inferer: worker0, Value: alloraMath.MustNewDecFromString("0.5")},
-						{Inferer: worker1, Value: alloraMath.MustNewDecFromString("0.4")},
-						{Inferer: worker2, Value: alloraMath.MustNewDecFromString("0.3")},
-						{Inferer: worker3, Value: alloraMath.MustNewDecFromString("0.2")},
-						{Inferer: worker4, Value: alloraMath.MustNewDecFromString("0.1")},
-					},
-					TopicId:     topicId,
-					BlockHeight: blockHeight,
-				},
-				{
-					Forecaster: forecaster2,
-					ForecastElements: []*types.ForecastElement{
-						{Inferer: worker0, Value: alloraMath.MustNewDecFromString("0.2")},
-						{Inferer: worker1, Value: alloraMath.MustNewDecFromString("0.3")},
-						{Inferer: worker2, Value: alloraMath.MustNewDecFromString("0.4")},
-						{Inferer: worker3, Value: alloraMath.MustNewDecFromString("0.3")},
-						{Inferer: worker4, Value: alloraMath.MustNewDecFromString("0.2")},
-					},
-					TopicId:     topicId,
-					BlockHeight: blockHeight,
-				},
-			},
-		}
-	}
-
-	// dont insert inferences at the blockheight that matches with the losses
-
-	err = keeper.InsertInferences(s.ctx, topicId, inferenceNonce2, getInferencesForBlockHeight(inferenceBlockHeight2))
-	s.Require().NoError(err)
-
-	err = keeper.InsertForecasts(s.ctx, topicId, inferenceNonce2, getForecastsForBlockHeight(inferenceBlockHeight2))
-	require.NoError(err)
-
-	// Update epoch topic epoch last ended
-	err = keeper.UpdateTopicEpochLastEnded(s.ctx, topicId, inferenceBlockHeight2)
-	require.NoError(err)
-
-	// Test querying the server
-	req := &types.QueryLatestNetworkInferencesRequest{
-		TopicId: topicId,
-	}
-	_, err = queryServer.GetLatestAvailableNetworkInference(s.ctx, req)
-	require.Error(err)
-=======
 func (s *KeeperTestSuite) TestGetIsWorkerNonceUnfulfilled() {
 	ctx := s.ctx
 	keeper := s.emissionsKeeper
@@ -1008,5 +661,351 @@
 	s.Require().NoError(err, "Retrieving latest inferences should not fail")
 	s.Require().Equal(&inferences2, latestInferences, "Latest inferences should match the second inserted set")
 	s.Require().Equal(blockHeight2, latestBlockHeight, "Latest block height should match the second inserted set")
->>>>>>> 522a08b7
+}
+
+func (s *KeeperTestSuite) TestGetLatestAvailableNetworkInference() {
+	queryServer := s.queryServer
+	keeper := s.emissionsKeeper
+
+	require := s.Require()
+	topicId := s.CreateOneTopic()
+	topic, err := keeper.GetTopic(s.ctx, topicId)
+	require.NoError(err)
+
+	epochLength := topic.EpochLength
+	epochLastEnded := topic.EpochLastEnded
+
+	lossBlockHeight := int64(epochLastEnded + epochLength)
+	inferenceBlockHeight := int64(lossBlockHeight + epochLength)
+	inferenceBlockHeight2 := int64(inferenceBlockHeight + epochLength)
+
+	lossNonce := types.Nonce{BlockHeight: lossBlockHeight}
+	inferenceNonce := types.Nonce{BlockHeight: inferenceBlockHeight}
+	inferenceNonce2 := types.Nonce{BlockHeight: inferenceBlockHeight2}
+
+	reputerLossRequestNonce := &types.ReputerRequestNonce{ReputerNonce: &lossNonce}
+
+	s.ctx = s.ctx.WithBlockHeight(lossBlockHeight)
+
+	// Set Loss bundles
+	err = keeper.InsertNetworkLossBundleAtBlock(s.ctx, topicId, lossBlockHeight, types.ValueBundle{
+		CombinedValue:       alloraMath.MustNewDecFromString("0.00001342819294865661936622664543402969"),
+		ReputerRequestNonce: reputerLossRequestNonce,
+		TopicId:             topicId,
+	})
+	require.NoError(err)
+
+	reputer0 := "allo1wms0uwwh9dgtnmfend82z82j9q6x62s656fn35"
+
+	err = keeper.SetTopicLastReputerPayload(s.ctx, topicId, lossBlockHeight, &lossNonce, reputer0)
+	s.Require().NoError(err)
+
+	// Set Inferences
+	s.ctx = s.ctx.WithBlockHeight(inferenceBlockHeight)
+
+	getWorkerRegretValue := func(value string) types.TimestampedValue {
+		return types.TimestampedValue{
+			BlockHeight: inferenceBlockHeight,
+			Value:       alloraMath.MustNewDecFromString(value),
+		}
+	}
+
+	worker0 := "allo1s8sar766d54wzlmqhwpwdv0unzjfusjydg3l3j"
+	worker1 := "allo1rp9026g0ppp9nwdtzvxpqqhl43yqplrj7pmnhq"
+	worker2 := "allo1cmdyvyqgzudlf0ep2nht333a057wg9vwfek7tq"
+	worker3 := "allo1cr5usf94ph9w2lpeqfjkv3eyuspv47c0zx3nye"
+	worker4 := "allo19dvpcsqqer4xy7cdh4s3gtm460z6xpe2hzlf5s"
+
+	forecaster0 := "allo13hh468ghmmyfjrdwqn567j29wq8sh6pnwff0cn"
+	forecaster1 := "allo1nxqgvyt6ggu3dz7uwe8p22sac6v2v8sayhwqvz"
+	forecaster2 := "allo1a0sc83cls78g4j5qey5er9zzpjpva4x935aajk"
+
+	keeper.SetInfererNetworkRegret(s.ctx, topicId, worker0, getWorkerRegretValue("0.1"))
+	keeper.SetInfererNetworkRegret(s.ctx, topicId, worker1, getWorkerRegretValue("0.2"))
+	keeper.SetInfererNetworkRegret(s.ctx, topicId, worker2, getWorkerRegretValue("0.3"))
+	keeper.SetInfererNetworkRegret(s.ctx, topicId, worker3, getWorkerRegretValue("0.4"))
+	keeper.SetInfererNetworkRegret(s.ctx, topicId, worker4, getWorkerRegretValue("0.5"))
+
+	keeper.SetForecasterNetworkRegret(s.ctx, topicId, forecaster0, getWorkerRegretValue("0.1"))
+	keeper.SetForecasterNetworkRegret(s.ctx, topicId, forecaster1, getWorkerRegretValue("0.2"))
+	keeper.SetForecasterNetworkRegret(s.ctx, topicId, forecaster2, getWorkerRegretValue("0.3"))
+
+	getInferencesForBlockHeight := func(blockHeight int64) types.Inferences {
+		return types.Inferences{
+			Inferences: []*types.Inference{
+				{
+					Inferer:     worker0,
+					Value:       alloraMath.MustNewDecFromString("-0.035995138925040600"),
+					TopicId:     topicId,
+					BlockHeight: blockHeight,
+				},
+				{
+					Inferer:     worker1,
+					Value:       alloraMath.MustNewDecFromString("-0.07333303938740420"),
+					TopicId:     topicId,
+					BlockHeight: blockHeight,
+				},
+				{
+					Inferer:     worker2,
+					Value:       alloraMath.MustNewDecFromString("-0.1495482917094790"),
+					TopicId:     topicId,
+					BlockHeight: blockHeight,
+				},
+				{
+					Inferer:     worker3,
+					Value:       alloraMath.MustNewDecFromString("-0.12952123274063800"),
+					TopicId:     topicId,
+					BlockHeight: blockHeight,
+				},
+				{
+					Inferer:     worker4,
+					Value:       alloraMath.MustNewDecFromString("-0.0703055329498285"),
+					TopicId:     topicId,
+					BlockHeight: blockHeight,
+				},
+			},
+		}
+	}
+
+	getForecastsForBlockHeight := func(blockHeight int64) types.Forecasts {
+		return types.Forecasts{
+			Forecasts: []*types.Forecast{
+				{
+					Forecaster: forecaster0,
+					ForecastElements: []*types.ForecastElement{
+						{Inferer: worker0, Value: alloraMath.MustNewDecFromString("0.1")},
+						{Inferer: worker1, Value: alloraMath.MustNewDecFromString("0.2")},
+						{Inferer: worker2, Value: alloraMath.MustNewDecFromString("0.3")},
+						{Inferer: worker3, Value: alloraMath.MustNewDecFromString("0.4")},
+						{Inferer: worker4, Value: alloraMath.MustNewDecFromString("0.5")},
+					},
+					TopicId:     topicId,
+					BlockHeight: blockHeight,
+				},
+				{
+					Forecaster: forecaster1,
+					ForecastElements: []*types.ForecastElement{
+						{Inferer: worker0, Value: alloraMath.MustNewDecFromString("0.5")},
+						{Inferer: worker1, Value: alloraMath.MustNewDecFromString("0.4")},
+						{Inferer: worker2, Value: alloraMath.MustNewDecFromString("0.3")},
+						{Inferer: worker3, Value: alloraMath.MustNewDecFromString("0.2")},
+						{Inferer: worker4, Value: alloraMath.MustNewDecFromString("0.1")},
+					},
+					TopicId:     topicId,
+					BlockHeight: blockHeight,
+				},
+				{
+					Forecaster: forecaster2,
+					ForecastElements: []*types.ForecastElement{
+						{Inferer: worker0, Value: alloraMath.MustNewDecFromString("0.2")},
+						{Inferer: worker1, Value: alloraMath.MustNewDecFromString("0.3")},
+						{Inferer: worker2, Value: alloraMath.MustNewDecFromString("0.4")},
+						{Inferer: worker3, Value: alloraMath.MustNewDecFromString("0.3")},
+						{Inferer: worker4, Value: alloraMath.MustNewDecFromString("0.2")},
+					},
+					TopicId:     topicId,
+					BlockHeight: blockHeight,
+				},
+			},
+		}
+	}
+
+	// insert inferences and forecasts 1
+	err = keeper.InsertInferences(s.ctx, topicId, inferenceNonce, getInferencesForBlockHeight(inferenceBlockHeight))
+	s.Require().NoError(err)
+
+	err = keeper.InsertForecasts(s.ctx, topicId, inferenceNonce, getForecastsForBlockHeight(inferenceBlockHeight))
+	require.NoError(err)
+
+	err = keeper.SetTopicLastWorkerPayload(s.ctx, topicId, inferenceBlockHeight, &inferenceNonce, worker0)
+	s.Require().NoError(err)
+
+	// insert inferences and forecasts 2
+	err = keeper.InsertInferences(s.ctx, topicId, inferenceNonce2, getInferencesForBlockHeight(inferenceBlockHeight2))
+	s.Require().NoError(err)
+
+	err = keeper.InsertForecasts(s.ctx, topicId, inferenceNonce2, getForecastsForBlockHeight(inferenceBlockHeight2))
+	require.NoError(err)
+
+	err = keeper.SetTopicLastWorkerPayload(s.ctx, topicId, inferenceBlockHeight2, &inferenceNonce2, worker0)
+	s.Require().NoError(err)
+
+	// Update epoch topic epoch last ended
+	err = keeper.UpdateTopicEpochLastEnded(s.ctx, topicId, inferenceBlockHeight2)
+	require.NoError(err)
+
+	// Test querying the server
+	req := &types.QueryLatestNetworkInferencesRequest{
+		TopicId: topicId,
+	}
+	response, err := queryServer.GetLatestAvailableNetworkInference(s.ctx, req)
+	require.NoError(err)
+	require.NotNil(response, "Response should not be nil")
+
+	// should be 4 since we would be looking at inferences from a previous block
+	require.Equal(len(response.InfererWeights), 5)
+	require.Equal(len(response.ForecasterWeights), 3)
+	require.Equal(len(response.ForecastImpliedInferences), 3)
+}
+
+func (s *KeeperTestSuite) TestTestGetLatestAvailableNetworkInferenceWithMissingInferences() {
+	queryServer := s.queryServer
+	keeper := s.emissionsKeeper
+
+	require := s.Require()
+	topicId := s.CreateOneTopic()
+	topic, err := keeper.GetTopic(s.ctx, topicId)
+	require.NoError(err)
+
+	epochLength := topic.EpochLength
+	epochLastEnded := topic.EpochLastEnded
+
+	lossBlockHeight := int64(epochLastEnded)
+	inferenceBlockHeight := int64(epochLastEnded + epochLength)
+	inferenceBlockHeight2 := int64(inferenceBlockHeight + epochLength)
+
+	lossNonce := types.Nonce{BlockHeight: lossBlockHeight}
+	// inferenceNonce := types.Nonce{BlockHeight: inferenceBlockHeight}
+	inferenceNonce2 := types.Nonce{BlockHeight: inferenceBlockHeight2}
+
+	reputerLossRequestNonce := &types.ReputerRequestNonce{ReputerNonce: &lossNonce}
+
+	s.ctx = s.ctx.WithBlockHeight(lossBlockHeight)
+
+	// Set Loss bundles
+	err = keeper.InsertNetworkLossBundleAtBlock(s.ctx, topicId, lossBlockHeight, types.ValueBundle{
+		CombinedValue:       alloraMath.MustNewDecFromString("0.00001342819294865661936622664543402969"),
+		ReputerRequestNonce: reputerLossRequestNonce,
+		TopicId:             topicId,
+	})
+	require.NoError(err)
+
+	// Set Inferences
+	s.ctx = s.ctx.WithBlockHeight(inferenceBlockHeight)
+
+	getWorkerRegretValue := func(value string) types.TimestampedValue {
+		return types.TimestampedValue{
+			BlockHeight: inferenceBlockHeight,
+			Value:       alloraMath.MustNewDecFromString(value),
+		}
+	}
+
+	worker0 := "allo1s8sar766d54wzlmqhwpwdv0unzjfusjydg3l3j"
+	worker1 := "allo1rp9026g0ppp9nwdtzvxpqqhl43yqplrj7pmnhq"
+	worker2 := "allo1cmdyvyqgzudlf0ep2nht333a057wg9vwfek7tq"
+	worker3 := "allo1cr5usf94ph9w2lpeqfjkv3eyuspv47c0zx3nye"
+	worker4 := "allo19dvpcsqqer4xy7cdh4s3gtm460z6xpe2hzlf5s"
+
+	forecaster0 := "allo13hh468ghmmyfjrdwqn567j29wq8sh6pnwff0cn"
+	forecaster1 := "allo1nxqgvyt6ggu3dz7uwe8p22sac6v2v8sayhwqvz"
+	forecaster2 := "allo1a0sc83cls78g4j5qey5er9zzpjpva4x935aajk"
+
+	keeper.SetInfererNetworkRegret(s.ctx, topicId, worker0, getWorkerRegretValue("0.1"))
+	keeper.SetInfererNetworkRegret(s.ctx, topicId, worker1, getWorkerRegretValue("0.2"))
+	keeper.SetInfererNetworkRegret(s.ctx, topicId, worker2, getWorkerRegretValue("0.3"))
+	keeper.SetInfererNetworkRegret(s.ctx, topicId, worker3, getWorkerRegretValue("0.4"))
+	keeper.SetInfererNetworkRegret(s.ctx, topicId, worker4, getWorkerRegretValue("0.5"))
+
+	keeper.SetForecasterNetworkRegret(s.ctx, topicId, forecaster0, getWorkerRegretValue("0.1"))
+	keeper.SetForecasterNetworkRegret(s.ctx, topicId, forecaster1, getWorkerRegretValue("0.2"))
+	keeper.SetForecasterNetworkRegret(s.ctx, topicId, forecaster2, getWorkerRegretValue("0.3"))
+
+	getInferencesForBlockHeight := func(blockHeight int64) types.Inferences {
+		return types.Inferences{
+			Inferences: []*types.Inference{
+				{
+					Inferer:     worker0,
+					Value:       alloraMath.MustNewDecFromString("-0.035995138925040600"),
+					TopicId:     topicId,
+					BlockHeight: blockHeight,
+				},
+				{
+					Inferer:     worker1,
+					Value:       alloraMath.MustNewDecFromString("-0.07333303938740420"),
+					TopicId:     topicId,
+					BlockHeight: blockHeight,
+				},
+				{
+					Inferer:     worker2,
+					Value:       alloraMath.MustNewDecFromString("-0.1495482917094790"),
+					TopicId:     topicId,
+					BlockHeight: blockHeight,
+				},
+				{
+					Inferer:     worker3,
+					Value:       alloraMath.MustNewDecFromString("-0.12952123274063800"),
+					TopicId:     topicId,
+					BlockHeight: blockHeight,
+				},
+				{
+					Inferer:     worker4,
+					Value:       alloraMath.MustNewDecFromString("-0.0703055329498285"),
+					TopicId:     topicId,
+					BlockHeight: blockHeight,
+				},
+			},
+		}
+	}
+
+	getForecastsForBlockHeight := func(blockHeight int64) types.Forecasts {
+		return types.Forecasts{
+			Forecasts: []*types.Forecast{
+				{
+					Forecaster: forecaster0,
+					ForecastElements: []*types.ForecastElement{
+						{Inferer: worker0, Value: alloraMath.MustNewDecFromString("0.1")},
+						{Inferer: worker1, Value: alloraMath.MustNewDecFromString("0.2")},
+						{Inferer: worker2, Value: alloraMath.MustNewDecFromString("0.3")},
+						{Inferer: worker3, Value: alloraMath.MustNewDecFromString("0.4")},
+						{Inferer: worker4, Value: alloraMath.MustNewDecFromString("0.5")},
+					},
+					TopicId:     topicId,
+					BlockHeight: blockHeight,
+				},
+				{
+					Forecaster: forecaster1,
+					ForecastElements: []*types.ForecastElement{
+						{Inferer: worker0, Value: alloraMath.MustNewDecFromString("0.5")},
+						{Inferer: worker1, Value: alloraMath.MustNewDecFromString("0.4")},
+						{Inferer: worker2, Value: alloraMath.MustNewDecFromString("0.3")},
+						{Inferer: worker3, Value: alloraMath.MustNewDecFromString("0.2")},
+						{Inferer: worker4, Value: alloraMath.MustNewDecFromString("0.1")},
+					},
+					TopicId:     topicId,
+					BlockHeight: blockHeight,
+				},
+				{
+					Forecaster: forecaster2,
+					ForecastElements: []*types.ForecastElement{
+						{Inferer: worker0, Value: alloraMath.MustNewDecFromString("0.2")},
+						{Inferer: worker1, Value: alloraMath.MustNewDecFromString("0.3")},
+						{Inferer: worker2, Value: alloraMath.MustNewDecFromString("0.4")},
+						{Inferer: worker3, Value: alloraMath.MustNewDecFromString("0.3")},
+						{Inferer: worker4, Value: alloraMath.MustNewDecFromString("0.2")},
+					},
+					TopicId:     topicId,
+					BlockHeight: blockHeight,
+				},
+			},
+		}
+	}
+
+	// dont insert inferences at the blockheight that matches with the losses
+
+	err = keeper.InsertInferences(s.ctx, topicId, inferenceNonce2, getInferencesForBlockHeight(inferenceBlockHeight2))
+	s.Require().NoError(err)
+
+	err = keeper.InsertForecasts(s.ctx, topicId, inferenceNonce2, getForecastsForBlockHeight(inferenceBlockHeight2))
+	require.NoError(err)
+
+	// Update epoch topic epoch last ended
+	err = keeper.UpdateTopicEpochLastEnded(s.ctx, topicId, inferenceBlockHeight2)
+	require.NoError(err)
+
+	// Test querying the server
+	req := &types.QueryLatestNetworkInferencesRequest{
+		TopicId: topicId,
+	}
+	_, err = queryServer.GetLatestAvailableNetworkInference(s.ctx, req)
+	require.Error(err)
 }