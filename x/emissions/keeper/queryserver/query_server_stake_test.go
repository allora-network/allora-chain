package queryserver_test

import (
	cosmosMath "cosmossdk.io/math"
	"github.com/allora-network/allora-chain/x/emissions/types"
	sdk "github.com/cosmos/cosmos-sdk/types"
)

func (s *KeeperTestSuite) TestGetTotalStake() {
	ctx := s.ctx
	queryServer := s.queryServer
	keeper := s.emissionsKeeper

	expectedTotalStake := cosmosMath.NewInt(1000)
	err := keeper.SetTotalStake(ctx, expectedTotalStake)
	s.Require().NoError(err, "SetTotalStake should not produce an error")

	req := &types.QueryTotalStakeRequest{}
	response, err := queryServer.GetTotalStake(ctx, req)
	s.Require().NoError(err, "GetTotalStake should not produce an error")
	s.Require().NotNil(response, "The response should not be nil")
	s.Require().Equal(expectedTotalStake, response.Amount, "The retrieved total stake should match the expected value")
}

func (s *KeeperTestSuite) TestGetReputerStakeInTopic() {
	ctx := s.ctx
	queryServer := s.queryServer
	keeper := s.emissionsKeeper
	topicId := uint64(1)
<<<<<<< HEAD
	reputerAddr := sdk.AccAddress(PKS[0].Address()).String()
=======
	reputer, err := sdk.AccAddressFromHexUnsafe(PKS[1].Address().String())
	s.Require().NoError(err)
	reputerAddr := reputer.String()
	initialStake := cosmosMath.NewInt(250)
>>>>>>> 6430631d

	err = keeper.AddStake(ctx, topicId, reputerAddr, initialStake)
	s.Require().NoError(err, "AddStake should not produce an error")

	req := &types.QueryReputerStakeInTopicRequest{
		Address: reputerAddr,
		TopicId: topicId,
	}

	response, err := queryServer.GetReputerStakeInTopic(ctx, req)
	s.Require().NoError(err, "GetReputerStakeInTopic should not produce an error")
	s.Require().NotNil(response, "The response should not be nil")
	s.Require().Equal(initialStake, response.Amount, "The retrieved stake should match the initial stake set for the reputer in the topic")
}

func (s *KeeperTestSuite) TestGetDelegateStakeInTopicInReputer() {
	ctx := s.ctx
	queryServer := s.queryServer
	keeper := s.emissionsKeeper
	topicId := uint64(1)
<<<<<<< HEAD
	delegatorAddr := sdk.AccAddress(PKS[0].Address()).String()
	reputerAddr := sdk.AccAddress(PKS[1].Address()).String()
	initialStakeAmount := cosmosMath.NewUint(1000)
=======
	delegator, err := sdk.AccAddressFromHexUnsafe(PKS[0].Address().String())
	s.Require().NoError(err)
	delegatorAddr := delegator.String()
	reputer, err := sdk.AccAddressFromHexUnsafe(PKS[1].Address().String())
	s.Require().NoError(err)
	reputerAddr := reputer.String()
	initialStakeAmount := cosmosMath.NewInt(1000)
>>>>>>> 6430631d

	err = keeper.AddDelegateStake(ctx, topicId, delegatorAddr, reputerAddr, initialStakeAmount)
	s.Require().NoError(err, "AddDelegateStake should not produce an error")

	req := &types.QueryDelegateStakeInTopicInReputerRequest{
		ReputerAddress: reputerAddr,
		TopicId:        topicId,
	}

	response, err := queryServer.GetDelegateStakeInTopicInReputer(ctx, req)
	s.Require().NoError(err, "GetDelegateStakeInTopicInReputer should not produce an error")
	s.Require().NotNil(response, "The response should not be nil")
	s.Require().Equal(initialStakeAmount, response.Amount, "The retrieved delegate stake should match the initial stake set for the reputer in the topic")
}

func (s *KeeperTestSuite) TestGetStakeFromDelegatorInTopicInReputer() {
	ctx := s.ctx
	queryServer := s.queryServer
	keeper := s.emissionsKeeper

	topicId := uint64(123)
<<<<<<< HEAD
	delegatorAddr := sdk.AccAddress(PKS[0].Address()).String()
	reputerAddr := sdk.AccAddress(PKS[1].Address()).String()
	stakeAmount := cosmosMath.NewUint(50)
=======
	delegator, err := sdk.AccAddressFromHexUnsafe(PKS[0].Address().String())
	s.Require().NoError(err)
	delegatorAddr := delegator.String()
	reputer, err := sdk.AccAddressFromHexUnsafe(PKS[1].Address().String())
	s.Require().NoError(err)
	reputerAddr := reputer.String()
	stakeAmount := cosmosMath.NewInt(50)
>>>>>>> 6430631d

	err = keeper.AddDelegateStake(ctx, topicId, delegatorAddr, reputerAddr, stakeAmount)
	s.Require().NoError(err, "AddDelegateStake should not produce an error")

	req := &types.QueryStakeFromDelegatorInTopicInReputerRequest{
		DelegatorAddress: delegatorAddr,
		ReputerAddress:   reputerAddr,
		TopicId:          topicId,
	}

	response, err := queryServer.GetStakeFromDelegatorInTopicInReputer(ctx, req)
	s.Require().NoError(err, "GetStakeFromDelegatorInTopicInReputer should not produce an error")
	s.Require().NotNil(response, "The response should not be nil")
	s.Require().Equal(stakeAmount, response.Amount, "The retrieved stake amount should match the delegated stake")
}

func (s *KeeperTestSuite) TestGetStakeFromDelegatorInTopic() {
	ctx := s.ctx
	queryServer := s.queryServer
	keeper := s.emissionsKeeper

	topicId := uint64(1)
	delegator, err := sdk.AccAddressFromHexUnsafe(PKS[0].Address().String())
	s.Require().NoError(err)
	delegatorAddr := delegator.String()
	initialStakeAmount := cosmosMath.NewInt(500)
	additionalStakeAmount := cosmosMath.NewInt(300)

	err = keeper.AddDelegateStake(ctx, topicId, delegatorAddr, PKS[1].Address().String(), initialStakeAmount)
	s.Require().NoError(err)

	err = keeper.AddDelegateStake(ctx, topicId, delegatorAddr, PKS[1].Address().String(), additionalStakeAmount)
	s.Require().NoError(err)

	req := &types.QueryStakeFromDelegatorInTopicRequest{
		DelegatorAddress: delegatorAddr,
		TopicId:          topicId,
	}

	response, err := queryServer.GetStakeFromDelegatorInTopic(ctx, req)
	s.Require().NoError(err, "GetStakeFromDelegatorInTopic should not produce an error")
	s.Require().NotNil(response, "The response should not be nil")
	expectedTotalStake := initialStakeAmount.Add(additionalStakeAmount)
	s.Require().Equal(expectedTotalStake, response.Amount, "The retrieved stake amount should match the total delegated stake")
}

func (s *KeeperTestSuite) TestGetTopicStake() {
	ctx := s.ctx
	queryServer := s.queryServer
	keeper := s.emissionsKeeper

	topicId := uint64(1)
	reputerAddr := PKS[0].Address().String()
	stakeAmount := cosmosMath.NewInt(500)

	err := keeper.AddStake(ctx, topicId, reputerAddr, stakeAmount)
	s.Require().NoError(err)

	req := &types.QueryTopicStakeRequest{
		TopicId: topicId,
	}

	response, err := queryServer.GetTopicStake(ctx, req)
	s.Require().NoError(err, "GetTopicStake should not produce an error")
	s.Require().NotNil(response, "The response should not be nil")
	s.Require().Equal(stakeAmount, response.Amount, "The retrieved topic stake should match the stake amount added")
}<|MERGE_RESOLUTION|>--- conflicted
+++ resolved
@@ -27,14 +27,10 @@
 	queryServer := s.queryServer
 	keeper := s.emissionsKeeper
 	topicId := uint64(1)
-<<<<<<< HEAD
-	reputerAddr := sdk.AccAddress(PKS[0].Address()).String()
-=======
 	reputer, err := sdk.AccAddressFromHexUnsafe(PKS[1].Address().String())
 	s.Require().NoError(err)
 	reputerAddr := reputer.String()
 	initialStake := cosmosMath.NewInt(250)
->>>>>>> 6430631d
 
 	err = keeper.AddStake(ctx, topicId, reputerAddr, initialStake)
 	s.Require().NoError(err, "AddStake should not produce an error")
@@ -55,11 +51,6 @@
 	queryServer := s.queryServer
 	keeper := s.emissionsKeeper
 	topicId := uint64(1)
-<<<<<<< HEAD
-	delegatorAddr := sdk.AccAddress(PKS[0].Address()).String()
-	reputerAddr := sdk.AccAddress(PKS[1].Address()).String()
-	initialStakeAmount := cosmosMath.NewUint(1000)
-=======
 	delegator, err := sdk.AccAddressFromHexUnsafe(PKS[0].Address().String())
 	s.Require().NoError(err)
 	delegatorAddr := delegator.String()
@@ -67,7 +58,6 @@
 	s.Require().NoError(err)
 	reputerAddr := reputer.String()
 	initialStakeAmount := cosmosMath.NewInt(1000)
->>>>>>> 6430631d
 
 	err = keeper.AddDelegateStake(ctx, topicId, delegatorAddr, reputerAddr, initialStakeAmount)
 	s.Require().NoError(err, "AddDelegateStake should not produce an error")
@@ -89,11 +79,6 @@
 	keeper := s.emissionsKeeper
 
 	topicId := uint64(123)
-<<<<<<< HEAD
-	delegatorAddr := sdk.AccAddress(PKS[0].Address()).String()
-	reputerAddr := sdk.AccAddress(PKS[1].Address()).String()
-	stakeAmount := cosmosMath.NewUint(50)
-=======
 	delegator, err := sdk.AccAddressFromHexUnsafe(PKS[0].Address().String())
 	s.Require().NoError(err)
 	delegatorAddr := delegator.String()
@@ -101,7 +86,6 @@
 	s.Require().NoError(err)
 	reputerAddr := reputer.String()
 	stakeAmount := cosmosMath.NewInt(50)
->>>>>>> 6430631d
 
 	err = keeper.AddDelegateStake(ctx, topicId, delegatorAddr, reputerAddr, stakeAmount)
 	s.Require().NoError(err, "AddDelegateStake should not produce an error")
