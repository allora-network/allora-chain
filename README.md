# Allora Network
<p align="center">
<img src='assets/AlloraLogo.jpeg' width='200'>
<a href="https://goreportcard.com/badge/github.com/allora-network/allora-chain">
    <img src="https://goreportcard.com/badge/github.com/allora-network/allora-chain">
</a>
</p>

![Docker!](https://img.shields.io/badge/Docker-2CA5E0?style=for-the-badge&logo=docker&logoColor=white)
![Go!](https://img.shields.io/badge/Go-00ADD8?style=for-the-badge&logo=go&logoColor=white)
![Apache License](https://img.shields.io/badge/Apache%20License-D22128?style=for-the-badge&logo=Apache&logoColor=white)

The Allora Network is a state-of-the-art protocol that uses decentralized AI and machine learning (ML) to build, extract, and deploy predictions among its participants. It offers actors who wish to use AI predictions a formalized way to obtain the output of state-of-the-art ML models on-chain and to pay the operators of AI/ML nodes who create these predictions. That way, Allora bridges the information gap between data owners, data processors, AI/ML predictors, market analysts, and the end-users or consumers who have the means to execute on these insights.

The AI/ML agents within the Allora Network use their data and algorithms to broadcast their predictions across a peer-to-peer network, and they ingest these predictions to assess the predictions from all other agents. The network consensus mechanism combines these predictions and assessments, and distributes rewards to the agents according to the quality of their predictions and assessments. This carefully designed incentive mechanism enables Allora to continually learn and improve, adjusting to the market as it evolves.

## Documentation
For the latest documentation, please go to https://docs.allora.network/

## Allorad Install

Binary can be Installed for Linux or Mac (check releases for Windows)

Specify a version to install if desired. 

```bash
curl -sSL https://raw.githubusercontent.com/allora-network/allora-chain/main/install.sh | bash -s -- v0.0.8
```

Ensure `~/.local/bin` is in your PATH.

`allorad` will be available.

```sh
git clone -b <latest-release-tag> https://github.com/allora-network/allora-chain.git
cd allora-chain && make install
```

Note: Depending on your `go` setup you may need to add `$GOPATH/bin` to your `$PATH`.

```
export PATH=$PATH:$(go env GOPATH)/bin
```

## Run a Local Network
To run a local node for testing purposes, execute the following commands:
```
make init
allorad start
```

When you run a node you have 2 options:
 - Run node and a Head, main advantage is - you can use the head for your workers and reputers
 - Run only a node, in this case you will use Allora's heads.

## Run a node with script
`scripts/l1_node.sh`, you will see the log in the output of the script.

*NOTE:* `scripts/l1_node.sh` will generate keys for the node. For production environments you need to use a proper keys storage, and follow secrets management best practices.

## Run a node and a head with docker compose

### Run
```
docker compose pull
docker compose up
```

run `docker compose up -d` to run detached.

*NOTE:* Don't forget to pull the images first, to ensure that you're using the latest images.

<<<<<<< HEAD
## Run a node with statesync enabled

To speed up nodes syncing, you can enable statesync, so the node will download state snapshot and sync only the rest blocks (last \<1000 blocks).  
Here is a [guide](https://blog.cosmos.network/cosmos-sdk-state-sync-guide-99e4cf43be2f)  from Cosmos SDK. 

To use statesync, you need:

1. Peers with state snapshots enabled. Allora [peers](https://github.com/allora-network/networks/blob/main/testnet-1/peers.txt) have enabled snapshots for every 1000 blocks.
2. 2 RPC endpoints, you can use any synced full nodes for this purpose.

**NOTE:** To enable state snapshots, you just need to pass `--state-sync.snapshot-keep-recent=X` and `--state-sync.snapshot-interval=Y` to the `allorad start` command.

### Enable statesync with docker compose

Set in the docker compose file the following environment variables
```
      - STATE_SYNC_RPC1=synced_full_node_rpc_1
      - STATE_SYNC_RPC2=synced_full_node_rpc_2
```

### Enable statesync with l1_node.sh script

Just add to the script's environment the following variables:
```
export STATE_SYNC_RPC1=synced_full_node_rpc_1
export STATE_SYNC_RPC2=synced_full_node_rpc_2
scripts/l1_node.sh
```
=======

## Run only a node with docker compose

### Run
```
docker compose pull
docker compose up node
```
To run only head: `docker compose up head`

*NOTE:* You also can comment head service in the docker file.
>>>>>>> 19bc0b1b

### See logs
`docker compose logs -f`

## Call the node
After the node is running you can exec RPC calls to it.

For instance, check its status:
`curl -so- http://localhost:26657/status | jq .`

With `curl -so- http://localhost:26657/status | jq .result.sync_info.catching_up` you can check if the node syncing or not.

## Run a validator

You can refer to the Allora documentation for detailled instructions on [running a full node](https://docs.allora.network/docs/running-a-full-node) and [staking a validator](https://docs.allora.network/docs/stake-a-validator).

1. Run and sync a full Allora node following [the instructions](https://docs.allora.network/docs/running-a-full-node).

2. Wait until the node is fully synced

Verify that your node has finished synching and it is caught up with the network:

`curl -so- http://localhost:26657/status | jq .result.sync_info.catching_up`
Wait until you see the output: "false"

3. Fund account.

`l1_node.sh` script generates keys, you can find created account information in `data/*.account_info`. Get the address from the file and fund, on testnets you can use faucet `https://faucet.${NETWORK}.allora.network`.

4. Stake validator (detailled instructions [here](https://docs.allora.network/docs/stake-a-validator))

Here's an example with Values which starts with a stake of 10000000uallo.

All the following command needs to be executed inside the validator container.
Run `docker compose exec validator0 bash` to get shell of the validator.

You can change `--moniker=...` with a human readable name you choose for your validator.
and `--from=` - is the account name in the keyring, you can list all availble keys with `allorad --home=$APP_HOME keys --keyring-backend=test list`

Create stake info file:
```bash
cat > stake-validator.json << EOF
{
    "pubkey": $(allorad --home=$APP_HOME comet show-validator),
    "amount": "1000000uallo",
    "moniker": "validator0",
    "commission-rate": "0.1",
    "commission-max-rate": "0.2",
    "commission-max-change-rate": "0.01",
    "min-self-delegation": "1"
}
EOF
```

Stake the validator
```bash
allorad tx staking create-validator ./stake-validator.json \
    --chain-id=testnet \
    --home="$APP_HOME" \
    --keyring-backend=test \
    --from=validator0
```
The command will output tx hash, you can check its status in the explorer: `https://explorer.testnet.allora.network:8443/allora-testnet/tx/$TX_HASH`


5. Verify validator setup

### Check that the validator node is registered and staked

```bash
VAL_PUBKEY=$(allorad --home=$APP_HOME comet show-validator | jq -r .key)
allorad --home=$APP_HOME q staking validators -o=json | \
    jq '.validators[] | select(.consensus_pubkey.value=="'$VAL_PUBKEY'")'
```

- this command should return you all the information about the validator. Similar to the following:
```
{
  "operator_address": "allovaloper1n8t4ffvwstysveuf3ccx9jqf3c6y7kte48qcxm",
  "consensus_pubkey": {
    "type": "tendermint/PubKeyEd25519",
    "value": "gOl6fwPc19BtkmiOGjjharfe6eyniaxdkfyqiko3/cQ="
  },
  "status": 3,
  "tokens": "1000000",
  "delegator_shares": "1000000000000000000000000",
  "description": {
    "moniker": "val2"
  },
  "unbonding_time": "1970-01-01T00:00:00Z",
  "commission": {
    "commission_rates": {
      "rate": "100000000000000000",
      "max_rate": "200000000000000000",
      "max_change_rate": "10000000000000000"
    },
    "update_time": "2024-02-26T22:50:31.187119394Z"
  },
  "min_self_delegation": "1"
}
```
### Check the voting power of your validator node
*NOTE:* please allow 30-60 seconds for the output to be updated

`allorad --home=$APP_HOME status | jq -r '.validator_info.voting_power'`
- Output should be > 0

## Unstaking/unbounding  a validator

If you need to delete a validator from the chain, you just need to unbound the stake.

```bash

allorad --home="$APP_HOME" \
  tx staking unbond ${VALIDATOR_OPERATOR_ADDRESS} \
  ${STAKE_AMOUNT}uallo --from ${VALIDATOR_ACCOUNT_KEY_NAME} \
   --keyring-backend=test --chain-id ${NETWORK}
```

## Run Integration Tests

To run integration tests, execute the following commands:

```bash
bash test/local_testnet_l1.sh
INTEGRATION=TRUE go test -timeout 10m ./test/integration/ -v
```

## Run Stress Tests

To run stress tests, execute the following commands:

```bash
bash test/local_testnet_l1.sh
STRESS_TEST=true RPC_MODE="RandomBasedOnDeterministicSeed" RPC_URLS="http://localhost:26657,http://localhost:26658,http://localhost:26659" SEED=1 MAX_REPUTERS_PER_TOPIC=2 REPUTERS_PER_ITERATION=2 EPOCH_LENGTH=12 FINAL_REPORT=TRUE MAX_WORKERS_PER_TOPIC=2 WORKERS_PER_ITERATION=1 TOPICS_MAX=2 TOPICS_PER_ITERATION=1 MAX_ITERATIONS=2 go test -v -timeout 0 -test.run TestStressTestSuite ./test/stress
```

options for RPC Modes include "RandomBasedOnDeterministicSeed" "RoundRobin" and "SingleRpc"<|MERGE_RESOLUTION|>--- conflicted
+++ resolved
@@ -70,7 +70,18 @@
 
 *NOTE:* Don't forget to pull the images first, to ensure that you're using the latest images.
 
-<<<<<<< HEAD
+
+## Run only a node with docker compose
+
+### Run
+```
+docker compose pull
+docker compose up node
+```
+To run only head: `docker compose up head`
+
+*NOTE:* You also can comment head service in the docker file.
+
 ## Run a node with statesync enabled
 
 To speed up nodes syncing, you can enable statesync, so the node will download state snapshot and sync only the rest blocks (last \<1000 blocks).  
@@ -99,22 +110,38 @@
 export STATE_SYNC_RPC2=synced_full_node_rpc_2
 scripts/l1_node.sh
 ```
-=======
-
-## Run only a node with docker compose
-
-### Run
-```
-docker compose pull
-docker compose up node
-```
-To run only head: `docker compose up head`
-
-*NOTE:* You also can comment head service in the docker file.
->>>>>>> 19bc0b1b
 
 ### See logs
 `docker compose logs -f`
+
+## Run a node with statesync enabled
+
+To speed up nodes syncing, you can enable statesync, so the node will download state snapshot and sync only the rest blocks (last \<1000 blocks).  
+Here is a [guide](https://blog.cosmos.network/cosmos-sdk-state-sync-guide-99e4cf43be2f)  from Cosmos SDK. 
+
+To use statesync, you need:
+
+1. Peers with state snapshots enabled. Allora [peers](https://github.com/allora-network/networks/blob/main/testnet-1/peers.txt) have enabled snapshots for every 1000 blocks.
+2. 2 RPC endpoints, you can use any synced full nodes for this purpose.
+
+**NOTE:** To enable state snapshots, you just need to pass `--state-sync.snapshot-keep-recent=X` and `--state-sync.snapshot-interval=Y` to the `allorad start` command.
+
+### Enable statesync with docker compose
+
+Set in the docker compose file the following environment variables
+```
+      - STATE_SYNC_RPC1=synced_full_node_rpc_1
+      - STATE_SYNC_RPC2=synced_full_node_rpc_2
+```
+
+### Enable statesync with l1_node.sh script
+
+Just add to the script's environment the following variables:
+```
+export STATE_SYNC_RPC1=synced_full_node_rpc_1
+export STATE_SYNC_RPC2=synced_full_node_rpc_2
+scripts/l1_node.sh
+```
 
 ## Call the node
 After the node is running you can exec RPC calls to it.
