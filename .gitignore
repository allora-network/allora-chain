--- conflicted
+++ resolved
@@ -33,10 +33,6 @@
 # coverage
 coverage
 coverage_raw.lcov
-<<<<<<< HEAD
-coverage.lcov
-=======
 coverage.lcov
 
-build/
->>>>>>> 32f488d2
+build/