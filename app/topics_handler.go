package app

import (
	"fmt"
	"sync"

	emissionstypes "github.com/allora-network/allora-chain/x/emissions/types"

	emissionskeeper "github.com/allora-network/allora-chain/x/emissions/keeper"
	synth "github.com/allora-network/allora-chain/x/emissions/keeper/inference_synthesis"

	abci "github.com/cometbft/cometbft/abci/types"
	sdk "github.com/cosmos/cosmos-sdk/types"
)

const secondsInAMonth uint64 = 2592000

type TopicsHandler struct {
	emissionsKeeper emissionskeeper.Keeper
}

type TopicId = uint64

func NewTopicsHandler(emissionsKeeper emissionskeeper.Keeper) *TopicsHandler {
	return &TopicsHandler{
		emissionsKeeper: emissionsKeeper,
	}
}

// Calculate approximate time for the previous block as epoch timestamp
func (th *TopicsHandler) calculatePreviousBlockApproxTime(ctx sdk.Context, inferenceBlockHeight int64, groundTruthLag int64) (uint64, error) {
	blocksPerMonth, err := th.emissionsKeeper.GetParamsBlocksPerMonth(ctx)
	if err != nil {
		return 0, err
	}
	approximateTimePerBlockSeconds := secondsInAMonth / blocksPerMonth
	timeDifferenceInBlocks := ctx.BlockHeight() - inferenceBlockHeight
	// Ensure no time in the future is calculated because of ground truth lag
	if groundTruthLag > timeDifferenceInBlocks {
		timeDifferenceInBlocks = 0
	} else {
		timeDifferenceInBlocks -= groundTruthLag
	}

	timeDifferenceInSeconds := uint64(timeDifferenceInBlocks) * approximateTimePerBlockSeconds
	previousBlockApproxTime := uint64(ctx.BlockTime().Unix()) - timeDifferenceInSeconds
	return previousBlockApproxTime, nil
}

func (th *TopicsHandler) requestTopicWorkers(ctx sdk.Context, topic emissionstypes.Topic) {
	ctx.Logger().Debug(fmt.Sprintf("Triggering inference generation for topic: %v metadata: %s default arg: %s. \n",
		topic.Id, topic.Metadata, topic.DefaultArg))

	workerNonces, err := th.emissionsKeeper.GetUnfulfilledWorkerNonces(ctx, topic.Id)
	if err != nil {
		ctx.Logger().Error("Error getting worker nonces: " + err.Error())
		return
	}
	// Filter workerNonces to only include those that are within the epoch length
	// This is to avoid requesting inferences for epochs that have already ended
	workerNonces = synth.FilterNoncesWithinEpochLength(workerNonces, ctx.BlockHeight(), topic.EpochLength)

	maxRetriesToFulfilNoncesWorker, err := th.emissionsKeeper.GetParamsMaxRetriesToFulfilNoncesWorker(ctx)
	if err != nil {
		maxRetriesToFulfilNoncesWorker = emissionstypes.DefaultParams().MaxRetriesToFulfilNoncesWorker
		ctx.Logger().Warn(fmt.Sprintf("Error getting max retries to fulfil nonces for worker requests (using default), err: %s", err.Error()))
	}
	sortedWorkerNonces := synth.SelectTopNWorkerNonces(workerNonces, int(maxRetriesToFulfilNoncesWorker))
	ctx.Logger().Debug(fmt.Sprintf("Iterating Top N Worker Nonces: %d", len(sortedWorkerNonces)))
	// iterate over all the worker nonces to find if this is unfulfilled
	for _, nonce := range sortedWorkerNonces {
		nonceCopy := nonce
		ctx.Logger().Debug(fmt.Sprintf("Current Worker block height has been found unfulfilled, requesting inferences %v", nonceCopy))
		go generateInferencesRequest(ctx, topic.InferenceLogic, topic.InferenceMethod, topic.DefaultArg, topic.Id, topic.AllowNegative, *nonceCopy)
	}
}

func (th *TopicsHandler) requestTopicReputers(ctx sdk.Context, topic emissionstypes.Topic) {
	currentBlockHeight := ctx.BlockHeight()
	ctx.Logger().Debug(fmt.Sprintf("Triggering Losses cadence met for topic: %v metadata: %s default arg: %s \n",
		topic.Id, topic.Metadata, topic.DefaultArg))
	reputerNonces, err := th.emissionsKeeper.GetUnfulfilledReputerNonces(ctx, topic.Id)
	if err != nil {
		ctx.Logger().Error("Error getting reputer nonces: " + err.Error())
		return
	}
	// No filtering - reputation of previous rounds can still be retried if work has been done.
	maxRetriesToFulfilNoncesReputer, err := th.emissionsKeeper.GetParamsMaxRetriesToFulfilNoncesReputer(ctx)
	if err != nil {
		ctx.Logger().Warn(fmt.Sprintf("Error getting max num of retries to fulfil nonces for worker requests (using default), err: %s", err.Error()))
		maxRetriesToFulfilNoncesReputer = emissionstypes.DefaultParams().MaxRetriesToFulfilNoncesReputer
	}
	topNReputerNonces := synth.SelectTopNReputerNonces(&reputerNonces, int(maxRetriesToFulfilNoncesReputer), currentBlockHeight, topic.GroundTruthLag)
	ctx.Logger().Warn(fmt.Sprintf("Iterating Top N Reputer Nonces: %v", len(topNReputerNonces)))
	// iterate over all the reputer nonces to find if this is unfulfilled
	for _, nonce := range topNReputerNonces {
		nonceCopy := nonce
<<<<<<< HEAD
		ctx.Logger().Warn(fmt.Sprintf("Reputer block height found unfulfilled, requesting reputers for block: %v, worker: %v",  nonceCopy.ReputerNonce.BlockHeight, nonceCopy.WorkerNonce.BlockHeight))
=======
		ctx.Logger().Warn(fmt.Sprintf("Reputer block height found unfulfilled, requesting reputers for block: %v, worker: %v", nonceCopy.ReputerNonce.BlockHeight, nonceCopy.WorkerNonce.BlockHeight))
>>>>>>> 13d37bd0
		reputerValueBundle, err := synth.GetNetworkInferencesAtBlock(
			ctx,
			th.emissionsKeeper,
			topic.Id,
			nonceCopy.ReputerNonce.BlockHeight,
			nonceCopy.WorkerNonce.BlockHeight,
		)
		if err != nil {
			ctx.Logger().Error(fmt.Sprintf("Error getting latest inferences at block: %d  error: %s", nonceCopy.ReputerNonce.BlockHeight, err.Error()))
			continue
		}
		if reputerValueBundle == nil || len(reputerValueBundle.InfererValues) == 0 {
			ctx.Logger().Error("ReputerValueBundle cannot be nil")
			continue
		}

		previousBlockApproxTime, err := th.calculatePreviousBlockApproxTime(ctx, nonceCopy.ReputerNonce.BlockHeight, topic.GroundTruthLag)
		if err != nil {
			ctx.Logger().Error("Error calculating previous block approx time: " + err.Error())
			continue
		}
		ctx.Logger().Debug(fmt.Sprintf("Requesting losses for topic: %d reputer nonce: %d worker nonce: %d previous block approx time: %d",
			topic.Id, nonceCopy.ReputerNonce, nonceCopy.WorkerNonce, previousBlockApproxTime))
		go generateLossesRequest(ctx, reputerValueBundle, topic.LossLogic, topic.LossMethod, topic.Id, topic.AllowNegative, *nonceCopy.ReputerNonce, *nonceCopy.WorkerNonce, previousBlockApproxTime)
	}
}

func (th *TopicsHandler) PrepareProposalHandler() sdk.PrepareProposalHandler {
	return func(ctx sdk.Context, req *abci.RequestPrepareProposal) (*abci.ResponsePrepareProposal, error) {
		ctx.Logger().Debug("\n ---------------- TopicsHandler ------------------- \n")
		churnReadyTopics, err := th.emissionsKeeper.GetChurnReadyTopics(ctx)
		if err != nil {
			ctx.Logger().Error("Error getting max number of topics per block: " + err.Error())
			return nil, err
		}

		var wg sync.WaitGroup
		// Loop over and run epochs on topics whose inferences are demanded enough to be served
		// Within each loop, execute the inference and weight cadence checks and trigger the inference and weight generation
		for _, churnReadyTopicId := range churnReadyTopics {
			wg.Add(1)
			go func(topicId TopicId) {
				defer wg.Done()
				topic, err := th.emissionsKeeper.GetTopic(ctx, topicId)
				if err != nil {
					ctx.Logger().Error("Error getting topic: " + err.Error())
					return
				}
				th.requestTopicWorkers(ctx, topic)
				th.requestTopicReputers(ctx, topic)
			}(churnReadyTopicId)
		}
		wg.Wait()
		// Return the transactions as they came
		return &abci.ResponsePrepareProposal{Txs: req.Txs}, nil
	}
}<|MERGE_RESOLUTION|>--- conflicted
+++ resolved
@@ -95,11 +95,7 @@
 	// iterate over all the reputer nonces to find if this is unfulfilled
 	for _, nonce := range topNReputerNonces {
 		nonceCopy := nonce
-<<<<<<< HEAD
-		ctx.Logger().Warn(fmt.Sprintf("Reputer block height found unfulfilled, requesting reputers for block: %v, worker: %v",  nonceCopy.ReputerNonce.BlockHeight, nonceCopy.WorkerNonce.BlockHeight))
-=======
 		ctx.Logger().Warn(fmt.Sprintf("Reputer block height found unfulfilled, requesting reputers for block: %v, worker: %v", nonceCopy.ReputerNonce.BlockHeight, nonceCopy.WorkerNonce.BlockHeight))
->>>>>>> 13d37bd0
 		reputerValueBundle, err := synth.GetNetworkInferencesAtBlock(
 			ctx,
 			th.emissionsKeeper,
