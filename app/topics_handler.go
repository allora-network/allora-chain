package app

import (
	"fmt"
	"sync"

	emissionstypes "github.com/allora-network/allora-chain/x/emissions/types"

	emissionskeeper "github.com/allora-network/allora-chain/x/emissions/keeper"
	synth "github.com/allora-network/allora-chain/x/emissions/keeper/inference_synthesis"

	abci "github.com/cometbft/cometbft/abci/types"
	sdk "github.com/cosmos/cosmos-sdk/types"
)

const secondsInAMonth uint64 = 2592000

type TopicsHandler struct {
	emissionsKeeper emissionskeeper.Keeper
}

type TopicId = uint64

func NewTopicsHandler(emissionsKeeper emissionskeeper.Keeper) *TopicsHandler {
	return &TopicsHandler{
		emissionsKeeper: emissionsKeeper,
	}
}

// Calculate approximate time for the previous block as epoch timestamp
func (th *TopicsHandler) calculatePreviousBlockApproxTime(ctx sdk.Context, inferenceBlockHeight int64, groundTruthLag int64) (uint64, error) {
	blocksPerMonth, err := th.emissionsKeeper.GetParamsBlocksPerMonth(ctx)
	if err != nil {
		return 0, err
	}
	approximateTimePerBlockSeconds := secondsInAMonth / blocksPerMonth
	timeDifferenceInBlocks := ctx.BlockHeight() - inferenceBlockHeight
	// Ensure no time in the future is calculated because of ground truth lag
	if groundTruthLag > timeDifferenceInBlocks {
		timeDifferenceInBlocks = 0
	} else {
		timeDifferenceInBlocks -= groundTruthLag
	}

	timeDifferenceInSeconds := uint64(timeDifferenceInBlocks) * approximateTimePerBlockSeconds
	previousBlockApproxTime := uint64(ctx.BlockTime().Unix()) - timeDifferenceInSeconds
	return previousBlockApproxTime, nil
}

func (th *TopicsHandler) requestTopicWorkers(ctx sdk.Context, topic emissionstypes.Topic) {
	ctx.Logger().Debug(fmt.Sprintf("Triggering inference generation for topic: %v metadata: %s default arg: %s. \n",
		topic.Id, topic.Metadata, topic.DefaultArg))

	workerNonces, err := th.emissionsKeeper.GetUnfulfilledWorkerNonces(ctx, topic.Id)
	if err != nil {
		ctx.Logger().Error("Error getting worker nonces: " + err.Error())
		return
	}
	// Filter workerNonces to only include those that are within the epoch length
	// This is to avoid requesting inferences for epochs that have already ended
	workerNonces = synth.FilterNoncesWithinEpochLength(workerNonces, ctx.BlockHeight(), topic.EpochLength)

	maxRetriesToFulfilNoncesWorker, err := th.emissionsKeeper.GetParamsMaxRetriesToFulfilNoncesWorker(ctx)
	if err != nil {
		maxRetriesToFulfilNoncesWorker = emissionstypes.DefaultParams().MaxRetriesToFulfilNoncesWorker
<<<<<<< HEAD
		ctx.Logger().Warn(fmt.Sprintf("Error getting max retries to fulfil nonces for worker requests (using default), err: %s", err.Error()))
=======
		ctx.Logger().Warn("Error getting max retries to fulfil nonces for worker requests (using default), err: " + err.Error())
>>>>>>> 1361b44e
	}
	sortedWorkerNonces := synth.SelectTopNWorkerNonces(workerNonces, int(maxRetriesToFulfilNoncesWorker))
	ctx.Logger().Debug(fmt.Sprintf("Iterating Top N Worker Nonces: %d", len(sortedWorkerNonces)))
	// iterate over all the worker nonces to find if this is unfulfilled
	for _, nonce := range sortedWorkerNonces {
		nonceCopy := nonce
		ctx.Logger().Debug(fmt.Sprintf("Current Worker block height has been found unfulfilled, requesting inferences %v", nonceCopy))
		go generateInferencesRequest(ctx, topic.InferenceLogic, topic.InferenceMethod, topic.DefaultArg, topic.Id, topic.AllowNegative, *nonceCopy)
	}
}

func (th *TopicsHandler) requestTopicReputers(ctx sdk.Context, topic emissionstypes.Topic) {
	currentBlockHeight := ctx.BlockHeight()
	ctx.Logger().Debug(fmt.Sprintf("Triggering Losses cadence met for topic: %v metadata: %s default arg: %s \n",
		topic.Id, topic.Metadata, topic.DefaultArg))
	reputerNonces, err := th.emissionsKeeper.GetUnfulfilledReputerNonces(ctx, topic.Id)
	if err != nil {
		ctx.Logger().Error("Error getting reputer nonces: " + err.Error())
		return
	}
	// No filtering - reputation of previous rounds can still be retried if work has been done.
	maxRetriesToFulfilNoncesReputer, err := th.emissionsKeeper.GetParamsMaxRetriesToFulfilNoncesReputer(ctx)
	if err != nil {
<<<<<<< HEAD
		ctx.Logger().Warn(fmt.Sprintf("Error getting max num of retries to fulfil nonces for worker requests (using default), err: %s", err.Error()))
		maxRetriesToFulfilNoncesReputer = emissionstypes.DefaultParams().MaxRetriesToFulfilNoncesReputer
	}
	topNReputerNonces := synth.SelectTopNReputerNonces(&reputerNonces, int(maxRetriesToFulfilNoncesReputer), currentBlockHeight, topic.GroundTruthLag)
	ctx.Logger().Warn(fmt.Sprintf("Iterating Top N Reputer Nonces: %v", len(topNReputerNonces)))
	// iterate over all the reputer nonces to find if this is unfulfilled
	for _, nonce := range topNReputerNonces {
		nonceCopy := nonce
		ctx.Logger().Warn(fmt.Sprintf("Reputer block height found unfulfilled, requesting reputers for block: %v, worker: %v", nonceCopy.ReputerNonce.BlockHeight, nonceCopy.WorkerNonce.BlockHeight))
=======
		ctx.Logger().Warn("Error getting max num of retries to fulfil nonces for worker requests (using default), err: " + err.Error())
		maxRetriesToFulfilNoncesReputer = emissionstypes.DefaultParams().MaxRetriesToFulfilNoncesReputer
	}
	topNReputerNonces := synth.SelectTopNReputerNonces(&reputerNonces, int(maxRetriesToFulfilNoncesReputer), currentBlockHeight, topic.GroundTruthLag)
	ctx.Logger().Debug(fmt.Sprintf("Iterating Top N Reputer Nonces: %d", len(topNReputerNonces)))
	// iterate over all the reputer nonces to find if this is unfulfilled
	for _, nonce := range topNReputerNonces {
		nonceCopy := nonce
		ctx.Logger().Debug(fmt.Sprintf("Reputer block height found unfulfilled, requesting reputers for block %d, worker: %d",
			nonceCopy.ReputerNonce.BlockHeight, nonceCopy.WorkerNonce.BlockHeight))
>>>>>>> 1361b44e
		reputerValueBundle, err := synth.GetNetworkInferencesAtBlock(
			ctx,
			th.emissionsKeeper,
			topic.Id,
			nonceCopy.ReputerNonce.BlockHeight,
			nonceCopy.WorkerNonce.BlockHeight,
		)
		if err != nil {
			ctx.Logger().Error(fmt.Sprintf("Error getting latest inferences at block: %d  error: %s", nonceCopy.ReputerNonce.BlockHeight, err.Error()))
			continue
		}
		if reputerValueBundle == nil || len(reputerValueBundle.InfererValues) == 0 {
			ctx.Logger().Error("ReputerValueBundle cannot be nil")
			continue
		}

		previousBlockApproxTime, err := th.calculatePreviousBlockApproxTime(ctx, nonceCopy.ReputerNonce.BlockHeight, topic.GroundTruthLag)
		if err != nil {
			ctx.Logger().Error("Error calculating previous block approx time: " + err.Error())
			continue
		}
		ctx.Logger().Debug(fmt.Sprintf("Requesting losses for topic: %d reputer nonce: %d worker nonce: %d previous block approx time: %d",
			topic.Id, nonceCopy.ReputerNonce, nonceCopy.WorkerNonce, previousBlockApproxTime))
		go generateLossesRequest(ctx, reputerValueBundle, topic.LossLogic, topic.LossMethod, topic.Id, topic.AllowNegative, *nonceCopy.ReputerNonce, *nonceCopy.WorkerNonce, previousBlockApproxTime)
	}
}

func (th *TopicsHandler) PrepareProposalHandler() sdk.PrepareProposalHandler {
	return func(ctx sdk.Context, req *abci.RequestPrepareProposal) (*abci.ResponsePrepareProposal, error) {
		ctx.Logger().Debug("\n ---------------- TopicsHandler ------------------- \n")
		churnReadyTopics, err := th.emissionsKeeper.GetChurnReadyTopics(ctx)
		if err != nil {
			ctx.Logger().Error("Error getting max number of topics per block: " + err.Error())
			return nil, err
		}

		var wg sync.WaitGroup
		// Loop over and run epochs on topics whose inferences are demanded enough to be served
		// Within each loop, execute the inference and weight cadence checks and trigger the inference and weight generation
		for _, churnReadyTopicId := range churnReadyTopics {
			wg.Add(1)
			go func(topicId TopicId) {
				defer wg.Done()
				topic, err := th.emissionsKeeper.GetTopic(ctx, topicId)
				if err != nil {
					ctx.Logger().Error("Error getting topic: " + err.Error())
					return
				}
				th.requestTopicWorkers(ctx, topic)
				th.requestTopicReputers(ctx, topic)
			}(churnReadyTopicId)
		}
		wg.Wait()
		// Return the transactions as they came
		return &abci.ResponsePrepareProposal{Txs: req.Txs}, nil
	}
}<|MERGE_RESOLUTION|>--- conflicted
+++ resolved
@@ -63,11 +63,7 @@
 	maxRetriesToFulfilNoncesWorker, err := th.emissionsKeeper.GetParamsMaxRetriesToFulfilNoncesWorker(ctx)
 	if err != nil {
 		maxRetriesToFulfilNoncesWorker = emissionstypes.DefaultParams().MaxRetriesToFulfilNoncesWorker
-<<<<<<< HEAD
 		ctx.Logger().Warn(fmt.Sprintf("Error getting max retries to fulfil nonces for worker requests (using default), err: %s", err.Error()))
-=======
-		ctx.Logger().Warn("Error getting max retries to fulfil nonces for worker requests (using default), err: " + err.Error())
->>>>>>> 1361b44e
 	}
 	sortedWorkerNonces := synth.SelectTopNWorkerNonces(workerNonces, int(maxRetriesToFulfilNoncesWorker))
 	ctx.Logger().Debug(fmt.Sprintf("Iterating Top N Worker Nonces: %d", len(sortedWorkerNonces)))
@@ -91,7 +87,6 @@
 	// No filtering - reputation of previous rounds can still be retried if work has been done.
 	maxRetriesToFulfilNoncesReputer, err := th.emissionsKeeper.GetParamsMaxRetriesToFulfilNoncesReputer(ctx)
 	if err != nil {
-<<<<<<< HEAD
 		ctx.Logger().Warn(fmt.Sprintf("Error getting max num of retries to fulfil nonces for worker requests (using default), err: %s", err.Error()))
 		maxRetriesToFulfilNoncesReputer = emissionstypes.DefaultParams().MaxRetriesToFulfilNoncesReputer
 	}
@@ -101,18 +96,6 @@
 	for _, nonce := range topNReputerNonces {
 		nonceCopy := nonce
 		ctx.Logger().Warn(fmt.Sprintf("Reputer block height found unfulfilled, requesting reputers for block: %v, worker: %v", nonceCopy.ReputerNonce.BlockHeight, nonceCopy.WorkerNonce.BlockHeight))
-=======
-		ctx.Logger().Warn("Error getting max num of retries to fulfil nonces for worker requests (using default), err: " + err.Error())
-		maxRetriesToFulfilNoncesReputer = emissionstypes.DefaultParams().MaxRetriesToFulfilNoncesReputer
-	}
-	topNReputerNonces := synth.SelectTopNReputerNonces(&reputerNonces, int(maxRetriesToFulfilNoncesReputer), currentBlockHeight, topic.GroundTruthLag)
-	ctx.Logger().Debug(fmt.Sprintf("Iterating Top N Reputer Nonces: %d", len(topNReputerNonces)))
-	// iterate over all the reputer nonces to find if this is unfulfilled
-	for _, nonce := range topNReputerNonces {
-		nonceCopy := nonce
-		ctx.Logger().Debug(fmt.Sprintf("Reputer block height found unfulfilled, requesting reputers for block %d, worker: %d",
-			nonceCopy.ReputerNonce.BlockHeight, nonceCopy.WorkerNonce.BlockHeight))
->>>>>>> 1361b44e
 		reputerValueBundle, err := synth.GetNetworkInferencesAtBlock(
 			ctx,
 			th.emissionsKeeper,
