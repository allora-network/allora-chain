modules:
  - name: runtime
    config:
      "@type": cosmos.app.runtime.v1alpha1.Module
      app_name: AlloraApp
      # During begin block slashing happens after distr.BeginBlocker so that
      # there is nothing left over in the validator fee pool, so as to keep the CanWithdrawInvariant invariant.
      # NOTE: staking module is required if HistoricalEntries param > 0
      # order of emissions must come before distribution for reputers + workers take their rewards cut before validators cut
<<<<<<< HEAD
      begin_blockers: [capability, distribution, slashing, staking, mint, ibc, transfer, genutil, interchainaccounts, feeibc]
      end_blockers: [staking, ibc, transfer, capability, genutil, interchainaccounts, feeibc, emissions]
=======
      begin_blockers: [capability, emissions, distribution, slashing, staking, upgrade, mint, ibc, transfer, genutil, authz, interchainaccounts, feeibc]
      end_blockers: [gov, staking, ibc, transfer, capability, genutil, authz, interchainaccounts, feeibc, emissions]
>>>>>>> 66616d25
      # NOTE: The genutils module must occur after staking so that pools are properly initialized with tokens from genesis accounts.
      # NOTE: The genutils module must also occur after auth so that it can access the params from auth.
      init_genesis: [capability, auth, bank, distribution, staking, slashing, gov, mint, ibc, genutil, authz, transfer, interchainaccounts, feeibc, params, upgrade, consensus, circuit, emissions, allorastaking, allorarequests, allorarewards, ecosystem]
      override_store_keys:
        - module_name: auth
          kv_store_key: acc
  - name: auth
    config:
      "@type": cosmos.auth.module.v1.Module
      bech32_prefix: allo
      module_account_permissions:
        - account: fee_collector
        - account: mint
          permissions: [minter]
        - account: bonded_tokens_pool
          permissions: [burner, staking]
        - account: not_bonded_tokens_pool
          permissions: [burner, staking]
        - account : allorastaking
        - account : allorarequests
        - account : distribution
        - account : allorarewards
        - account : ecosystem
        - account: transfer
          permissions: [minter, burner]
        - account: feeibc
        - account: interchainaccounts
        - account: gov
  - name: gov
    config:
      "@type": cosmos.gov.module.v1.Module
  - name: bank
    config:
      "@type": cosmos.bank.module.v1.Module
      blocked_module_accounts_override:
        [auth, bonded_tokens_pool, not_bonded_tokens_pool, allorastaking, allorarequests, allorarewards, distribution]
  - name: circuit
    config:
      "@type": cosmos.circuit.module.v1.Module
  - name: staking
    config:
      "@type": cosmos.staking.module.v1.Module
  - name: consensus
    config:
      "@type": cosmos.consensus.module.v1.Module
  - name: genutil
    config:
      "@type": cosmos.genutil.module.v1.Module
  - name: authz
    config:
      "@type": cosmos.authz.module.v1.Module
  - name: tx
    config:
      "@type": cosmos.tx.config.v1.Config
  - name: mint
    config:
      "@type": mint.module.v1.Module
  - name: emissions
    config:
      "@type": emissions.module.v1.Module
  - name: distribution
    config:
      "@type": cosmos.distribution.module.v1.Module
  - name: upgrade
    config:
      "@type": cosmos.upgrade.module.v1.Module
  - name: params
    config:
      "@type": cosmos.params.module.v1.Module
  - name: slashing
    config:
      "@type": cosmos.slashing.module.v1.Module<|MERGE_RESOLUTION|>--- conflicted
+++ resolved
@@ -7,13 +7,8 @@
       # there is nothing left over in the validator fee pool, so as to keep the CanWithdrawInvariant invariant.
       # NOTE: staking module is required if HistoricalEntries param > 0
       # order of emissions must come before distribution for reputers + workers take their rewards cut before validators cut
-<<<<<<< HEAD
-      begin_blockers: [capability, distribution, slashing, staking, mint, ibc, transfer, genutil, interchainaccounts, feeibc]
-      end_blockers: [staking, ibc, transfer, capability, genutil, interchainaccounts, feeibc, emissions]
-=======
-      begin_blockers: [capability, emissions, distribution, slashing, staking, upgrade, mint, ibc, transfer, genutil, authz, interchainaccounts, feeibc]
+      begin_blockers: [capability, distribution, slashing, staking, upgrade, mint, ibc, transfer, genutil, authz, interchainaccounts, feeibc]
       end_blockers: [gov, staking, ibc, transfer, capability, genutil, authz, interchainaccounts, feeibc, emissions]
->>>>>>> 66616d25
       # NOTE: The genutils module must occur after staking so that pools are properly initialized with tokens from genesis accounts.
       # NOTE: The genutils module must also occur after auth so that it can access the params from auth.
       init_genesis: [capability, auth, bank, distribution, staking, slashing, gov, mint, ibc, genutil, authz, transfer, interchainaccounts, feeibc, params, upgrade, consensus, circuit, emissions, allorastaking, allorarequests, allorarewards, ecosystem]
